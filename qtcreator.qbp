--- conflicted
+++ resolved
@@ -78,14 +78,10 @@
         "src/plugins/welcome/welcome.qbs",
         "src/share/share.qbs",
         "src/tools/qtcdebugger/qtcdebugger.qbs",
-<<<<<<< HEAD
         "src/tools/qtcreatorcrashhandler/qtcreatorcrashhandler.qbs",
         "src/tools/qtpromaker/qtpromaker.qbs",
-        "src/plugins/cpaster/frontend/frontend.qbs"
-=======
-        "src/tools/qtpromaker/qtpromaker.qbs",
+        "src/plugins/cpaster/frontend/frontend.qbs",
         "src/tools/sdktool/sdktool.qbs"
->>>>>>> 471f44aa
     ]
 
     Product {
