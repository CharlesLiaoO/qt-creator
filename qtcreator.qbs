--- conflicted
+++ resolved
@@ -2,13 +2,8 @@
 
 Project {
     property string ide_version_major: '2'
-<<<<<<< HEAD
     property string ide_version_minor: '8'
     property string ide_version_release: '81'
-=======
-    property string ide_version_minor: '7'
-    property string ide_version_release: '84'
->>>>>>> 6c8f8755
     property string qtcreator_version: ide_version_major + '.' + ide_version_minor + '.' + ide_version_release
     property string ide_app_path: qbs.targetOS.contains("osx") ? "" : "bin"
     property string ide_app_target: qbs.targetOS.contains("osx") ? "Qt Creator" : "qtcreator"
