# Add files and directories to ship with the application 
# by adapting the examples below.
# file1.source = myfile
# dir1.source = mydir
DEPLOYMENTFOLDERS = # file1 dir1

# TARGETUID3 #
symbian:TARGET.UID3 = 0xE1111234

<<<<<<< HEAD
# Smart Installer package's UID
# This UID is from the protected range 
# and therefore the package will fail to install if self-signed
# By default qmake uses the unprotected range value if unprotected UID is defined for the application
# and 0x2002CCCF value if protected UID is given to the application
#symbian:DEPLOYMENT.installer_header = 0x2002CCCF
=======
# Allow network access on Symbian
# NETWORKACCESS #
symbian:TARGET.CAPABILITY += NetworkServices
>>>>>>> d4e58902

# If your application uses the Qt Mobility libraries, uncomment
# the following lines and add the respective components to the 
# MOBILITY variable. 
# CONFIG += mobility
# MOBILITY +=

SOURCES += main.cpp mainwindow.cpp
HEADERS += mainwindow.h
FORMS += mainwindow.ui

# Please do not modify the following two lines. Required for deployment.
include(../shared/deployment.pri)
qtcAddDeployment()<|MERGE_RESOLUTION|>--- conflicted
+++ resolved
@@ -7,18 +7,16 @@
 # TARGETUID3 #
 symbian:TARGET.UID3 = 0xE1111234
 
-<<<<<<< HEAD
 # Smart Installer package's UID
 # This UID is from the protected range 
 # and therefore the package will fail to install if self-signed
 # By default qmake uses the unprotected range value if unprotected UID is defined for the application
 # and 0x2002CCCF value if protected UID is given to the application
 #symbian:DEPLOYMENT.installer_header = 0x2002CCCF
-=======
+
 # Allow network access on Symbian
 # NETWORKACCESS #
 symbian:TARGET.CAPABILITY += NetworkServices
->>>>>>> d4e58902
 
 # If your application uses the Qt Mobility libraries, uncomment
 # the following lines and add the respective components to the 
