/****************************************************************************
**
** Copyright (C) 2016 The Qt Company Ltd.
** Contact: https://www.qt.io/licensing/
**
** This file is part of Qt Creator.
**
** Commercial License Usage
** Licensees holding valid commercial Qt licenses may use this file in
** accordance with the commercial license agreement provided with the
** Software or, alternatively, in accordance with the terms contained in
** a written agreement between you and The Qt Company. For licensing terms
** and conditions see https://www.qt.io/terms-conditions. For further
** information use the contact form at https://www.qt.io/contact-us.
**
** GNU General Public License Usage
** Alternatively, this file may be used under the terms of the GNU
** General Public License version 3 as published by the Free Software
** Foundation with exceptions as appearing in the file LICENSE.GPL3-EXCEPT
** included in the packaging of this file. Please review the following
** information to ensure the GNU General Public License requirements will
** be met: https://www.gnu.org/licenses/gpl-3.0.html.
**
****************************************************************************/

#include "qt5informationnodeinstanceserver.h"

#include <QQuickItem>
#include <QQuickView>
#include <QDropEvent>
#include <QMimeData>

#include "servernodeinstance.h"
#include "childrenchangeeventfilter.h"
#include "propertyabstractcontainer.h"
#include "propertybindingcontainer.h"
#include "propertyvaluecontainer.h"
#include "instancecontainer.h"
#include "createinstancescommand.h"
#include "changefileurlcommand.h"
#include "clearscenecommand.h"
#include "reparentinstancescommand.h"
#include "update3dviewstatecommand.h"
#include "changevaluescommand.h"
#include "changebindingscommand.h"
#include "changeidscommand.h"
#include "removeinstancescommand.h"
#include "nodeinstanceclientinterface.h"
#include "removepropertiescommand.h"
#include "valueschangedcommand.h"
#include "informationchangedcommand.h"
#include "pixmapchangedcommand.h"
#include "commondefines.h"
#include "changestatecommand.h"
#include "childrenchangedcommand.h"
#include "completecomponentcommand.h"
#include "componentcompletedcommand.h"
#include "createscenecommand.h"
#include "tokencommand.h"
#include "removesharedmemorycommand.h"
#include "objectnodeinstance.h"
#include "puppettocreatorcommand.h"
#include "inputeventcommand.h"
#include "view3dactioncommand.h"
#include "requestmodelnodepreviewimagecommand.h"
#include "changeauxiliarycommand.h"

#include "dummycontextobject.h"
#include "../editor3d/generalhelper.h"
#include "../editor3d/mousearea3d.h"
#include "../editor3d/camerageometry.h"
#include "../editor3d/lightgeometry.h"
#include "../editor3d/gridgeometry.h"
#include "../editor3d/selectionboxgeometry.h"
#include "../editor3d/linegeometry.h"
#include "../editor3d/icongizmoimageprovider.h"

#include <private/qquickdesignersupport_p.h>
#include <qmlprivategate.h>
#include <quickitemnodeinstance.h>

#include <QVector3D>
#include <QQmlProperty>
#include <QOpenGLContext>
#include <QQuickView>
#include <QQmlContext>
#include <QQmlEngine>
#include <QtGui/qevent.h>
#include <QtGui/qguiapplication.h>
#include <QProcessEnvironment>

#if QT_VERSION >= QT_VERSION_CHECK(6, 0, 0)
#include <QtQuick/private/qquickrendercontrol_p.h>
#endif

#ifdef QUICK3D_MODULE
#include <QtQuick3D/private/qquick3dnode_p.h>
#include <QtQuick3D/private/qquick3dcamera_p.h>
#include <QtQuick3D/private/qquick3dabstractlight_p.h>
#include <QtQuick3D/private/qquick3dviewport_p.h>
#include <QtQuick3D/private/qquick3dscenerootnode_p.h>
#include <QtQuick3D/private/qquick3drepeater_p.h>
#include <QtQuick3D/private/qquick3dloader_p.h>
#if QT_VERSION >= QT_VERSION_CHECK(6, 0, 0)
#include "../editor3d/qt5compat/qquick3darealight_p.h"
#endif
#if defined(QUICK3D_ASSET_UTILS_MODULE) && QT_VERSION > QT_VERSION_CHECK(6, 2, 0)
#include <private/qquick3druntimeloader_p.h>
#endif
#endif

#ifdef QUICK3D_PARTICLES_MODULE
#include <QtQuick3DParticles/private/qquick3dparticle_p.h>
#include <QtQuick3DParticles/private/qquick3dparticleaffector_p.h>
#include <QtQuick3DParticles/private/qquick3dparticleemitter_p.h>
#include <QtQuick3DParticles/private/qquick3dparticleattractor_p.h>
#include <QtQuick3DParticles/private/qquick3dparticletrailemitter_p.h>
#endif

#ifdef IMPORT_QUICK3D_ASSETS
#include <QtCore/qjsonobject.h>
#include <QtQuick3DAssetImport/private/qssgassetimportmanager_p.h>
#endif

// Uncomment to display FPS counter on the lower left corner of edit 3D view
//#define FPS_COUNTER
#ifdef FPS_COUNTER
#include <QtCore/qelapsedtimer.h>
static QElapsedTimer *_fpsTimer = nullptr;
static int _frameCount = 0;
#endif

namespace QmlDesigner {

static QVariant objectToVariant(QObject *object)
{
    return QVariant::fromValue(object);
}

static QImage nonVisualComponentPreviewImage()
{
    static double ratio = qgetenv("FORMEDITOR_DEVICE_PIXEL_RATIO").toDouble();
    if (ratio == 1.) {
        static const QImage image(":/qtquickplugin/images/non-visual-component.png");
        return image;
    } else {
        static const QImage image(":/qtquickplugin/images/non-visual-component@2x.png");
        return image;
    }
}

static bool imageHasContent(const QImage &image)
{
    // Check if any image pixel contains non-zero data
    const uchar *pData = image.constBits();
    const qsizetype size = image.sizeInBytes();
    for (qsizetype i = 0; i < size; ++i) {
        if (*(pData++) != 0)
            return true;
    }
    return false;
}

static QObjectList toObjectList(const QVariant &variantList)
{
    QObjectList objList;
    if (!variantList.isNull()) {
        const auto varList = variantList.value<QVariantList>();
        for (const auto &var : varList) {
            QObject *obj = var.value<QObject *>();
            if (obj)
                objList.append(obj);
        }
    }
    return objList;
}

static QList<PropertyName> toPropertyNameList(const QVariant &variantList)
{
    QList<PropertyName> propList;
    if (!variantList.isNull()) {
        const auto varList = variantList.value<QVariantList>();
        for (const auto &var : varList) {
            PropertyName prop = var.toByteArray();
            if (!prop.isEmpty())
                propList.append(prop);
        }
    }
    return propList;
}

void Qt5InformationNodeInstanceServer::createAuxiliaryQuickView(const QUrl &url,
                                                                RenderViewData &viewData)
{
#if QT_VERSION < QT_VERSION_CHECK(6, 0, 0)
    viewData.window = new QQuickView(quickView()->engine(), quickView());
    viewData.window->setFormat(quickView()->format());
    QQuickDesignerSupport::createOpenGLContext(static_cast<QQuickView *>(viewData.window.data()));
#else
    viewData.renderControl = new QQuickRenderControl;
    viewData.window = new QQuickWindow(viewData.renderControl);
    viewData.renderControl->initialize();
#endif
    QQmlComponent component(engine());
    component.loadUrl(url);
    viewData.rootItem = qobject_cast<QQuickItem *>(component.create());

    if (!viewData.rootItem) {
        qWarning() << "Could not create view for: " << url.toString() << component.errors();
        return;
    }

#if QT_VERSION < QT_VERSION_CHECK(6, 0, 0)
    QQuickDesignerSupport::setRootItem(static_cast<QQuickView *>(viewData.window.data()), viewData.rootItem);
#else
    viewData.window->contentItem()->setSize(viewData.rootItem->size());
    viewData.window->setGeometry(0, 0, viewData.rootItem->width(), viewData.rootItem->height());
    viewData.rootItem->setParentItem(viewData.window->contentItem());
#endif
}

void Qt5InformationNodeInstanceServer::updateLockedAndHiddenStates(const QSet<ServerNodeInstance> &instances)
{
    if (!ViewConfig::isQuick3DMode())
        return;

    // We only want to update the topmost parents in the set
    for (const auto &instance : instances) {
        if (instance.isValid()) {
            const auto parentInst = instance.parent();
            if (!parentInst.isValid() || !instances.contains(parentInst)) {
                handleInstanceHidden(instance, instance.internalInstance()->isHiddenInEditor(), true);
                handleInstanceLocked(instance, instance.internalInstance()->isLockedInEditor(), true);
            }
        }
    }
}

void Qt5InformationNodeInstanceServer::handleInputEvents()
{
    if (m_editView3DData.window) {
        int angleDelta = 0;
        for (int i = 0; i < m_pendingInputEventCommands.size(); ++i) {
            const InputEventCommand &command = m_pendingInputEventCommands[i];
            if (command.type() == QEvent::Wheel) {
                if (i < m_pendingInputEventCommands.size() - 1) {
                    // Peek at next command. If that is also a wheel with same button/modifiers
                    // state, skip this event and add the angle delta to the next one.
                    auto nextCommand = m_pendingInputEventCommands[i + 1];
                    if (nextCommand.type() == QEvent::MouseMove
                            && nextCommand.button() == command.button()
                            && nextCommand.buttons() == command.buttons()
                            && nextCommand.modifiers() == command.modifiers()) {
                        angleDelta += command.angleDelta();
                        continue;
                    }
                }
                QWheelEvent *we
#if (QT_VERSION >= QT_VERSION_CHECK(5, 12, 0))
                        = new QWheelEvent(command.pos(), command.pos(), {0, 0},
                                          {0, angleDelta + command.angleDelta()},
                                          command.buttons(), command.modifiers(), Qt::NoScrollPhase,
                                          false);
#else
                        = new QWheelEvent(command.pos(), command.pos(), {0, 0}, {0, command.angleDelta()},
                                          0, Qt::Horizontal, command.buttons(), command.modifiers(),
                                          Qt::NoScrollPhase, Qt::MouseEventNotSynthesized);
#endif
                angleDelta = 0;
                QGuiApplication::sendEvent(m_editView3DData.window, we);
            } else if (command.type() == QEvent::KeyPress || command.type() == QEvent::KeyRelease) {
                QKeyEvent *ke = new QKeyEvent(command.type(), command.key(), command.modifiers(),
                                              QString(), command.autoRepeat(), command.count());
                QGuiApplication::sendEvent(m_editView3DData.window, ke);
            } else {
                if (command.type() == QEvent::MouseMove && i < m_pendingInputEventCommands.size() - 1) {
                    // Peek at next command. If that is also a move with only difference being
                    // the position, skip this event as it is pointless
                    auto nextCommand = m_pendingInputEventCommands[i + 1];
                    if (nextCommand.type() == QEvent::MouseMove
                            && nextCommand.button() == command.button()
                            && nextCommand.buttons() == command.buttons()
                            && nextCommand.modifiers() == command.modifiers()) {
                        continue;
                    }
                }
                auto me = new QMouseEvent(command.type(), command.pos(), command.button(),
                                          command.buttons(), command.modifiers());
                // We must use sendEvent in Qt 6, as using postEvent allows the associated position
                // data stored internally in QMutableEventPoint to potentially be updated by system
                // before the event is delivered.
                QGuiApplication::sendEvent(m_editView3DData.window, me);
            }
        }

        m_pendingInputEventCommands.clear();

        render3DEditView();
    }
}

void Qt5InformationNodeInstanceServer::resolveImportSupport()
{
#ifdef IMPORT_QUICK3D_ASSETS
    QSSGAssetImportManager importManager;
    const QHash<QString, QStringList> supportedExtensions = importManager.getSupportedExtensions();
#if (QT_VERSION >= QT_VERSION_CHECK(6, 4, 0))
#define AS_VARIANT_MAP(IT) IT.value().toVariantMap()
    using PluginOptionMaps = QSSGAssetImportManager::PluginOptionMaps;
#else
#define AS_VARIANT_MAP(IT) IT.value()
    using PluginOptionMaps = QHash<QString, QVariantMap>;
#endif // QT_VERSION >= 6.4.0

    const PluginOptionMaps supportedOptions = importManager.getAllOptions();

    QVariantMap supportMap;

    QVariantMap extMap;
    auto itExt = supportedExtensions.constBegin();
    while (itExt != supportedExtensions.constEnd()) {
        extMap.insert(itExt.key(), itExt.value());
        ++itExt;
    }

    QVariantMap optMap;
    auto itOpt = supportedOptions.constBegin();
    while (itOpt != supportedOptions.constEnd()) {
        optMap.insert(itOpt.key(), AS_VARIANT_MAP(itOpt));
        ++itOpt;
    }

    supportMap.insert("options", optMap);
    supportMap.insert("extensions", extMap);
    nodeInstanceClient()->handlePuppetToCreatorCommand(
                {PuppetToCreatorCommand::Import3DSupport, QVariant(supportMap)});

#endif
}

void Qt5InformationNodeInstanceServer::updateRotationBlocks(
    [[maybe_unused]] const QVector<PropertyValueContainer> &valueChanges)
{
#ifdef QUICK3D_MODULE
    auto helper = qobject_cast<QmlDesigner::Internal::GeneralHelper *>(m_3dHelper);
    if (helper) {
        QSet<QQuick3DNode *> blockedNodes;
        QSet<QQuick3DNode *> unblockedNodes;
        const PropertyName propName = "rotBlocked@Internal";
        for (const auto &container : valueChanges) {
            if (container.name() == propName) {
                ServerNodeInstance instance = instanceForId(container.instanceId());
                if (instance.isValid()) {
                    auto node = qobject_cast<QQuick3DNode *>(instance.internalObject());
                    if (node) {
                        if (container.value().toBool())
                            blockedNodes.insert(node);
                        else
                            unblockedNodes.insert(node);
                    }
                }
            }
        }
        helper->addRotationBlocks(blockedNodes);
        helper->removeRotationBlocks(unblockedNodes);
    }
#endif
}

void Qt5InformationNodeInstanceServer::removeRotationBlocks(
    [[maybe_unused]] const QVector<qint32> &instanceIds)
{
#ifdef QUICK3D_MODULE
    auto helper = qobject_cast<QmlDesigner::Internal::GeneralHelper *>(m_3dHelper);
    if (helper) {
        QSet<QQuick3DNode *> unblockedNodes;
        for (const auto &id : instanceIds) {
            ServerNodeInstance instance = instanceForId(id);
            if (instance.isValid()) {
                auto node = qobject_cast<QQuick3DNode *>(instance.internalObject());
                if (node)
                    unblockedNodes.insert(node);
            }
        }
        helper->removeRotationBlocks(unblockedNodes);
    }
#endif
}

void Qt5InformationNodeInstanceServer::createEditView3D()
{
#ifdef QUICK3D_MODULE
    qmlRegisterRevision<QQuick3DNode, 1>("MouseArea3D", 1, 0);
    qmlRegisterType<QmlDesigner::Internal::MouseArea3D>("MouseArea3D", 1, 0, "MouseArea3D");
    qmlRegisterUncreatableType<QmlDesigner::Internal::GeometryBase>("GeometryBase", 1, 0, "GeometryBase",
                                                                    "Abstract Base Class");
    qmlRegisterType<QmlDesigner::Internal::CameraGeometry>("CameraGeometry", 1, 0, "CameraGeometry");
    qmlRegisterType<QmlDesigner::Internal::LightGeometry>("LightUtils", 1, 0, "LightGeometry");
    qmlRegisterType<QmlDesigner::Internal::GridGeometry>("GridGeometry", 1, 0, "GridGeometry");
    qmlRegisterType<QmlDesigner::Internal::SelectionBoxGeometry>("SelectionBoxGeometry", 1, 0, "SelectionBoxGeometry");
    qmlRegisterType<QmlDesigner::Internal::LineGeometry>("LineGeometry", 1, 0, "LineGeometry");
#if QT_VERSION >= QT_VERSION_CHECK(6, 0, 0)
    qmlRegisterType<QmlDesigner::Internal::QQuick3DAreaLight>("LightUtils", 1, 0, "AreaLight");
#endif

    auto helper = new QmlDesigner::Internal::GeneralHelper();
    QObject::connect(helper, &QmlDesigner::Internal::GeneralHelper::toolStateChanged,
                     this, &Qt5InformationNodeInstanceServer::handleToolStateChanged);
    engine()->rootContext()->setContextProperty("_generalHelper", helper);
    engine()->addImageProvider(QLatin1String("IconGizmoImageProvider"),
                               new QmlDesigner::Internal::IconGizmoImageProvider);
    m_3dHelper = helper;

#if QT_VERSION >= QT_VERSION_CHECK(6, 0, 0)
    createAuxiliaryQuickView(QUrl("qrc:/qtquickplugin/mockfiles/qt6/EditView3D.qml"), m_editView3DData);
#else
    createAuxiliaryQuickView(QUrl("qrc:/qtquickplugin/mockfiles/qt5/EditView3D.qml"), m_editView3DData);
#endif
    if (m_editView3DData.rootItem)
        helper->setParent(m_editView3DData.rootItem);
#endif
}

#ifdef QUICK3D_PARTICLES_MODULE
void Qt5InformationNodeInstanceServer::resetParticleSystem()
{
    if (!m_targetParticleSystem)
        return;
    m_targetParticleSystem->reset();
#if QT_VERSION >= QT_VERSION_CHECK(6, 2, 2)
    m_targetParticleSystem->setEditorTime(0);
#endif
    if (m_particleAnimationDriver)
        m_particleAnimationDriver->reset();
}

void Qt5InformationNodeInstanceServer::handleParticleSystemSelected(QQuick3DParticleSystem* targetParticleSystem)
{
    if (targetParticleSystem == m_targetParticleSystem)
        return;

    // stop the previously selected from animating
    resetParticleSystem();

    m_targetParticleSystem = targetParticleSystem;

    if (m_editView3DData.rootItem) {
        QQmlProperty systemProperty(m_editView3DData.rootItem, "activeParticleSystem", context());
        systemProperty.write(objectToVariant(m_targetParticleSystem));
    }

    if (!m_particleAnimationDriver)
        return;

    // Ensure clean slate for newly selected system
    resetParticleSystem();

#if QT_VERSION >= QT_VERSION_CHECK(6, 2, 2)
    QObject::disconnect(m_particleAnimationConnection);
    m_particleAnimationConnection = connect(m_particleAnimationDriver, &AnimationDriver::advanced, [this] () {
        if (m_targetParticleSystem)
            m_targetParticleSystem->setEditorTime(m_particleAnimationDriver->elapsed());
    });
#endif
    if (m_particleAnimationPlaying && m_targetParticleSystem->visible())
        m_particleAnimationDriver->restart();
    QObject::connect(m_targetParticleSystem, &QQuick3DNode::visibleChanged, [this] () {
        if (m_particleAnimationPlaying && m_targetParticleSystem->visible()) {
            m_particleAnimationDriver->restart();
        } else {
            m_particleAnimationDriver->reset();
            resetParticleSystem();
        }
    });

    const auto anim = animations();
    for (auto a : anim)
        a->restart();
}

static QString baseProperty(const QString &property)
{
    int index = property.indexOf('.');
    if (index > 0)
        return property.left(index);
    return property;
}

template <typename T>
static QQuick3DParticleSystem *systemProperty(QObject *object)
{
    return qobject_cast<T>(object) ? qobject_cast<T>(object)->system() : nullptr;
}

static QQuick3DParticleSystem *getSystemOrSystemProperty(QObject *selectedObject)
{
    QQuick3DParticleSystem *system = nullptr;
    system = qobject_cast<QQuick3DParticleSystem *>(selectedObject);
    if (system)
        return system;
    system = systemProperty<QQuick3DParticle *>(selectedObject);
    if (system)
        return system;
    system = systemProperty<QQuick3DParticleAffector *>(selectedObject);
    if (system)
        return system;
    system = systemProperty<QQuick3DParticleEmitter *>(selectedObject);
    if (system)
        return system;
    return nullptr;
}

static QQuick3DParticleSystem *parentParticleSystem(QObject *selectedObject)
{
    auto *ps = getSystemOrSystemProperty(selectedObject);
    if (ps)
        return ps;
    QObject *parent = selectedObject->parent();
    while (parent) {
        ps = getSystemOrSystemProperty(parent);
        if (ps)
            return ps;
        parent = parent->parent();
    }
    return nullptr;
}

void Qt5InformationNodeInstanceServer::handleParticleSystemDeselected()
{
    resetParticleSystem();

    m_targetParticleSystem = nullptr;

    if (m_editView3DData.rootItem) {
        QQmlProperty systemProperty(m_editView3DData.rootItem, "activeParticleSystem", context());
        systemProperty.write(objectToVariant(nullptr));
    }

    const auto anim = animations();
    int i = 0;
    for (auto a : anim) {
        a->stop();
        QQuickPropertyAnimation *panim = qobject_cast<QQuickPropertyAnimation *>(a);
        if (panim && panim->target())
            panim->target()->setProperty(qPrintable(baseProperty(panim->property())), animationDefaultValue(i));
        i++;
    }
}
#endif

// The selection has changed in the edit view 3D. Empty list indicates selection is cleared.
void Qt5InformationNodeInstanceServer::handleSelectionChanged(const QVariant &objs)
{
#ifdef QUICK3D_PARTICLES_MODULE
    bool skipSystemDeselect = m_targetParticleSystem == nullptr;
#endif
    QList<ServerNodeInstance> instanceList;
    const QVariantList varObjs = objs.value<QVariantList>();
    for (const auto &object : varObjs) {
        auto obj = object.value<QObject *>();
        if (obj) {
            ServerNodeInstance instance = instanceForObject(obj);
            // If instance is a View3D, make sure it is not locked
            bool locked = false;
            if (instance.isSubclassOf("QQuick3DViewport")) {
                locked = instance.internalInstance()->isLockedInEditor();
                auto parentInst = instance.parent();
                while (!locked && parentInst.isValid()) {
                    locked = parentInst.internalInstance()->isLockedInEditor();
                    parentInst = parentInst.parent();
                }
            }
            if (!locked)
                instanceList << instance;
#ifdef QUICK3D_PARTICLES_MODULE
            if (!skipSystemDeselect) {
                auto particleSystem = parentParticleSystem(instance.internalObject());
                skipSystemDeselect = particleSystem == m_targetParticleSystem;
            }
#endif
        }
    }

#ifdef QUICK3D_PARTICLES_MODULE
    if (m_targetParticleSystem && !skipSystemDeselect)
        handleParticleSystemDeselected();
#endif

    selectInstances(instanceList);
    // Hold selection changes reflected back from designer for a bit
    m_selectionChangeTimer.start(500);
}

QVector<Qt5InformationNodeInstanceServer::InstancePropertyValueTriple>
Qt5InformationNodeInstanceServer::propertyToPropertyValueTriples(
    const ServerNodeInstance &instance,
    const PropertyName &propertyName,
    const QVariant &variant)
{
    QVector<InstancePropertyValueTriple> result;
    InstancePropertyValueTriple propTriple;

    if (variant.type() == QVariant::Vector3D) {
        auto vector3d = variant.value<QVector3D>();

        if (vector3d.isNull())
            return result;

        const PropertyName dot = propertyName.isEmpty() ? "" : ".";
        propTriple.instance = instance;
        propTriple.propertyName = propertyName + dot + PropertyName("x");
        propTriple.propertyValue = vector3d.x();
        result.append(propTriple);
        propTriple.propertyName = propertyName + dot + PropertyName("y");
        propTriple.propertyValue = vector3d.y();
        result.append(propTriple);
        propTriple.propertyName = propertyName + dot + PropertyName("z");
        propTriple.propertyValue = vector3d.z();
        result.append(propTriple);
    } else {
        propTriple.instance = instance;
        propTriple.propertyName = propertyName;
        propTriple.propertyValue = variant;
        result.append(propTriple);
    }

    return result;
}

void Qt5InformationNodeInstanceServer::modifyVariantValue(const QObjectList &objects,
    const QList<PropertyName> &propNames, ValuesModifiedCommand::TransactionOption option)
{
    struct PropNamePair {
        PropertyName origPropName;
        PropertyName targetPropName;
    };

    QList<PropNamePair> propNamePairs;

    // Position is a special case, because the position can be 'position.x 'or simply 'x'.
    // We prefer 'x'.
    for (const auto &propName : propNames) {
        if (propName != "position")
            propNamePairs.append({propName, propName});
        else
            propNamePairs.append({propName, PropertyName{}});
    }

    if (!objects.isEmpty()) {
        QVector<PropertyValueContainer> valueVector;
        for (const auto listObj : objects) {
            ServerNodeInstance instance = instanceForObject(listObj);
            if (instance.isValid()) {
                const qint32 instId = instance.instanceId();
                if (option == ValuesModifiedCommand::TransactionOption::Start)
                    instance.setModifiedFlag(true);
                else if (option == ValuesModifiedCommand::TransactionOption::End)
                    instance.setModifiedFlag(false);
                for (const auto &propNamePair : propNamePairs) {
                    // We do have to split vector3d props into foobar.x, foobar.y, foobar.z
                    const QVector<InstancePropertyValueTriple> triple
                            = propertyToPropertyValueTriples(instance, propNamePair.targetPropName,
                                                             listObj->property(propNamePair.origPropName));
                    for (const auto &property : triple) {
                        const PropertyName propName = property.propertyName;
                        const QVariant propValue = property.propertyValue;
                        valueVector.append(PropertyValueContainer(instId, propName,
                                                                  propValue, PropertyName()));
                    }
                }
            }
        }

        if (!valueVector.isEmpty()) {
            ValuesModifiedCommand command(valueVector);
            command.transactionOption = option;
            nodeInstanceClient()->valuesModified(command);
        }
    }
}

void Qt5InformationNodeInstanceServer::handleObjectPropertyCommit(const QVariant &objects,
                                                                  const QVariant &propNames)
{
    modifyVariantValue(toObjectList(objects), toPropertyNameList(propNames),
                       ValuesModifiedCommand::TransactionOption::End);
    m_changedNodes.clear();
    m_changedProperties.clear();
    m_propertyChangeTimer.stop();
}

void Qt5InformationNodeInstanceServer::handleObjectPropertyChange(const QVariant &objects,
                                                                  const QVariant &propNames)
{
    QObjectList objList = toObjectList(objects);
    QList<PropertyName> propList = toPropertyNameList(propNames);

    bool nodeChanged = true;
    if (objList.size() == m_changedNodes.size()) {
        nodeChanged = false;
        for (int i = 0; i < objList.size(); ++i) {
            if (objList[i] != m_changedNodes[i]) {
                nodeChanged = true;
                break;
            }
        }
    }
    if (!nodeChanged && propList.size() == m_changedProperties.size()) {
        for (int i = 0; i < propList.size(); ++i) {
            if (propList[i] != m_changedProperties[i]) {
                nodeChanged = true;
                break;
            }
        }
    }

    if (nodeChanged) {
        if (!m_changedNodes.isEmpty()) {
            // Nodes/properties changed, commit currently pending changes
            modifyVariantValue(m_changedNodes, m_changedProperties,
                               ValuesModifiedCommand::TransactionOption::End);
            m_changedNodes.clear();
            m_changedProperties.clear();
            m_propertyChangeTimer.stop();
        }
        modifyVariantValue(objList, propList, ValuesModifiedCommand::TransactionOption::Start);
    } else if (!m_propertyChangeTimer.isActive()) {
        m_propertyChangeTimer.start();
    }
    m_changedNodes = objList;
    m_changedProperties = propList;
}

void Qt5InformationNodeInstanceServer::handleActiveSceneChange()
{
#ifdef QUICK3D_MODULE
    ServerNodeInstance sceneInstance = active3DSceneInstance();
    const QString sceneId = sceneInstance.id();

    QVariantMap toolStates;
    auto helper = qobject_cast<QmlDesigner::Internal::GeneralHelper *>(m_3dHelper);
    if (helper)
        toolStates = helper->getToolStates(sceneId);
    toolStates.insert("sceneInstanceId", QVariant::fromValue(sceneInstance.instanceId()));

    nodeInstanceClient()->handlePuppetToCreatorCommand({PuppetToCreatorCommand::ActiveSceneChanged,
                                                        toolStates});
    m_selectionChangeTimer.start(0);
#endif
}

void Qt5InformationNodeInstanceServer::handleToolStateChanged(const QString &sceneId,
                                                              const QString &tool,
                                                              const QVariant &toolState)
{
    QVariantList data;
    data << sceneId;
    data << tool;
    data << toolState;
    nodeInstanceClient()->handlePuppetToCreatorCommand({PuppetToCreatorCommand::Edit3DToolState,
                                                        QVariant::fromValue(data)});
}

void Qt5InformationNodeInstanceServer::handleView3DSizeChange()
{
    QObject *view3D = sender();
    if (view3D == m_active3DView)
        updateView3DRect(view3D);
}

void Qt5InformationNodeInstanceServer::handleView3DDestroyed([[maybe_unused]] QObject *obj)
{
#ifdef QUICK3D_MODULE
    auto view = qobject_cast<QQuick3DViewport *>(obj);
    m_view3Ds.remove(obj);
    removeNode3D(view->scene());
    if (view && view == m_active3DView)
        m_active3DView = nullptr;
#endif
}

void Qt5InformationNodeInstanceServer::handleNode3DDestroyed([[maybe_unused]] QObject *obj)
{
#ifdef QUICK3D_MODULE
    if (qobject_cast<QQuick3DCamera *>(obj)) {
        QMetaObject::invokeMethod(m_editView3DData.rootItem, "releaseCameraGizmo",
                                  Q_ARG(QVariant, objectToVariant(obj)));
    } else if (qobject_cast<QQuick3DAbstractLight *>(obj)) {
        QMetaObject::invokeMethod(m_editView3DData.rootItem, "releaseLightGizmo",
                                  Q_ARG(QVariant, objectToVariant(obj)));
#ifdef QUICK3D_PARTICLES_MODULE
    } else if (qobject_cast<QQuick3DParticleSystem *>(obj)) {
        QMetaObject::invokeMethod(m_editView3DData.rootItem, "releaseParticleSystemGizmo",
                                  Q_ARG(QVariant, objectToVariant(obj)));
    } else if ((qobject_cast<QQuick3DParticleEmitter *>(obj)
                || qobject_cast<QQuick3DParticleAttractor *>(obj))
               && !qobject_cast<QQuick3DParticleTrailEmitter *>(obj)) {
        QMetaObject::invokeMethod(m_editView3DData.rootItem, "releaseParticleEmitterGizmo",
                                  Q_ARG(QVariant, objectToVariant(obj)));
#endif
    }
    removeNode3D(obj);
#endif
}

void Qt5InformationNodeInstanceServer::updateView3DRect(QObject *view3D)
{
    QRectF viewPortrect(0., 0., 1000., 1000.);
    if (view3D) {
        viewPortrect = QRectF(0., 0., view3D->property("width").toDouble(),
                              view3D->property("height").toDouble());
    }
    QQmlProperty viewPortProperty(m_editView3DData.rootItem, "viewPortRect", context());
    viewPortProperty.write(viewPortrect);
}

void Qt5InformationNodeInstanceServer::updateActiveSceneToEditView3D([[maybe_unused]] bool timerCall)
{
#ifdef QUICK3D_MODULE
    if (!m_editView3DSetupDone)
        return;

    QVariant activeSceneVar = objectToVariant(m_active3DScene);
#if QT_VERSION < QT_VERSION_CHECK(6, 0, 0)
    // Active scene change handling on qml side is async, so a deleted importScene would crash
    // editView when it updates next. Disable/enable edit view update synchronously to avoid this.
    QMetaObject::invokeMethod(m_editView3DData.rootItem, "enableEditViewUpdate",
                              Q_ARG(QVariant, activeSceneVar));
#endif
    ServerNodeInstance sceneInstance = active3DSceneInstance();
    const QString sceneId = sceneInstance.id();

    // In case of newly created scene node, QML item id is updated with separate command immediately
    // after the creation of the node, so delay this update for a moment in case we get it.
    // The changeId command should already be waiting to be handled, so we can use very short
    // interval timer. If we haven't gotten the scene id by the time the timer triggers, we can
    // assume scene node doesn't have an id.
    if (m_active3DScene && !timerCall && sceneId.isEmpty()) {
        m_activeSceneIdUpdateTimer.start();
        return;
    } else {
        m_activeSceneIdUpdateTimer.stop();
    }

    // We may have to substitute another scene to work around QTBUG-103316
    // The worked around issue is that if a material is used in multiple scenes, there is some
    // kind of ownership for it in the first View3D that uses it, so if that view is not rendered
    // first, the material will not be properly initialized for other views using it.
    // To make materials work properly, we ensure that views are rendered at least once in the
    // order they appear in the scene.
    if (!m_priorityView3DsToRender.isEmpty()) {
        QObject *sceneRoot = find3DSceneRoot(m_priorityView3DsToRender.first());
        if (sceneRoot)
            activeSceneVar = objectToVariant(sceneRoot);
    }

    QMetaObject::invokeMethod(m_editView3DData.rootItem, "setActiveScene", Qt::QueuedConnection,
                              Q_ARG(QVariant, activeSceneVar),
                              Q_ARG(QVariant, QVariant::fromValue(sceneId)));

    updateView3DRect(m_active3DView);

    auto helper = qobject_cast<QmlDesigner::Internal::GeneralHelper *>(m_3dHelper);
    if (helper) {
        helper->storeToolState(helper->globalStateId(), helper->lastSceneIdKey(), QVariant(sceneId), 0);
<<<<<<< HEAD
=======

        QVariantMap toolStates = helper->getToolStates(sceneId);
        if (toolStates.contains("syncBackgroundColor")) {
            bool sync = toolStates["syncBackgroundColor"].toBool();
            if (sync) {
                QColor color = helper->sceneEnvironmentColor(sceneId);
                View3DActionCommand cmd(View3DActionCommand::SelectBackgroundColor,
                                        QVariant::fromValue(color));
                view3DAction(cmd);
            }
        }
    }

#else
    Q_UNUSED(timerCall)
>>>>>>> f8c3d860
#endif
}

void Qt5InformationNodeInstanceServer::removeNode3D(QObject *node)
{
    m_3DSceneMap.remove(node);
    const auto oldMap = m_3DSceneMap;
    auto it = oldMap.constBegin();
    while (it != oldMap.constEnd()) {
        if (it.value() == node) {
            m_3DSceneMap.remove(it.key(), node);
            break;
        }
        ++it;
    }
    if (node == m_active3DScene) {
        m_active3DScene = nullptr;
        m_active3DView = nullptr;
        updateActiveSceneToEditView3D();
    }
}

void Qt5InformationNodeInstanceServer::resolveSceneRoots()
{
#ifdef QUICK3D_MODULE
    if (!m_editView3DSetupDone)
        return;

    const auto oldMap = m_3DSceneMap;
    m_3DSceneMap.clear();
    auto it = oldMap.begin();
    bool updateActiveScene = !m_active3DScene;
    while (it != oldMap.end()) {
        QObject *node = it.value();
        QObject *newRoot = find3DSceneRoot(node);
        QObject *oldRoot = it.key();
        if (!m_active3DScene || (newRoot != oldRoot && m_active3DScene == oldRoot)) {
            m_active3DScene = newRoot;
            updateActiveScene = true;
        }
        m_3DSceneMap.insert(newRoot, node);

        if (newRoot != oldRoot) {
            if (qobject_cast<QQuick3DCamera *>(node)) {
                QMetaObject::invokeMethod(m_editView3DData.rootItem, "updateCameraGizmoScene",
                                          Q_ARG(QVariant, objectToVariant(newRoot)),
                                          Q_ARG(QVariant, objectToVariant(node)));
            } else if (qobject_cast<QQuick3DAbstractLight *>(node)) {
                QMetaObject::invokeMethod(m_editView3DData.rootItem, "updateLightGizmoScene",
                                          Q_ARG(QVariant, objectToVariant(newRoot)),
                                          Q_ARG(QVariant, objectToVariant(node)));
#ifdef QUICK3D_PARTICLES_MODULE
            } else if (qobject_cast<QQuick3DParticleSystem *>(node)) {
                QMetaObject::invokeMethod(m_editView3DData.rootItem, "updateParticleSystemGizmoScene",
                                          Q_ARG(QVariant, objectToVariant(newRoot)),
                                          Q_ARG(QVariant, objectToVariant(node)));
            } else if ((qobject_cast<QQuick3DParticleEmitter *>(node)
                        || qobject_cast<QQuick3DParticleAttractor *>(node))
                       && !qobject_cast<QQuick3DParticleTrailEmitter *>(node)) {
                QMetaObject::invokeMethod(m_editView3DData.rootItem, "updateParticleEmitterGizmoScene",
                                          Q_ARG(QVariant, objectToVariant(newRoot)),
                                          Q_ARG(QVariant, objectToVariant(node)));
#endif
            }
        }
        ++it;
    }
    if (updateActiveScene) {
        m_active3DView = findView3DForSceneRoot(m_active3DScene);
        updateActiveSceneToEditView3D();
    }
#endif
}

ServerNodeInstance Qt5InformationNodeInstanceServer::active3DSceneInstance() const
{
    ServerNodeInstance sceneInstance;
    if (hasInstanceForObject(m_active3DScene))
        sceneInstance = instanceForObject(m_active3DScene);
    else if (hasInstanceForObject(m_active3DView))
        sceneInstance = instanceForObject(m_active3DView);
    return sceneInstance;
}

void Qt5InformationNodeInstanceServer::updateNodesRecursive(QQuickItem *item)
{
    const auto childItems = item->childItems();
    for (QQuickItem *childItem : childItems)
        updateNodesRecursive(childItem);

    if (Internal::QuickItemNodeInstance::unifiedRenderPathOrQt6()) {
        if (item->flags() & QQuickItem::ItemHasContents)
            item->update();
    } else {
        QQuickDesignerSupport::updateDirtyNode(item);
    }
}

QQuickItem *Qt5InformationNodeInstanceServer::getContentItemForRendering(QQuickItem *rootItem)
{
    QQuickItem *contentItem = QQmlProperty::read(rootItem, "contentItem").value<QQuickItem *>();
    if (contentItem) {
        if (!Internal::QuickItemNodeInstance::unifiedRenderPathOrQt6())
            designerSupport()->refFromEffectItem(contentItem, false);
        QmlDesigner::Internal::QmlPrivateGate::disableNativeTextRendering(contentItem);
    }
    return contentItem;
}

void Qt5InformationNodeInstanceServer::render3DEditView(int count)
{
    m_need3DEditViewRender = qMax(count, m_need3DEditViewRender);
    if (!m_render3DEditViewTimer.isActive())
        m_render3DEditViewTimer.start(0);
}

// render the 3D edit view and send the result to creator process
void Qt5InformationNodeInstanceServer::doRender3DEditView()
{
    if (m_editView3DSetupDone) {
        if (!m_editView3DData.contentItem)
            m_editView3DData.contentItem = getContentItemForRendering(m_editView3DData.rootItem);

        QImage renderImage;

        updateNodesRecursive(m_editView3DData.contentItem);

#if QT_VERSION < QT_VERSION_CHECK(6, 0, 0)
        if (Internal::QuickItemNodeInstance::unifiedRenderPath()) {
            renderImage = m_editView3DData.window->grabWindow();
        } else {
            // Fake render loop signaling to update things like QML items as 3D textures
            m_editView3DData.window->beforeSynchronizing();
            m_editView3DData.window->beforeRendering();

            QSizeF size = qobject_cast<QQuickItem *>(m_editView3DData.contentItem)->size();
            QRectF renderRect(QPointF(0., 0.), size);
            renderImage = designerSupport()->renderImageForItem(m_editView3DData.contentItem,
                                                                renderRect, size.toSize());

            m_editView3DData.window->afterRendering();
        }
#else
        renderImage = grabRenderControl(m_editView3DData);
#endif

        // There's no instance related to image, so instance id is -1.
        // Key number is selected so that it is unlikely to conflict other ImageContainer use.
        auto imgContainer = ImageContainer(-1, renderImage, 2100000000);

        // If we have only one or no render queued, send the result to the creator side.
        // Otherwise, we'll hold on that until we have rendered all pending frames to ensure sent
        // results are correct.
        if (m_priorityView3DsToRender.isEmpty() && m_need3DEditViewRender <= 1) {
            nodeInstanceClient()->handlePuppetToCreatorCommand({PuppetToCreatorCommand::Render3DView,
                                                                QVariant::fromValue(imgContainer)});
#ifdef QUICK3D_PARTICLES_MODULE
            if (m_need3DEditViewRender == 0 && ViewConfig::isParticleViewMode()
                    && m_particleAnimationDriver && m_particleAnimationDriver->isAnimating()) {
                m_need3DEditViewRender = 1;
            }
#endif
        }

        if (!m_priorityView3DsToRender.isEmpty()) {
            static int tryCounter = 0;
            QObject *sceneRoot = find3DSceneRoot(m_priorityView3DsToRender.first());
            bool needAnotherRender = false;
            if (sceneRoot) {
                // Active scene is updated asynchronously, so verify we are actually rendering
                // the correct priority scene
                QObject *activeScene = QQmlProperty::read(m_editView3DData.rootItem, "activeScene").value<QObject *>();
                needAnotherRender = activeScene != sceneRoot;
            }

            if (!needAnotherRender || ++tryCounter > 10) {
                m_priorityView3DsToRender.removeFirst();
                updateActiveSceneToEditView3D();
                tryCounter = 0;
            }
            ++m_need3DEditViewRender;
        }

        if (m_need3DEditViewRender > 0) {
            // We queue another render even if the requested render count was one, because another
            // render is needed to ensure gizmo geometries are properly updated.
            // Note that while in theory this seems that we shouldn't need to send the image to
            // creator side when m_need3DEditViewRender is one, we need to do it to ensure
            // smooth operation when objects are moved via drag, which triggers new renders
            // continueously.
            m_render3DEditViewTimer.start(17); // 16.67ms = ~60fps, rounds up to 17
            --m_need3DEditViewRender;
        }

#ifdef FPS_COUNTER
        // Force constant rendering for accurate fps count
        if (!m_render3DEditViewTimer.isActive())
            m_render3DEditViewTimer.start(0);
        ++_frameCount;
        if (_fpsTimer->elapsed() > 1000) {
            QQmlProperty fpsProperty(m_editView3DData.rootItem, "fps", context());
            fpsProperty.write(_frameCount);
            _frameCount = 0;
            _fpsTimer->start();
        }
#endif
    }
}

void Qt5InformationNodeInstanceServer::renderModelNodeImageView()
{
    if (!m_renderModelNodeImageViewTimer.isActive())
        m_renderModelNodeImageViewTimer.start(17);
}

void Qt5InformationNodeInstanceServer::doRenderModelNodeImageView()
{
    // This crashes on Qt 6.0.x due to QtQuick3D issue, so the preview generation is disabled
#if QT_VERSION < QT_VERSION_CHECK(6, 0, 0) || QT_VERSION >= QT_VERSION_CHECK(6, 1, 0)
    if (!m_priorityView3DsToRender.isEmpty()) {
        // Postpone any preview renders until we have rendered the priority views to ensure
        // materials in material library are properly initialized
        m_renderModelNodeImageViewTimer.start(17);
        return;
    }

    RequestModelNodePreviewImageCommand cmd = *m_modelNodePreviewImageCommands.begin();
    ServerNodeInstance instance;
    if (cmd.renderItemId() >= 0)
        instance = instanceForId(cmd.renderItemId());
    else
        instance = instanceForId(cmd.instanceId());

    if (instance.isSubclassOf("QQuick3DObject"))
        doRenderModelNode3DImageView(cmd);
    else if (instance.isSubclassOf("QQuickItem"))
        doRenderModelNode2DImageView(cmd);

    m_modelNodePreviewImageCommands.remove(cmd);
    if (!m_modelNodePreviewImageCommands.isEmpty())
        m_renderModelNodeImageViewTimer.start(17);
#endif
}

void Qt5InformationNodeInstanceServer::doRenderModelNode3DImageView(
    [[maybe_unused]] const RequestModelNodePreviewImageCommand &cmd)
{
#ifdef QUICK3D_MODULE
    if (m_modelNode3DImageViewData.rootItem) {
        QMetaObject::invokeMethod(m_modelNode3DImageViewData.rootItem, "destroyView");
        if (!m_modelNode3DImageViewData.contentItem)
            m_modelNode3DImageViewData.contentItem = getContentItemForRendering(m_modelNode3DImageViewData.rootItem);

        QImage renderImage;
        if (m_modelNodePreviewImageCache.contains(cmd.componentPath())) {
            renderImage = m_modelNodePreviewImageCache[cmd.componentPath()];
        } else {
            bool createdFromComponent = false;
            QObject *instanceObj = nullptr;
            ServerNodeInstance instance = instanceForId(cmd.instanceId());
            if (!cmd.componentPath().isEmpty()
                    && instance.isSubclassOf("QQuick3DNode")) {
                // Create a new instance for Node components, as using Nodes in multiple
                // import scenes simultaneously isn't supported. And even if it was, we still
                // wouldn't want the children of the Node to appear in the preview.
                QQmlComponent component(engine());
                component.loadUrl(QUrl::fromLocalFile(cmd.componentPath()));
                instanceObj = qobject_cast<QQuick3DObject *>(component.create());
                if (!instanceObj) {
                    qWarning() << "Could not create preview component: " << component.errors();
                    return;
                }
                createdFromComponent = true;
            } else {
                instanceObj = instance.internalObject();
            }
            QSize renderSize = cmd.size();
            if (Internal::QuickItemNodeInstance::unifiedRenderPathOrQt6()) {
                // Requested size is already adjusted for target pixel ratio, so we have to adjust
                // back if ratio is not default for our window.
                double ratio = m_modelNode3DImageViewData.window->devicePixelRatio();
                renderSize.setWidth(qRound(qreal(renderSize.width()) / ratio));
                renderSize.setHeight(qRound(qreal(renderSize.height()) / ratio));
            }
#if QT_VERSION >= QT_VERSION_CHECK(6, 0, 0)
            m_modelNode3DImageViewData.bufferDirty = m_modelNode3DImageViewData.bufferDirty
                    || m_modelNode3DImageViewData.rootItem->width() != renderSize.width()
                    || m_modelNode3DImageViewData.rootItem->height() != renderSize.height();
#endif

            m_modelNode3DImageViewData.window->resize(renderSize);
            m_modelNode3DImageViewData.rootItem->setSize(renderSize);

            if (createdFromComponent) {
                QMetaObject::invokeMethod(
                            m_modelNode3DImageViewData.rootItem, "createViewForNode",
                            Q_ARG(QVariant, objectToVariant(instanceObj)));
            } else {
                QMetaObject::invokeMethod(
                            m_modelNode3DImageViewData.rootItem, "createViewForObject",
                            Q_ARG(QVariant, objectToVariant(instanceObj)));
            }

            // Need to render twice, first render updates spatial nodes
            for (int i = 0; i < 2; ++i) {
                if (i == 1)
                    QMetaObject::invokeMethod(m_modelNode3DImageViewData.rootItem, "fitToViewPort"
                                              , Qt::DirectConnection);

                updateNodesRecursive(m_modelNode3DImageViewData.contentItem);
#if QT_VERSION < QT_VERSION_CHECK(6, 0, 0)
                if (Internal::QuickItemNodeInstance::unifiedRenderPath()) {
                    renderImage = m_modelNode3DImageViewData.window->grabWindow();
                } else {
                    // Fake render loop signaling to update things like QML items as 3D textures
                    m_modelNode3DImageViewData.window->beforeSynchronizing();
                    m_modelNode3DImageViewData.window->beforeRendering();

                    QSizeF size = qobject_cast<QQuickItem *>(m_modelNode3DImageViewData.contentItem)->size();
                    QRectF renderRect(QPointF(0., 0.), size);
                    renderImage = designerSupport()->renderImageForItem(m_modelNode3DImageViewData.contentItem,
                                                                        renderRect, size.toSize());
                    m_modelNode3DImageViewData.window->afterRendering();
                }
#else
                renderImage = grabRenderControl(m_modelNode3DImageViewData);
#endif
            }

            QMetaObject::invokeMethod(m_modelNode3DImageViewData.rootItem, "destroyView");

            if (createdFromComponent) {
                // If component changes, puppet will need a reset anyway, so we can cache the image
                m_modelNodePreviewImageCache.insert(cmd.componentPath(),
                                                    renderImage);
                delete instanceObj;
            }
        }
        // Key number is selected so that it is unlikely to conflict other ImageContainer use.
        ImageContainer imgContainer(cmd.instanceId(), {}, 2100000001 + cmd.instanceId());
        imgContainer.setImage(renderImage);

        // send the rendered image to creator process
        nodeInstanceClient()->handlePuppetToCreatorCommand(
                    {PuppetToCreatorCommand::RenderModelNodePreviewImage,
                     QVariant::fromValue(imgContainer)});
    }
#endif
}

static QRectF itemBoundingRect(QQuickItem *item)
{
    QRectF itemRect;
    if (item) {
        itemRect = item->boundingRect();
        if (item->clip()) {
            return itemRect;
        } else {
            const auto childItems = item->childItems();
            for (const auto &childItem : childItems) {
                QRectF mappedRect = childItem->mapRectToItem(item, itemBoundingRect(childItem));
                // Sanity check for size
                if (mappedRect.isValid() && (mappedRect.width() < 10000) && (mappedRect.height() < 10000))
                    itemRect = itemRect.united(mappedRect);
            }
        }
    }
    return itemRect;
}

void Qt5InformationNodeInstanceServer::doRenderModelNode2DImageView(const RequestModelNodePreviewImageCommand &cmd)
{
    if (m_modelNode2DImageViewData.rootItem) {
        if (!m_modelNode2DImageViewData.contentItem)
            m_modelNode2DImageViewData.contentItem = getContentItemForRendering(m_modelNode2DImageViewData.rootItem);

        // Key number is the same as in 3D case as they produce image for same purpose
        auto imgContainer = ImageContainer(cmd.instanceId(), {}, 2100000001 + cmd.instanceId());
        QImage renderImage;
        if (m_modelNodePreviewImageCache.contains(cmd.componentPath())) {
            renderImage = m_modelNodePreviewImageCache[cmd.componentPath()];
        } else {
            QQuickItem *instanceItem = nullptr;

            if (!cmd.componentPath().isEmpty()) {
                QQmlComponent component(engine());
                component.loadUrl(QUrl::fromLocalFile(cmd.componentPath()));
                instanceItem = qobject_cast<QQuickItem *>(component.create());
                if (!instanceItem) {
                    qWarning() << "Could not create preview component: " << component.errors();
                    return;
                }
            } else {
                qWarning() << "2D image preview is not supported for non-components.";
                return;
            }

            instanceItem->setParentItem(m_modelNode2DImageViewData.contentItem);

            // Some component may expect to always be shown at certain size, so their layouts may
            // not support scaling, so let's always render at the default size if item has one and
            // scale the resulting image instead.
            QSize finalSize = cmd.size();
            QRectF renderRect = itemBoundingRect(instanceItem);
            QSize renderSize = renderRect.size().toSize();
            if (renderSize.isEmpty()) {
                renderSize = finalSize;
                renderRect = QRectF(QPointF(0., 0.), QSizeF(renderSize));
            }

#if QT_VERSION >= QT_VERSION_CHECK(6, 0, 0)
            m_modelNode2DImageViewData.bufferDirty = m_modelNode2DImageViewData.bufferDirty
                    || m_modelNode2DImageViewData.rootItem->width() != renderSize.width()
                    || m_modelNode2DImageViewData.rootItem->height() != renderSize.height();
#endif

            m_modelNode2DImageViewData.window->resize(renderSize);
            m_modelNode2DImageViewData.rootItem->setSize(renderSize);
            m_modelNode2DImageViewData.contentItem->setPosition(QPointF(-renderRect.x(), -renderRect.y()));

            updateNodesRecursive(m_modelNode2DImageViewData.contentItem);

#if QT_VERSION < QT_VERSION_CHECK(6, 0, 0)
                if (Internal::QuickItemNodeInstance::unifiedRenderPath()) {
                    renderImage = m_modelNode2DImageViewData.window->grabWindow();
                } else {
                    renderImage = designerSupport()->renderImageForItem(m_modelNode2DImageViewData.contentItem,
                                                                        renderRect, renderSize);
                }
#else
                renderImage = grabRenderControl(m_modelNode2DImageViewData);
#endif

            if (!imageHasContent(renderImage))
                renderImage = nonVisualComponentPreviewImage();

            if (renderSize != finalSize)
                renderImage = renderImage.scaled(finalSize, Qt::KeepAspectRatio);

            delete instanceItem;

            // If component changes, puppet will need a reset anyway, so we can cache the image
            m_modelNodePreviewImageCache.insert(cmd.componentPath(), renderImage);
        }

        if (!renderImage.isNull()) {
            imgContainer.setImage(renderImage);

            // send the rendered image to creator process
            nodeInstanceClient()->handlePuppetToCreatorCommand({PuppetToCreatorCommand::RenderModelNodePreviewImage,
                                                                QVariant::fromValue(imgContainer)});
        }
    }
}

Qt5InformationNodeInstanceServer::Qt5InformationNodeInstanceServer(NodeInstanceClientInterface *nodeInstanceClient) :
    Qt5NodeInstanceServer(nodeInstanceClient)
{
    m_propertyChangeTimer.setInterval(100);
    m_propertyChangeTimer.setSingleShot(true);
    m_selectionChangeTimer.setSingleShot(true);
    m_render3DEditViewTimer.setSingleShot(true);
    m_inputEventTimer.setSingleShot(true);
    m_renderModelNodeImageViewTimer.setSingleShot(true);
    m_dynamicAddObjectTimer.setSingleShot(true);
    m_activeSceneIdUpdateTimer.setInterval(20);
    m_activeSceneIdUpdateTimer.setSingleShot(true);

#ifdef FPS_COUNTER
    if (!_fpsTimer) {
        _fpsTimer = new QElapsedTimer;
        _fpsTimer->start();
    }
#endif
#ifdef QUICK3D_PARTICLES_MODULE
    if (ViewConfig::isParticleViewMode()) {
        m_particleAnimationDriver = new AnimationDriver(this);
        m_particleAnimationDriver->setInterval(17);
    }
#endif
}

Qt5InformationNodeInstanceServer::~Qt5InformationNodeInstanceServer()
{
    m_editView3DSetupDone = false;

    m_propertyChangeTimer.stop();
    m_selectionChangeTimer.stop();
    m_render3DEditViewTimer.stop();
    m_inputEventTimer.stop();
    m_renderModelNodeImageViewTimer.stop();
    m_dynamicAddObjectTimer.stop();
    m_activeSceneIdUpdateTimer.stop();

    if (m_editView3DData.rootItem)
        m_editView3DData.rootItem->disconnect(this);

    for (auto view : qAsConst(m_view3Ds))
        view->disconnect();
    for (auto node : qAsConst(m_3DSceneMap))
        node->disconnect();

    if (m_editView3DData.rootItem)
        QMetaObject::invokeMethod(m_editView3DData.rootItem, "aboutToShutDown", Qt::DirectConnection);

    if (!Internal::QuickItemNodeInstance::unifiedRenderPathOrQt6()) {
        if (m_editView3DData.contentItem)
            designerSupport()->derefFromEffectItem(m_editView3DData.contentItem);
        if (m_modelNode3DImageViewData.contentItem)
            designerSupport()->derefFromEffectItem(m_modelNode3DImageViewData.contentItem);
        if (m_modelNode2DImageViewData.contentItem)
            designerSupport()->derefFromEffectItem(m_modelNode2DImageViewData.contentItem);
    }
}

void Qt5InformationNodeInstanceServer::sendTokenBack()
{
    foreach (const TokenCommand &command, m_tokenList)
        nodeInstanceClient()->token(command);

    m_tokenList.clear();
}

void Qt5InformationNodeInstanceServer::token(const TokenCommand &command)
{
    m_tokenList.append(command);
    startRenderTimer();
}

bool Qt5InformationNodeInstanceServer::isDirtyRecursiveForNonInstanceItems(QQuickItem *item) const
{
    static QQuickDesignerSupport::DirtyType informationsDirty = QQuickDesignerSupport::DirtyType(QQuickDesignerSupport::TransformUpdateMask
                                                                              | QQuickDesignerSupport::ContentUpdateMask
                                                                              | QQuickDesignerSupport::Visible
                                                                              | QQuickDesignerSupport::ZValue
                                                                              | QQuickDesignerSupport::OpacityValue);

    if (QQuickDesignerSupport::isDirty(item, informationsDirty))
        return true;

    foreach (QQuickItem *childItem, item->childItems()) {
        if (!hasInstanceForObject(childItem)) {
            if (QQuickDesignerSupport::isDirty(childItem, informationsDirty))
                return true;
            else if (isDirtyRecursiveForNonInstanceItems(childItem))
                return true;
        }
    }

    return false;
}

bool Qt5InformationNodeInstanceServer::isDirtyRecursiveForParentInstances(QQuickItem *item) const
{
    if (QQuickDesignerSupport::isDirty(item,  QQuickDesignerSupport::TransformUpdateMask))
        return true;

    QQuickItem *parentItem = item->parentItem();

    if (parentItem) {
        if (hasInstanceForObject(parentItem))
            return false;

        return isDirtyRecursiveForParentInstances(parentItem);
    }

    return false;
}

/* This method allows changing the selection from the puppet */
void Qt5InformationNodeInstanceServer::selectInstances(const QList<ServerNodeInstance> &instanceList)
{
    nodeInstanceClient()->selectionChanged(createChangeSelectionCommand(instanceList));
}

/* This method allows changing property values from the puppet
 * For performance reasons (and the undo stack) properties should always be modifed in 'bulks'.
 */
void Qt5InformationNodeInstanceServer::modifyProperties(
    const QVector<NodeInstanceServer::InstancePropertyValueTriple> &properties)
{
    nodeInstanceClient()->valuesModified(createValuesModifiedCommand(properties));
}

QList<ServerNodeInstance> Qt5InformationNodeInstanceServer::createInstances(
        const QVector<InstanceContainer> &container)
{
    const auto createdInstances = NodeInstanceServer::createInstances(container);

    if (m_editView3DSetupDone) {
        add3DViewPorts(createdInstances);
        add3DScenes(createdInstances);
        createCameraAndLightGizmos(createdInstances);
    }

    render3DEditView();

    return createdInstances;
}

void Qt5InformationNodeInstanceServer::initializeAuxiliaryViews()
{
#ifdef QUICK3D_MODULE
    if (ViewConfig::isQuick3DMode())
        createEditView3D();
#if QT_VERSION >= QT_VERSION_CHECK(6, 0, 0)
    createAuxiliaryQuickView(QUrl("qrc:/qtquickplugin/mockfiles/qt6/ModelNode3DImageView.qml"),
                             m_modelNode3DImageViewData);
#else
    createAuxiliaryQuickView(QUrl("qrc:/qtquickplugin/mockfiles/qt5/ModelNode3DImageView.qml"),
                             m_modelNode3DImageViewData);
#endif
#endif

#if QT_VERSION >= QT_VERSION_CHECK(6, 0, 0)
    createAuxiliaryQuickView(QUrl("qrc:/qtquickplugin/mockfiles/qt6/ModelNode2DImageView.qml"),
                             m_modelNode2DImageViewData);
#else
    createAuxiliaryQuickView(QUrl("qrc:/qtquickplugin/mockfiles/qt5/ModelNode2DImageView.qml"),
                             m_modelNode2DImageViewData);
#endif
    m_modelNode2DImageViewData.window->setDefaultAlphaBuffer(true);
    m_modelNode2DImageViewData.window->setColor(Qt::transparent);
}

void Qt5InformationNodeInstanceServer::handleObjectPropertyChangeTimeout()
{
    modifyVariantValue(m_changedNodes, m_changedProperties,
                       ValuesModifiedCommand::TransactionOption::None);
}

void Qt5InformationNodeInstanceServer::handleSelectionChangeTimeout()
{
    changeSelection(m_lastSelectionChangeCommand);
}

void Qt5InformationNodeInstanceServer::handleDynamicAddObjectTimeout()
{
    for (auto obj : std::as_const(m_dynamicObjectConstructors)) {
#if QT_VERSION < QT_VERSION_CHECK(6, 2, 1)
#ifdef QUICK3D_MODULE
        auto handleHiding = [this](QQuick3DNode *node) -> bool {
            if (node && hasInstanceForObject(node)) {
                ServerNodeInstance instance = instanceForObject(node);
                handleInstanceHidden(instance, instance.internalInstance()->isHiddenInEditor(),
                                     false);
                return true;
            }
            return false;
        };
        auto nodeObj = qobject_cast<QQuick3DNode *>(obj);
        if (!handleHiding(nodeObj)) {
            if (auto pickTarget = obj->property("_pickTarget").value<QQuick3DNode *>())
                handleHiding(pickTarget);
        }
#endif
#else
        auto handlePicking = [this](QObject *object) -> bool {
            if (object && hasInstanceForObject(object)) {
                ServerNodeInstance instance = instanceForObject(object);
                handlePickTarget(instance);
                return true;
            }
            return false;
        };
        if (!handlePicking(obj)) {
            if (auto pickTarget = obj->property("_pickTarget").value<QObject *>())
                handlePicking(pickTarget);
        }
#endif
    }
    m_dynamicObjectConstructors.clear();
}

void Qt5InformationNodeInstanceServer::createCameraAndLightGizmos(
        const QList<ServerNodeInstance> &instanceList) const
{
    QHash<QObject *, QObjectList> cameras;
    QHash<QObject *, QObjectList> lights;
    QHash<QObject *, QObjectList> particleSystems;
    QHash<QObject *, QObjectList> particleEmitters;

    for (const ServerNodeInstance &instance : instanceList) {
        if (instance.isSubclassOf("QQuick3DCamera")) {
            cameras[find3DSceneRoot(instance)] << instance.internalObject();
        } else if (instance.isSubclassOf("QQuick3DAbstractLight")) {
            lights[find3DSceneRoot(instance)] << instance.internalObject();
        } else if (instance.isSubclassOf("QQuick3DParticleSystem")) {
            particleSystems[find3DSceneRoot(instance)] << instance.internalObject();
        } else if ((instance.isSubclassOf("QQuick3DParticleEmitter")
                    || instance.isSubclassOf("QQuick3DParticleAttractor"))
                   && !instance.isSubclassOf("QQuick3DParticleTrailEmitter")) {
            particleEmitters[find3DSceneRoot(instance)] << instance.internalObject();
        }
    }

    auto cameraIt = cameras.constBegin();
    while (cameraIt != cameras.constEnd()) {
        const auto cameraObjs = cameraIt.value();
        for (auto &obj : cameraObjs) {
            QMetaObject::invokeMethod(m_editView3DData.rootItem, "addCameraGizmo",
                                      Q_ARG(QVariant, objectToVariant(cameraIt.key())),
                                      Q_ARG(QVariant, objectToVariant(obj)));
        }
        ++cameraIt;
    }
    auto lightIt = lights.constBegin();
    while (lightIt != lights.constEnd()) {
        const auto lightObjs = lightIt.value();
        for (auto &obj : lightObjs) {
            QMetaObject::invokeMethod(m_editView3DData.rootItem, "addLightGizmo",
                                      Q_ARG(QVariant, objectToVariant(lightIt.key())),
                                      Q_ARG(QVariant, objectToVariant(obj)));
        }
        ++lightIt;
    }
    auto particleIt = particleSystems.constBegin();
    while (particleIt != particleSystems.constEnd()) {
        const auto particleObjs = particleIt.value();
        for (auto &obj : particleObjs) {
            QMetaObject::invokeMethod(m_editView3DData.rootItem, "addParticleSystemGizmo",
                                      Q_ARG(QVariant, objectToVariant(particleIt.key())),
                                      Q_ARG(QVariant, objectToVariant(obj)));
        }
        ++particleIt;
    }

    auto emitterIt = particleEmitters.constBegin();
    while (emitterIt != particleEmitters.constEnd()) {
        const auto emitterObjs = emitterIt.value();
        for (auto &obj : emitterObjs) {
            QMetaObject::invokeMethod(m_editView3DData.rootItem, "addParticleEmitterGizmo",
                                      Q_ARG(QVariant, objectToVariant(emitterIt.key())),
                                      Q_ARG(QVariant, objectToVariant(obj)));
        }
        ++emitterIt;
    }
}

void Qt5InformationNodeInstanceServer::add3DViewPorts(const QList<ServerNodeInstance> &instanceList)
{
    for (const ServerNodeInstance &instance : instanceList) {
        if (instance.isSubclassOf("QQuick3DViewport")) {
            QObject *obj = instance.internalObject();
            if (!m_editView3DSetupDone)
                m_priorityView3DsToRender.append(obj); // Workaround for quick3d bug QTBUG-103316
            if (!m_view3Ds.contains(obj))  {
                m_view3Ds << obj;
                QObject::connect(obj, SIGNAL(widthChanged()), this, SLOT(handleView3DSizeChange()));
                QObject::connect(obj, SIGNAL(heightChanged()), this, SLOT(handleView3DSizeChange()));
                QObject::connect(obj, &QObject::destroyed,
                                 this, &Qt5InformationNodeInstanceServer::handleView3DDestroyed);
            }
        }
    }
}

void Qt5InformationNodeInstanceServer::add3DScenes(const QList<ServerNodeInstance> &instanceList)
{
    for (const ServerNodeInstance &instance : instanceList) {
        if (instance.isSubclassOf("QQuick3DNode")) {
            QObject *sceneRoot = find3DSceneRoot(instance);
            QObject *obj = instance.internalObject();
            if (!m_3DSceneMap.contains(sceneRoot, obj)) {
                m_3DSceneMap.insert(sceneRoot, obj);
                QObject::connect(obj, &QObject::destroyed,
                                 this, &Qt5InformationNodeInstanceServer::handleNode3DDestroyed);
            }
        }
    }
}

QObject *Qt5InformationNodeInstanceServer::findView3DForInstance(
    [[maybe_unused]] const ServerNodeInstance &instance) const
{
#ifdef QUICK3D_MODULE
    if (!instance.isValid())
        return {};

    // View3D of an instance is one of the following, in order of priority:
    // - Any direct ancestor View3D of the instance
    // - Any View3D that specifies the instance's scene as importScene
    ServerNodeInstance checkInstance = instance;
    while (checkInstance.isValid()) {
        if (checkInstance.isSubclassOf("QQuick3DViewport"))
            return checkInstance.internalObject();
        else
            checkInstance = checkInstance.parent();
    }

    // If no ancestor View3D was found, check if the scene root is specified as importScene in
    // some View3D.
    QObject *sceneRoot = find3DSceneRoot(instance);
    for (const auto &view3D : qAsConst(m_view3Ds)) {
        auto view = qobject_cast<QQuick3DViewport *>(view3D);
        if (view && sceneRoot == view->importScene())
            return view3D;
    }
#endif
    return {};
}

QObject *Qt5InformationNodeInstanceServer::findView3DForSceneRoot(
    [[maybe_unused]] QObject *sceneRoot) const
{
#ifdef QUICK3D_MODULE
    if (!sceneRoot)
        return {};

    if (hasInstanceForObject(sceneRoot)) {
        return findView3DForInstance(instanceForObject(sceneRoot));
    } else {
        // No instance, so the scene root must be scene property of one of the views
        for (const auto &view3D : qAsConst(m_view3Ds)) {
            auto view = qobject_cast<QQuick3DViewport *>(view3D);
            if (view && sceneRoot == view->scene())
                return view3D;
        }
    }
#endif
    return {};
}

QObject *Qt5InformationNodeInstanceServer::find3DSceneRoot(
    [[maybe_unused]] const ServerNodeInstance &instance) const
{
#ifdef QUICK3D_MODULE
    // The root of a 3D scene is any QQuick3DNode that doesn't have QQuick3DNode as parent.
    // One exception is QQuick3DSceneRootNode that has only a single child QQuick3DNode (not
    // a subclass of one, but exactly QQuick3DNode). In that case we consider the single child node
    // to be the scene root (as QQuick3DSceneRootNode is not visible in the navigator scene graph).

    if (!instance.isValid())
        return nullptr;

    QQuick3DNode *childNode = nullptr;
    auto countChildNodes = [&childNode](QQuick3DViewport *view) -> int {
        QQuick3DNode *sceneNode = view->scene();
        QList<QQuick3DObject *> children = sceneNode->childItems();
        int nodeCount = 0;
        for (const auto &child : children) {
            auto nodeChild = qobject_cast<QQuick3DNode *>(child);
            if (nodeChild) {
                ++nodeCount;
                childNode = nodeChild;
            }
        }
        return nodeCount;
    };

    // In case of View3D is selected, the root scene is whatever is contained in View3D, or
    // importScene, in case there is no content in View3D
    QObject *obj = instance.internalObject();
    auto view = qobject_cast<QQuick3DViewport *>(obj);
    if (view) {
        int nodeCount = countChildNodes(view);
        if (nodeCount == 0)
            return view->importScene();
        else if (nodeCount == 1)
            return childNode;
        else
            return view->scene();
    }

    ServerNodeInstance checkInstance = instance;
    bool foundNode = checkInstance.isSubclassOf("QQuick3DNode");
    while (checkInstance.isValid()) {
        ServerNodeInstance parentInstance = checkInstance.parent();
        if (parentInstance.isSubclassOf("QQuick3DViewport")) {
            view = qobject_cast<QQuick3DViewport *>(parentInstance.internalObject());
            int nodeCount = countChildNodes(view);
            if (nodeCount == 1)
                return childNode;
            else
                return view->scene();
        } else if (parentInstance.isSubclassOf("QQuick3DNode")) {
            foundNode = true;
            checkInstance = parentInstance;
        } else {
            if (!foundNode) {
                // We haven't found any node yet, continue the search
                checkInstance = parentInstance;
            } else {
                return checkInstance.internalObject();
            }
        }
    }
#endif
    return nullptr;
}

QObject *Qt5InformationNodeInstanceServer::find3DSceneRoot([[maybe_unused]] QObject *obj) const
{
#ifdef QUICK3D_MODULE
    if (hasInstanceForObject(obj))
        return find3DSceneRoot(instanceForObject(obj));

    // If there is no instance, obj could be a scene in a View3D
    for (const auto &viewObj : qAsConst(m_view3Ds)) {
        const auto view = qobject_cast<QQuick3DViewport *>(viewObj);
        if (view && view->scene() == obj)
            return obj;
    }
#endif
    // Some other non-instance object, assume it's not part of any scene
    return nullptr;
}

void Qt5InformationNodeInstanceServer::setup3DEditView(
    [[maybe_unused]] const QList<ServerNodeInstance> &instanceList,
    [[maybe_unused]] const CreateSceneCommand &command)
{
#ifdef QUICK3D_MODULE
    if (!m_editView3DData.rootItem)
        return;

    ServerNodeInstance root = rootNodeInstance();

    add3DViewPorts(instanceList);
    add3DScenes(instanceList);

    QObject::connect(m_editView3DData.rootItem, SIGNAL(selectionChanged(QVariant)),
                     this, SLOT(handleSelectionChanged(QVariant)));
    QObject::connect(m_editView3DData.rootItem, SIGNAL(commitObjectProperty(QVariant, QVariant)),
                     this, SLOT(handleObjectPropertyCommit(QVariant, QVariant)));
    QObject::connect(m_editView3DData.rootItem, SIGNAL(changeObjectProperty(QVariant, QVariant)),
                     this, SLOT(handleObjectPropertyChange(QVariant, QVariant)));
    QObject::connect(m_editView3DData.rootItem, SIGNAL(notifyActiveSceneChange()),
                     this, SLOT(handleActiveSceneChange()));
    QObject::connect(&m_propertyChangeTimer, &QTimer::timeout,
                     this, &Qt5InformationNodeInstanceServer::handleObjectPropertyChangeTimeout);
    QObject::connect(&m_selectionChangeTimer, &QTimer::timeout,
                     this, &Qt5InformationNodeInstanceServer::handleSelectionChangeTimeout);
    QObject::connect(&m_render3DEditViewTimer, &QTimer::timeout,
                     this, &Qt5InformationNodeInstanceServer::doRender3DEditView);
    QObject::connect(&m_inputEventTimer, &QTimer::timeout,
                     this, &Qt5InformationNodeInstanceServer::handleInputEvents);
    QObject::connect(&m_dynamicAddObjectTimer, &QTimer::timeout,
                     this, &Qt5InformationNodeInstanceServer::handleDynamicAddObjectTimeout);
    QObject::connect(&m_activeSceneIdUpdateTimer, &QTimer::timeout, this, [this]() {
        Qt5InformationNodeInstanceServer::updateActiveSceneToEditView3D(true);
    });

    const QHash<QString, QVariantMap> &toolStates = command.edit3dToolStates;
    QString lastSceneId;
    auto helper = qobject_cast<QmlDesigner::Internal::GeneralHelper *>(m_3dHelper);
    if (helper) {
        auto it = toolStates.constBegin();
        while (it != toolStates.constEnd()) {
            helper->initToolStates(it.key(), it.value());
            ++it;
        }
        if (toolStates.contains(helper->globalStateId())) {
            if (toolStates[helper->globalStateId()].contains(helper->rootSizeKey())) {
                QSize size = toolStates[helper->globalStateId()][helper->rootSizeKey()].value<QSize>();
                m_editView3DData.rootItem->setSize(size);
                m_editView3DData.window->setGeometry(0, 0, size.width(), size.height());
            }
            if (toolStates[helper->globalStateId()].contains(helper->lastSceneIdKey()))
                lastSceneId = toolStates[helper->globalStateId()][helper->lastSceneIdKey()].toString();
        }
    }

    // Find a scene to show
    m_active3DScene = nullptr;
    m_active3DView = nullptr;
    if (!m_3DSceneMap.isEmpty()) {
        // Restore the previous scene if possible
        if (!lastSceneId.isEmpty()) {
            const auto keys = m_3DSceneMap.uniqueKeys();
            for (const auto key : keys) {
                m_active3DScene = key;
                m_active3DView = findView3DForSceneRoot(m_active3DScene);
                ServerNodeInstance sceneInstance = active3DSceneInstance();
                if (lastSceneId == sceneInstance.id())
                    break;
            }
        } else {
            m_active3DScene = m_3DSceneMap.begin().key();
            m_active3DView = findView3DForSceneRoot(m_active3DScene);
        }
    }

    m_editView3DSetupDone = true;

    if (toolStates.contains({})) {
        // Update tool state to an existing no-scene state before updating the active scene to
        // ensure the previous state is inherited properly in all cases.
        QMetaObject::invokeMethod(m_editView3DData.rootItem, "updateToolStates", Qt::QueuedConnection,
                                  Q_ARG(QVariant, toolStates[{}]),
                                  Q_ARG(QVariant, QVariant::fromValue(false)));
    }

    updateActiveSceneToEditView3D();

    createCameraAndLightGizmos(instanceList);

    if (!command.edit3dBackgroundColor.isEmpty()) {
        View3DActionCommand backgroundColorCommand(View3DActionCommand::SelectBackgroundColor,
                                                   QVariant::fromValue(command.edit3dBackgroundColor));
        view3DAction(backgroundColorCommand);
    }

    if (command.edit3dGridColor.isValid()) {
        View3DActionCommand backgroundColorCommand(View3DActionCommand::SelectGridColor,
                                                   QVariant::fromValue(command.edit3dGridColor));
        view3DAction(backgroundColorCommand);
    }

    // Queue two renders to make sure icon gizmos update properly
    render3DEditView(2);
#endif
}

void Qt5InformationNodeInstanceServer::collectItemChangesAndSendChangeCommands()
{
    static bool inFunction = false;
    if (!inFunction) {
        inFunction = true;

        QQuickDesignerSupport::polishItems(quickWindow());

        QSet<ServerNodeInstance> informationChangedInstanceSet;
        QVector<InstancePropertyPair> propertyChangedList;

        if (quickWindow()) {
            foreach (QQuickItem *item, allItems()) {
                if (item && hasInstanceForObject(item)) {
                    ServerNodeInstance instance = instanceForObject(item);

                    if (isDirtyRecursiveForNonInstanceItems(item))
                        informationChangedInstanceSet.insert(instance);
                    else if (isDirtyRecursiveForParentInstances(item))
                        informationChangedInstanceSet.insert(instance);

                    if (QQuickDesignerSupport::isDirty(item, QQuickDesignerSupport::ParentChanged)) {
                        m_parentChangedSet.insert(instance);
                        informationChangedInstanceSet.insert(instance);
                    }
                }
            }

            foreach (const InstancePropertyPair& property, changedPropertyList()) {
                const ServerNodeInstance instance = property.first;
                if (instance.isValid()) {
                    if (property.second.contains("anchors"))
                        informationChangedInstanceSet.insert(instance);

                    propertyChangedList.append(property);
                }
            }

            resetAllItems();
            clearChangedPropertyList();

            sendTokenBack();

            if (!informationChangedInstanceSet.isEmpty())
                nodeInstanceClient()->informationChanged(
                    createAllInformationChangedCommand(QtHelpers::toList(informationChangedInstanceSet)));

            if (!propertyChangedList.isEmpty())
                nodeInstanceClient()->valuesChanged(createValuesChangedCommand(propertyChangedList));

            if (!m_parentChangedSet.isEmpty()) {
                sendChildrenChangedCommand(QtHelpers::toList(m_parentChangedSet));
                updateLockedAndHiddenStates(m_parentChangedSet);
                m_parentChangedSet.clear();
            }

            if (!m_completedComponentList.isEmpty()) {
                nodeInstanceClient()->componentCompleted(createComponentCompletedCommand(m_completedComponentList));
                m_completedComponentList.clear();
            }

            slowDownRenderTimer();
            nodeInstanceClient()->flush();
            nodeInstanceClient()->synchronizeWithClientProcess();
        }

        inFunction = false;
    }
}

void Qt5InformationNodeInstanceServer::reparentInstances(const ReparentInstancesCommand &command)
{
    foreach (const ReparentContainer &container, command.reparentInstances()) {
        if (hasInstanceForId(container.instanceId())) {
            ServerNodeInstance instance = instanceForId(container.instanceId());
            if (instance.isValid()) {
                m_parentChangedSet.insert(instance);
            }
        }
    }

    Qt5NodeInstanceServer::reparentInstances(command);

    if (m_editView3DSetupDone)
        resolveSceneRoots();

    // Make sure selection is in sync after all reparentings are done
    m_selectionChangeTimer.start(0);
}

void Qt5InformationNodeInstanceServer::clearScene(const ClearSceneCommand &command)
{
    Qt5NodeInstanceServer::clearScene(command);

    m_parentChangedSet.clear();
    m_completedComponentList.clear();
    m_dynamicObjectConstructors.clear();
}

void Qt5InformationNodeInstanceServer::createScene(const CreateSceneCommand &command)
{
    Qt5NodeInstanceServer::createScene(command);

    QList<ServerNodeInstance> instanceList;
    for (const InstanceContainer &container : std::as_const(command.instances)) {
        if (hasInstanceForId(container.instanceId())) {
            ServerNodeInstance instance = instanceForId(container.instanceId());
            if (instance.isValid())
                instanceList.append(instance);
        }
    }

    nodeInstanceClient()->informationChanged(createAllInformationChangedCommand(instanceList, true));
    nodeInstanceClient()->valuesChanged(createValuesChangedCommand(instanceList));
    sendChildrenChangedCommand(instanceList);
    nodeInstanceClient()->componentCompleted(createComponentCompletedCommand(instanceList));

    if (ViewConfig::isQuick3DMode()) {
        setup3DEditView(instanceList, command);
        updateRotationBlocks(command.auxiliaryChanges);
    }

    QObject::connect(&m_renderModelNodeImageViewTimer, &QTimer::timeout,
                     this, &Qt5InformationNodeInstanceServer::doRenderModelNodeImageView);
#ifdef IMPORT_QUICK3D_ASSETS
    QTimer::singleShot(0, this, &Qt5InformationNodeInstanceServer::resolveImportSupport);
#endif
}

void Qt5InformationNodeInstanceServer::sendChildrenChangedCommand(const QList<ServerNodeInstance> &childList)
{
    QSet<ServerNodeInstance> parentSet;
    QList<ServerNodeInstance> noParentList;

    foreach (const ServerNodeInstance &child, childList) {
        if (child.isValid()) {
            if (!child.hasParent()) {
                noParentList.append(child);
            } else {
                ServerNodeInstance parent = child.parent();
                if (parent.isValid()) {
                    parentSet.insert(parent);
                } else {
                    noParentList.append(child);
                }
            }
        }
    }

    foreach (const ServerNodeInstance &parent, parentSet)
        nodeInstanceClient()->childrenChanged(createChildrenChangedCommand(parent, parent.childItems()));

    if (!noParentList.isEmpty())
        nodeInstanceClient()->childrenChanged(createChildrenChangedCommand(ServerNodeInstance(), noParentList));

}

void Qt5InformationNodeInstanceServer::completeComponent(const CompleteComponentCommand &command)
{
    Qt5NodeInstanceServer::completeComponent(command);

    QList<ServerNodeInstance> instanceList;
    foreach (qint32 instanceId, command.instances()) {
        if (hasInstanceForId(instanceId)) {
            ServerNodeInstance instance = instanceForId(instanceId);
            if (instance.isValid()) {
                instanceList.append(instance);
            }
        }
    }

    m_completedComponentList.append(instanceList);

    nodeInstanceClient()->valuesChanged(createValuesChangedCommand(instanceList));
    nodeInstanceClient()->informationChanged(createAllInformationChangedCommand(instanceList, true));
}

void QmlDesigner::Qt5InformationNodeInstanceServer::removeSharedMemory(const QmlDesigner::RemoveSharedMemoryCommand &command)
{
    if (command.typeName() == "Values")
        ValuesChangedCommand::removeSharedMemorys(command.keyNumbers());
}

void Qt5InformationNodeInstanceServer::changeSelection(const ChangeSelectionCommand &command)
{
    if (!m_editView3DSetupDone)
        return;

    m_lastSelectionChangeCommand = command;
    if (m_selectionChangeTimer.isActive()) {
        // If selection was recently changed by puppet, hold updating the selection for a bit to
        // avoid selection flicker, especially in multiselect cases.
        // Add additional time in case more commands are still coming through
        m_selectionChangeTimer.start(500);
        return;
    }

    // Find a scene root of the selection to update active scene shown
    const QVector<qint32> instanceIds = command.instanceIds();
    QVariantList selectedObjs;
    QObject *firstSceneRoot = nullptr;
    ServerNodeInstance firstInstance;
#ifdef QUICK3D_PARTICLES_MODULE
    QList<QQuick3DParticleSystem *> selectedParticleSystems;
#endif
    for (qint32 id : instanceIds) {
        if (hasInstanceForId(id)) {
            ServerNodeInstance instance = instanceForId(id);
            QObject *sceneRoot = find3DSceneRoot(instance);
            if (!firstSceneRoot && sceneRoot) {
                firstSceneRoot = sceneRoot;
                firstInstance = instance;
            }
            QObject *object = nullptr;
            if (firstSceneRoot && sceneRoot == firstSceneRoot && instance.isSubclassOf("QQuick3DNode"))
                object = instance.internalObject();

#ifdef QUICK3D_PARTICLES_MODULE
            if (selectedParticleSystems.size() <= 1) {
                auto particleSystem = qobject_cast<QQuick3DParticleSystem *>(instance.internalObject());
                if (!particleSystem)
                    particleSystem = parentParticleSystem(instance.internalObject());
                if (particleSystem && !selectedParticleSystems.contains(particleSystem))
                    selectedParticleSystems.append(particleSystem);
            }
#endif
            auto isSelectableAsRoot = [&]() -> bool {
#ifdef QUICK3D_MODULE
                if (qobject_cast<QQuick3DModel *>(object)
                    || qobject_cast<QQuick3DCamera *>(object)
                    || qobject_cast<QQuick3DAbstractLight *>(object)
#ifdef QUICK3D_PARTICLES_MODULE
                    || qobject_cast<QQuick3DParticleSystem *>(object)
                    || qobject_cast<QQuick3DParticleEmitter *>(object)
                    || qobject_cast<QQuick3DParticleAttractor *>(object)
#endif
                ) {
                    return true;
                }
                // Node is a component if it has node children that have no instances
                auto node = qobject_cast<QQuick3DNode *>(object);
                if (node) {
                    const auto childItems = node->childItems();
                    for (const auto &childItem : childItems) {
                        if (qobject_cast<QQuick3DNode *>(childItem) && !hasInstanceForObject(childItem))
                            return true;
                    }
                }
#endif
                return false;
            };
            if (object && (firstSceneRoot != object || isSelectableAsRoot()))
                selectedObjs << objectToVariant(object);
        }
    }

#ifdef QUICK3D_PARTICLES_MODULE
    // We only support exactly one active particle systems at a time
    if (selectedParticleSystems.size() == 1)
        handleParticleSystemSelected(selectedParticleSystems[0]);
    else
        handleParticleSystemDeselected();
#endif

    if (firstSceneRoot && m_active3DScene != firstSceneRoot) {
        m_active3DScene = firstSceneRoot;
        m_active3DView = findView3DForInstance(firstInstance);
        updateActiveSceneToEditView3D();
    }

    // Ensure the UI has enough selection box items. If it doesn't yet have them, which can be the
    // case when the first selection processed is a multiselection, we wait a bit as
    // using the new boxes immediately leads to visual glitches.
    int boxCount = m_editView3DData.rootItem->property("selectionBoxes").value<QVariantList>().size();
    if (boxCount < selectedObjs.size()) {
        QMetaObject::invokeMethod(m_editView3DData.rootItem, "ensureSelectionBoxes",
                                  Q_ARG(QVariant, QVariant::fromValue(selectedObjs.size())));
        m_selectionChangeTimer.start(0);
    } else {
        QMetaObject::invokeMethod(m_editView3DData.rootItem, "selectObjects",
                                  Q_ARG(QVariant, QVariant::fromValue(selectedObjs)));
    }

    render3DEditView(2);
}

void Qt5InformationNodeInstanceServer::setSceneEnvironmentColor(const PropertyValueContainer &container)
{
#ifdef QUICK3D_MODULE
    auto helper = qobject_cast<QmlDesigner::Internal::GeneralHelper *>(m_3dHelper);
    if (!helper || !hasInstanceForId(container.instanceId()) || !m_active3DView)
        return;

    ServerNodeInstance sceneEnvInstance = instanceForId(container.instanceId());
    if (!sceneEnvInstance.isSubclassOf("QQuick3DSceneEnvironment"))
        return;

    auto activeView = qobject_cast<QQuick3DViewport *>(m_active3DView);
    if (!activeView)
        return;

    QQuick3DSceneEnvironment *activeEnv = activeView->environment();
    if (activeEnv != sceneEnvInstance.internalObject())
        return;

    ServerNodeInstance activeSceneInstance = active3DSceneInstance();
    const QString sceneId = activeSceneInstance.id();

    QColor color = container.value().value<QColor>();
    helper->setSceneEnvironmentColor(sceneId, color);
    QVariantMap toolStates = helper->getToolStates(sceneId);

    if (toolStates.contains("syncBackgroundColor")) {
        bool sync = toolStates["syncBackgroundColor"].toBool();
        if (sync) {
            View3DActionCommand cmd(View3DActionCommand::SelectBackgroundColor, QVariant::fromValue(color));
            view3DAction(cmd);
        }
    }
#else
    Q_UNUSED(container)
#endif
}

void Qt5InformationNodeInstanceServer::changePropertyValues(const ChangeValuesCommand &command)
{
    bool hasDynamicProperties = false;
    const QVector<PropertyValueContainer> values = command.valueChanges();
    for (const PropertyValueContainer &container : values) {
        if (!container.isReflected()) {
            hasDynamicProperties |= container.isDynamic();

            if (container.name() == "clearColor")
                setSceneEnvironmentColor(container);

            setInstancePropertyVariant(container);
        }
    }

    if (hasDynamicProperties)
        refreshBindings();

    startRenderTimer();

    render3DEditView();
}

void Qt5InformationNodeInstanceServer::removeInstances(const RemoveInstancesCommand &command)
{
    int nodeCount = m_3DSceneMap.size();

    removeRotationBlocks(command.instanceIds());

    Qt5NodeInstanceServer::removeInstances(command);

    if (nodeCount != m_3DSceneMap.size()) {
        // Some nodes were removed, which can cause scene root to change for nodes under View3D
        // objects, so re-resolve scene roots.
        resolveSceneRoots();
    }

    if (m_editView3DSetupDone && (!m_active3DScene || !m_active3DView)) {
        if (!m_active3DScene && !m_3DSceneMap.isEmpty())
            m_active3DScene = m_3DSceneMap.begin().key();
        m_active3DView = findView3DForSceneRoot(m_active3DScene);
        updateActiveSceneToEditView3D();
    }
    render3DEditView();
}

void Qt5InformationNodeInstanceServer::inputEvent(const InputEventCommand &command)
{
    if (m_editView3DData.window) {
        m_pendingInputEventCommands.append(command);
        if (!m_inputEventTimer.isActive())
            m_inputEventTimer.start(0);
    }
}

void Qt5InformationNodeInstanceServer::view3DAction(const View3DActionCommand &command)
{
    if (!m_editView3DSetupDone)
        return;

    QVariantMap updatedToolState;
    QVariantMap updatedViewState;
    int renderCount = 1;

    switch (command.type()) {
    case View3DActionCommand::MoveTool:
        updatedToolState.insert("transformMode", 0);
        break;
    case View3DActionCommand::RotateTool:
        updatedToolState.insert("transformMode", 1);
        break;
    case View3DActionCommand::ScaleTool:
        updatedToolState.insert("transformMode", 2);
        break;
    case View3DActionCommand::FitToView:
        QMetaObject::invokeMethod(m_editView3DData.rootItem, "fitToView");
        break;
    case View3DActionCommand::AlignCamerasToView:
        QMetaObject::invokeMethod(m_editView3DData.rootItem, "alignCamerasToView");
        break;
    case View3DActionCommand::AlignViewToCamera:
        QMetaObject::invokeMethod(m_editView3DData.rootItem, "alignViewToCamera");
        break;
    case View3DActionCommand::SelectionModeToggle:
        updatedToolState.insert("selectionMode", command.isEnabled() ? 1 : 0);
        break;
    case View3DActionCommand::CameraToggle:
        updatedToolState.insert("usePerspective", command.isEnabled());
        // It can take a couple frames to properly update icon gizmo positions
        renderCount = 2;
        break;
    case View3DActionCommand::OrientationToggle:
        updatedToolState.insert("globalOrientation", command.isEnabled());
        break;
    case View3DActionCommand::EditLightToggle:
        updatedToolState.insert("showEditLight", command.isEnabled());
        break;
    case View3DActionCommand::ShowGrid:
        updatedToolState.insert("showGrid", command.isEnabled());
        break;
    case View3DActionCommand::ShowSelectionBox:
        updatedToolState.insert("showSelectionBox", command.isEnabled());
        break;
    case View3DActionCommand::ShowIconGizmo:
        updatedToolState.insert("showIconGizmo", command.isEnabled());
        break;
    case View3DActionCommand::ShowCameraFrustum:
        updatedToolState.insert("showCameraFrustum", command.isEnabled());
        break;
    case View3DActionCommand::SyncBackgroundColor:
        updatedToolState.insert("syncBackgroundColor", command.isEnabled());
        break;
    case View3DActionCommand::SelectBackgroundColor:
        updatedViewState.insert("selectBackgroundColor", command.value());
        break;
    case View3DActionCommand::SelectGridColor: {
        updatedViewState.insert("selectGridColor", command.value());
        break;
    }
#ifdef QUICK3D_PARTICLES_MODULE
    case View3DActionCommand::ShowParticleEmitter:
        updatedToolState.insert("showParticleEmitter", command.isEnabled());
        break;
    case View3DActionCommand::ParticlesPlay:
        m_particleAnimationPlaying = command.isEnabled();
        updatedToolState.insert("particlePlay", command.isEnabled());
        if (m_particleAnimationPlaying) {
            m_particleAnimationDriver->play();
            m_particleAnimationDriver->setSeekerEnabled(false);
            m_particleAnimationDriver->setSeekerPosition(0);
        } else {
            m_particleAnimationDriver->pause();
            m_particleAnimationDriver->setSeekerEnabled(true);
        }
        break;
    case View3DActionCommand::ParticlesRestart:
        resetParticleSystem();
        if (m_particleAnimationPlaying) {
            m_particleAnimationDriver->restart();
            m_particleAnimationDriver->setSeekerEnabled(false);
            m_particleAnimationDriver->setSeekerPosition(0);
        }
        break;
    case View3DActionCommand::ParticlesSeek:
        m_particleAnimationDriver->setSeekerPosition(static_cast<const View3DSeekActionCommand &>(command).position());
        break;
#endif
#ifdef QUICK3D_MODULE
    case View3DActionCommand::GetModelAtPos: {
        // pick a Quick3DModel at view position
        auto helper = qobject_cast<QmlDesigner::Internal::GeneralHelper *>(m_3dHelper);
        if (!helper)
            return;

        QQmlProperty editViewProp(m_editView3DData.rootItem, "editView", context());
        QObject *obj = qvariant_cast<QObject *>(editViewProp.read());
        QQuick3DViewport *editView = qobject_cast<QQuick3DViewport *>(obj);

        QPointF pos = command.value().toPointF();
        QQuick3DModel *hitModel = helper->pickViewAt(editView, pos.x(), pos.y()).objectHit();

        // filter out picks of models created dynamically or inside components
        QQuick3DModel *resolvedPick = qobject_cast<QQuick3DModel *>(helper->resolvePick(hitModel));

        if (resolvedPick) {
            ServerNodeInstance instance = instanceForObject(resolvedPick);
            nodeInstanceClient()->handlePuppetToCreatorCommand(
                        {PuppetToCreatorCommand::ModelAtPos, QVariant(instance.instanceId())});
        }
        return;
    }
#endif

    default:
        break;
    }

    if (!updatedToolState.isEmpty()) {
        QMetaObject::invokeMethod(m_editView3DData.rootItem, "updateToolStates",
                                  Q_ARG(QVariant, updatedToolState),
                                  Q_ARG(QVariant, QVariant::fromValue(false)));
    }

    if (!updatedViewState.isEmpty()) {
        QMetaObject::invokeMethod(m_editView3DData.rootItem, "updateViewStates",
                                  Q_ARG(QVariant, updatedViewState));
    }

    render3DEditView(renderCount);
}

void Qt5InformationNodeInstanceServer::requestModelNodePreviewImage(const RequestModelNodePreviewImageCommand &command)
{
    m_modelNodePreviewImageCommands.insert(command);
    renderModelNodeImageView();
}

void Qt5InformationNodeInstanceServer::changeAuxiliaryValues(const ChangeAuxiliaryCommand &command)
{
    updateRotationBlocks(command.auxiliaryChanges);
    Qt5NodeInstanceServer::changeAuxiliaryValues(command);
    render3DEditView();
}

void Qt5InformationNodeInstanceServer::changePropertyBindings(const ChangeBindingsCommand &command)
{
    Qt5NodeInstanceServer::changePropertyBindings(command);
    render3DEditView();
}

void Qt5InformationNodeInstanceServer::changeIds(const ChangeIdsCommand &command)
{
    Qt5NodeInstanceServer::changeIds(command);

#ifdef QUICK3D_MODULE
    if (m_editView3DSetupDone) {
        ServerNodeInstance sceneInstance = active3DSceneInstance();
        if (m_activeSceneIdUpdateTimer.isActive()) {
            const QString sceneId = sceneInstance.id();
            if (!sceneId.isEmpty())
                updateActiveSceneToEditView3D();
        } else {
            qint32 sceneInstanceId = sceneInstance.instanceId();
            for (const auto &id : command.ids) {
                if (sceneInstanceId == id.instanceId()) {
                    QMetaObject::invokeMethod(m_editView3DData.rootItem, "handleActiveSceneIdChange",
                                              Qt::QueuedConnection,
                                              Q_ARG(QVariant, QVariant(sceneInstance.id())));
                    render3DEditView();
                    break;
                }
            }
        }
    }
#endif
}

void Qt5InformationNodeInstanceServer::changeState(const ChangeStateCommand &command)
{
    Qt5NodeInstanceServer::changeState(command);

    render3DEditView();
}

void Qt5InformationNodeInstanceServer::removeProperties(const RemovePropertiesCommand &command)
{
    Qt5NodeInstanceServer::removeProperties(command);

    render3DEditView();
}

void Qt5InformationNodeInstanceServer::handleInstanceLocked(
    [[maybe_unused]] const ServerNodeInstance &instance,
    [[maybe_unused]] bool enable,
    [[maybe_unused]] bool checkAncestors)
{
#ifdef QUICK3D_MODULE
    if (!ViewConfig::isQuick3DMode())
        return;

    bool edit3dLocked = enable;
    if (!edit3dLocked || checkAncestors) {
        auto parentInst = instance.parent();
        while (!edit3dLocked && parentInst.isValid()) {
            edit3dLocked = parentInst.internalInstance()->isLockedInEditor();
            parentInst = parentInst.parent();
        }
    }

    QObject *obj = instance.internalObject();
    auto node = qobject_cast<QQuick3DNode *>(obj);
    if (node) {
        node->setProperty("_edit3dLocked", edit3dLocked);
        auto helper = qobject_cast<QmlDesigner::Internal::GeneralHelper *>(m_3dHelper);
        if (helper)
            emit helper->lockedStateChanged(node);
    }
    const auto children = obj->children();
    for (auto child : children) {
        if (hasInstanceForObject(child)) {
            const ServerNodeInstance childInstance = instanceForObject(child);
            if (childInstance.isValid()) {
                auto objInstance = childInstance.internalInstance();
                // Don't override explicit lock on children
                handleInstanceLocked(childInstance, edit3dLocked || objInstance->isLockedInEditor(), false);
            }
        }
    }
#endif
}

void Qt5InformationNodeInstanceServer::handleInstanceHidden(
    [[maybe_unused]] const ServerNodeInstance &instance,
    [[maybe_unused]] bool enable,
    [[maybe_unused]] bool checkAncestors)
{
#ifdef QUICK3D_MODULE
    if (!ViewConfig::isQuick3DMode())
        return;

    bool edit3dHidden = enable;
    if (!edit3dHidden || checkAncestors) {
        // We do not care about hidden status of non-3D ancestor nodes, as the 3D scene
        // can be considered a separate visual entity in the whole scene.
        auto parentInst = instance.parent();
        while (!edit3dHidden && parentInst.isValid() && qobject_cast<QQuick3DNode *>(parentInst.internalObject())) {
            edit3dHidden = parentInst.internalInstance()->isHiddenInEditor();
            parentInst = parentInst.parent();
        }
    }

    auto node = qobject_cast<QQuick3DNode *>(instance.internalObject());
    if (node) {
        bool isInstanceHidden = false;
        auto getQuick3DInstanceAndHidden = [this, &isInstanceHidden](QQuick3DObject *obj) -> ServerNodeInstance {
            if (hasInstanceForObject(obj)) {
                const ServerNodeInstance instance = instanceForObject(obj);
                if (instance.isValid() && qobject_cast<QQuick3DNode *>(instance.internalObject())) {
                    auto objInstance = instance.internalInstance();
                    isInstanceHidden = objInstance->isHiddenInEditor();
                    return instance;
                }
            }
            return {};
        };
        // Always make sure the hide status is correct on the node tree from this point on,
        // as changes in the node tree (reparenting, adding new nodes) can make the previously set
        // hide status based on ancestor unreliable.
        node->setProperty("_edit3dHidden", edit3dHidden);
        auto helper = qobject_cast<QmlDesigner::Internal::GeneralHelper *>(m_3dHelper);
        if (helper)
            emit helper->hiddenStateChanged(node);
#if QT_VERSION < QT_VERSION_CHECK(6, 2, 1)
        if (auto model = qobject_cast<QQuick3DModel *>(node))
            model->setPickable(!edit3dHidden); // allow 3D objects to receive mouse clicks
#endif
        const auto childItems = node->childItems();
        for (auto childItem : childItems) {
            const ServerNodeInstance quick3dInstance = getQuick3DInstanceAndHidden(childItem);
            if (quick3dInstance.isValid()) {
                // Don't override explicit hide in children
                handleInstanceHidden(quick3dInstance, edit3dHidden || isInstanceHidden, false);
            } else {
#if QT_VERSION < QT_VERSION_CHECK(6, 2, 1)
                // Children of components do not have instances, but will still need to be pickable
                std::function<void(QQuick3DNode *)> checkChildren;
                checkChildren = [&](QQuick3DNode *checkNode) {
                    const auto childItems = checkNode->childItems();
                    for (auto child : childItems) {
                        if (auto childNode = qobject_cast<QQuick3DNode *>(child))
                            checkChildren(childNode);
                    }
                    if (auto checkModel = qobject_cast<QQuick3DModel *>(checkNode)) {
                        QVariant value;
                        if (!edit3dHidden)
                            value = QVariant::fromValue(node);
                        // Specify the actual pick target with dynamic property
                        checkModel->setProperty("_pickTarget", value);
                        checkModel->setPickable(!edit3dHidden);
                    } else {
                        auto checkRepeater = qobject_cast<QQuick3DRepeater *>(checkNode);
                        auto checkLoader = qobject_cast<QQuick3DLoader *>(checkNode);
#if defined(QUICK3D_ASSET_UTILS_MODULE) && QT_VERSION > QT_VERSION_CHECK(6, 2, 0)
                        auto checkRunLoader = qobject_cast<QQuick3DRuntimeLoader *>(checkNode);
                        if (checkRepeater || checkLoader || checkRunLoader) {
#else
                        if (checkRepeater || checkLoader) {
#endif
                            // Repeaters/loaders may not yet have created their children, so we set
                            // _pickTarget on them and connect the notifier.
                            if (checkNode->property("_pickTarget").isNull()) {
                                if (checkRepeater) {
                                    QObject::connect(checkRepeater, &QQuick3DRepeater::objectAdded,
                                                     this, &Qt5InformationNodeInstanceServer::handleDynamicAddObject);
#if defined(QUICK3D_ASSET_UTILS_MODULE) && QT_VERSION > QT_VERSION_CHECK(6, 2, 0)
                                } else if (checkRunLoader) {
                                    QObject::connect(checkRunLoader, &QQuick3DRuntimeLoader::statusChanged,
                                                     this, &Qt5InformationNodeInstanceServer::handleDynamicAddObject);
#endif
                                } else {
                                    QObject::connect(checkLoader, &QQuick3DLoader::loaded,
                                                     this, &Qt5InformationNodeInstanceServer::handleDynamicAddObject);
                                }
                            }
                            checkNode->setProperty("_pickTarget", QVariant::fromValue(node));
                        }
                    }
                };
                if (auto childNode = qobject_cast<QQuick3DNode *>(childItem))
                    checkChildren(childNode);
#endif
            }
        }
    }
#endif
}

void Qt5InformationNodeInstanceServer::handlePickTarget(
    [[maybe_unused]] const ServerNodeInstance &instance)
{
#if defined(QUICK3D_MODULE) && (QT_VERSION >= QT_VERSION_CHECK(6, 2, 1))
    // Picking is dependent on hidden status prior to global picking support (<6.2.1), so it is
    // handled in handleInstanceHidden() method in those builds

    if (!ViewConfig::isQuick3DMode())
        return;

    QObject *obj = instance.internalObject();
    QList<QQuick3DObject *> childItems;
    if (auto node = qobject_cast<QQuick3DNode *>(obj)) {
        childItems = node->childItems();
    } else if (auto view = qobject_cast<QQuick3DViewport *>(obj)) {
        // We only need to handle views that are components
        // View is a component if its scene is not an instance and scene has node children that
        // have no instances
        QQuick3DNode *node = view->scene();
        if (node) {
            if (hasInstanceForObject(node))
                return;
            childItems = node->childItems();
            bool allHaveInstance = true;
            for (const auto &childItem : childItems) {
                if (qobject_cast<QQuick3DNode *>(childItem) && !hasInstanceForObject(childItem)) {
                    allHaveInstance = false;
                    break;
                }
            }
            if (allHaveInstance)
                return;
        }
    } else {
        return;
    }

    for (auto childItem : qAsConst(childItems)) {
        if (!hasInstanceForObject(childItem)) {
            // Children of components do not have instances, but will still need to be pickable
            // and redirect their pick to the component
            std::function<void(QQuick3DNode *)> checkChildren;
            checkChildren = [&](QQuick3DNode *checkNode) {
                const auto childItems = checkNode->childItems();
                for (auto child : childItems) {
                    if (auto childNode = qobject_cast<QQuick3DNode *>(child))
                        checkChildren(childNode);
                }
                if (auto checkModel = qobject_cast<QQuick3DModel *>(checkNode)) {
                    // Specify the actual pick target with dynamic property
                    checkModel->setProperty("_pickTarget", QVariant::fromValue(obj));
                } else {
                    auto checkRepeater = qobject_cast<QQuick3DRepeater *>(checkNode);
                    auto checkLoader = qobject_cast<QQuick3DLoader *>(checkNode);
#if defined(QUICK3D_ASSET_UTILS_MODULE)
                    auto checkRunLoader = qobject_cast<QQuick3DRuntimeLoader *>(checkNode);
                    if (checkRepeater || checkLoader || checkRunLoader) {
#else
                    if (checkRepeater || checkLoader) {
#endif
                        // Repeaters/loaders may not yet have created their children, so we set
                        // _pickTarget on them and connect the notifier.
                        if (checkNode->property("_pickTarget").isNull()) {
                            if (checkRepeater) {
                                QObject::connect(checkRepeater, &QQuick3DRepeater::objectAdded,
                                                 this, &Qt5InformationNodeInstanceServer::handleDynamicAddObject);
#if defined(QUICK3D_ASSET_UTILS_MODULE)
                            } else if (checkRunLoader) {
                                QObject::connect(checkRunLoader, &QQuick3DRuntimeLoader::statusChanged,
                                                 this, &Qt5InformationNodeInstanceServer::handleDynamicAddObject);
#endif
                            } else {
                                QObject::connect(checkLoader, &QQuick3DLoader::loaded,
                                                 this, &Qt5InformationNodeInstanceServer::handleDynamicAddObject);
                            }
                        }
                        checkNode->setProperty("_pickTarget", QVariant::fromValue(obj));
                    }
                }
            };
            if (auto childNode = qobject_cast<QQuick3DNode *>(childItem))
                checkChildren(childNode);
        }
    }
#endif
}

bool Qt5InformationNodeInstanceServer::isInformationServer() const
{
    return true;
}

// This method should be connected to signals indicating a new object has been constructed outside
// normal scene creation. E.g. QQuick3DRepeater::objectAdded.
void Qt5InformationNodeInstanceServer::handleDynamicAddObject()
{
    m_dynamicObjectConstructors.insert(sender());
    m_dynamicAddObjectTimer.start();
}

// update 3D view size when it changes in creator side
void Qt5InformationNodeInstanceServer::update3DViewState(
    [[maybe_unused]] const Update3dViewStateCommand &command)
{
#ifdef QUICK3D_MODULE
    if (command.type() == Update3dViewStateCommand::SizeChange) {
        if (m_editView3DSetupDone) {
            m_editView3DData.rootItem->setSize(command.size());
#if QT_VERSION >= QT_VERSION_CHECK(6, 0, 0)
            m_editView3DData.window->contentItem()->setSize(m_editView3DData.rootItem->size());
            m_editView3DData.window->setGeometry(0, 0, m_editView3DData.rootItem->width(),
                                                 m_editView3DData.rootItem->height());
            m_editView3DData.bufferDirty = true;
#endif
            auto helper = qobject_cast<QmlDesigner::Internal::GeneralHelper *>(m_3dHelper);
            if (helper)
                helper->storeToolState(helper->globalStateId(), helper->rootSizeKey(), QVariant(command.size()), 0);
            // Queue two renders to make sure all gizmos update properly
            render3DEditView(2);
        }
    }
#endif
}

} // namespace QmlDesigner<|MERGE_RESOLUTION|>--- conflicted
+++ resolved
@@ -863,9 +863,6 @@
     auto helper = qobject_cast<QmlDesigner::Internal::GeneralHelper *>(m_3dHelper);
     if (helper) {
         helper->storeToolState(helper->globalStateId(), helper->lastSceneIdKey(), QVariant(sceneId), 0);
-<<<<<<< HEAD
-=======
-
         QVariantMap toolStates = helper->getToolStates(sceneId);
         if (toolStates.contains("syncBackgroundColor")) {
             bool sync = toolStates["syncBackgroundColor"].toBool();
@@ -877,10 +874,6 @@
             }
         }
     }
-
-#else
-    Q_UNUSED(timerCall)
->>>>>>> f8c3d860
 #endif
 }
 
