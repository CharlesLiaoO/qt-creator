--- conflicted
+++ resolved
@@ -1370,16 +1370,6 @@
             return
 
         if value.type.code == gdb.TYPE_CODE_ARRAY:
-<<<<<<< HEAD
-            baseptr = value.cast(realtype.pointer())
-            if format == 0 or format == 1 or format == 2:
-                # Explicityly requested Latin1 or UTF-8 formatting.
-                f = [Hex2EncodedLatin1, Hex2EncodedUtf8, Hex2EncodedLocal8Bit][format]
-                self.putAddress(value.address)
-                self.putType(realtype)
-                self.putValue(encodeCharArray(value, 100), f)
-                self.putNumChild(1)
-=======
             targettype = realtype.target()
             self.putAddress(value.address)
             self.putType(realtype)
@@ -1390,7 +1380,9 @@
             elif format == 1:
                 # Explicitly requested UTF-8 formatting.
                 self.putValue(encodeCharArray(value, 100), Hex2EncodedUtf8)
->>>>>>> dbc0fa09
+            elif format == 2:
+                # Explicitly requested Local 8-bit formatting.
+                self.putValue(encodeCharArray(value, 100), Hex2EncodedLocal8Bit)
             else:
                 self.putValue("@0x%x" % long(value.cast(targettype.pointer())))
             if self.isExpanded(item):
