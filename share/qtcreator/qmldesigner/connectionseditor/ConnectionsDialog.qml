--- conflicted
+++ resolved
@@ -49,11 +49,7 @@
                 root.close()
             }
             function onPopupShouldOpen() {
-<<<<<<< HEAD
-                root.showGlobal()
-=======
                 Qt.callLater(root.showGlobal)
->>>>>>> dc42b62d
             }
         }
     }
