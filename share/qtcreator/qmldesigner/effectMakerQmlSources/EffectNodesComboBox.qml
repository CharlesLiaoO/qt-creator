--- conflicted
+++ resolved
@@ -73,11 +73,6 @@
     Window {
         id: window
 
-<<<<<<< HEAD
-        width: row.width + 2 // 2: scrollView left and right 1px margins
-        height: Math.min(800, Math.min(row.height + 2, Screen.height - y - 40)) // 40: some bottom margin to cover OS bottom toolbar
-=======
->>>>>>> dc42b62d
         flags: Qt.Dialog | Qt.FramelessWindowHint | Qt.WindowStaysOnTopHint
 
         onActiveFocusItemChanged: {
