--- conflicted
+++ resolved
@@ -12,11 +12,8 @@
 HelperWidgets.Section {
     id: root
 
-<<<<<<< HEAD
-=======
     property int modelIndex: 0
 
->>>>>>> dc42b62d
     caption: nodeName
     category: "EffectMaker"
 
@@ -30,11 +27,7 @@
         EffectMakerBackend.effectMakerModel.removeNode(root.modelIndex)
     }
 
-<<<<<<< HEAD
-    showEyeButton: true
-=======
     showEyeButton: !isDependency
->>>>>>> dc42b62d
     eyeEnabled: nodeEnabled
     eyeButtonToolTip: qsTr("Enable/Disable Node")
 
@@ -46,10 +39,7 @@
         spacing: 10
 
         Repeater {
-<<<<<<< HEAD
-=======
             id: repeater
->>>>>>> dc42b62d
             model: nodeUniformsModel
 
             EffectCompositionNodeUniform {
