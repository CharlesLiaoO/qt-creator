--- conflicted
+++ resolved
@@ -105,11 +105,7 @@
     /* Required for deployment */
     targetDirectory: "/opt/%{ProjectName}"
 
-<<<<<<< HEAD
-    qdsVersion: "4.0"
-=======
     qdsVersion: "4.1"
->>>>>>> df7398e2
 
     quickVersion: "%{QtQuickVersion}"
 
