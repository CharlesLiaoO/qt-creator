--- conflicted
+++ resolved
@@ -48,11 +48,7 @@
             style: StudioTheme.Values.viewBarButtonStyle
             buttonIcon: StudioTheme.Constants.saveAs_medium
             tooltip: qsTr("Save current composition with a new name")
-<<<<<<< HEAD
-            enabled: root.backendModel ? root.backendModel.isEnabled && !root.backendModel.isEmpty
-=======
             enabled: root.backendModel ? root.backendModel.isEnabled && root.backendModel.currentComposition !== ""
->>>>>>> 7dfa7469
                                        : false
 
             onClicked: root.saveAsClicked()
@@ -62,12 +58,8 @@
             style: StudioTheme.Values.viewBarButtonStyle
             buttonIcon: StudioTheme.Constants.assignTo_medium
             tooltip: qsTr("Assign current composition to selected item")
-<<<<<<< HEAD
-            enabled: root.backendModel ? root.backendModel.isEnabled
-=======
             enabled: root.backendModel ? root.backendModel.hasValidTarget
                                          && root.backendModel.isEnabled
->>>>>>> 7dfa7469
                                          && root.backendModel.currentComposition !== ""
                                        : false
 
