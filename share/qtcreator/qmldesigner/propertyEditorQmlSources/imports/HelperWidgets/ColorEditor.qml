// Copyright (C) 2023 The Qt Company Ltd.
// SPDX-License-Identifier: LicenseRef-Qt-Commercial OR GPL-3.0-only WITH Qt-GPL-exception-1.0

import QtQuick
import QtQuick.Layouts
import QtQuick.Shapes
import QtQuick.Templates as T
import StudioTheme as StudioTheme
import StudioControls as StudioControls
<<<<<<< HEAD
import QtQuickDesignerTheme
=======
>>>>>>> 4e16d1a0
import QtQuickDesignerColorPalette

SecondColumnLayout {
    id: colorEditor

    property color color
    property bool supportGradient: false
    property variant backendValue

    property variant value: {
        if (!colorEditor.backendValue || !colorEditor.backendValue.value)
            return "white" // default color for Rectangle

        if (colorEditor.isVector3D) {
            return Qt.rgba(colorEditor.backendValue.value.x,
                           colorEditor.backendValue.value.y,
                           colorEditor.backendValue.value.z, 1)
        }

        return colorEditor.backendValue.value
    }

    property alias gradientPropertyName: popupDialog.gradientPropertyName

    property alias gradientThumbnail: gradientThumbnail
    property alias shapeGradientThumbnail: shapeGradientThumbnail

    property alias showExtendedFunctionButton: hexTextField.showExtendedFunctionButton
    property alias showHexTextField: hexTextField.visible

    property bool shapeGradients: false
    property color originalColor
    property bool isVector3D: false

    property alias spacer: spacer

    property bool __block: false

    property string caption // Legacy Qt5 specifics sheets compatibility

    function resetShapeColor() {
        colorEditor.backendValue.resetValue()
    }

    function initEditor() {
        colorEditor.syncColor()
    }

    // Syncing color from backend to frontend and block reflection
    function syncColor() {
        colorEditor.__block = true
        colorEditor.color = colorEditor.value
        colorEditor.__block = false
    }

    Connections {
        id: backendConnection
        target: colorEditor

        function onValueChanged() {
            if (popupDialog.isSolid())
                colorEditor.syncColor()
        }

        function onBackendValueChanged() {
            if (popupDialog.isSolid())
                colorEditor.syncColor()
        }
    }

    Timer {
        id: colorEditorTimer
        repeat: false
        interval: 100
        running: false
        onTriggered: {
            backendConnection.enabled = false

            if (colorEditor.backendValue !== undefined) {
                if (colorEditor.isVector3D)
                    colorEditor.backendValue.value = Qt.vector3d(
                                colorEditor.color.r, colorEditor.color.g,
                                colorEditor.color.b)
                else
                    colorEditor.backendValue.value = colorEditor.color
            }

            backendConnection.enabled = true
        }
    }

    onColorChanged: {
        if (colorEditor.__block)
            return

        if (!popupDialog.isInValidState)
            return

        popupDialog.commitToGradient()

        // Delay setting the color to keep ui responsive
        if (popupDialog.isSolid())
            colorEditorTimer.restart()
    }

    Spacer {
        implicitWidth: StudioTheme.Values.actionIndicatorWidth
    }

    Rectangle {
        id: preview
        implicitWidth: StudioTheme.Values.twoControlColumnWidth
        implicitHeight: StudioTheme.Values.height
        color: colorEditor.color
        border.color: StudioTheme.Values.themeControlOutline
        border.width: StudioTheme.Values.border

        Rectangle {
            id: gradientThumbnail
            anchors.fill: parent
            anchors.margins: StudioTheme.Values.border
            visible: !popupDialog.isSolid()
                     && !colorEditor.shapeGradients
                     && popupDialog.isLinearGradient()
        }

        Shape {
            id: shape
            anchors.fill: parent
            anchors.margins: StudioTheme.Values.border
            visible: !popupDialog.isSolid() && colorEditor.shapeGradients

            ShapePath {
                id: shapeGradientThumbnail
                startX: shape.x - 1
                startY: shape.y - 1
                strokeWidth: -1
                strokeColor: "green"

                PathLine {
                    x: shape.x - 1
                    y: shape.height
                }
                PathLine {
                    x: shape.width
                    y: shape.height
                }
                PathLine {
                    x: shape.width
                    y: shape.y - 1
                }
            }
        }

        Image {
            anchors.fill: parent
            source: "images/checkers.png"
            fillMode: Image.Tile
            z: -1
        }

        MouseArea {
            anchors.fill: parent
            onClicked: {
                popupDialog.visibility ? popupDialog.close() : popupDialog.open()
                forceActiveFocus()
            }
        }

        StudioControls.PopupDialog {
            id: popupDialog

            property bool isInValidState: loader.active ? popupDialog.loaderItem.isInValidState : true
            property QtObject loaderItem: loader.item
            property string gradientPropertyName

            keepOpen: loader.item?.eyeDropperActive ?? false

            width: 260

            function commitToGradient() {
                if (!loader.active)
                    return

                if (colorEditor.supportGradient && popupDialog.loaderItem.gradientModel.hasGradient) {
                    var hexColor = convertColorToString(colorEditor.color)
                    hexTextField.text = hexColor
                    popupDialog.loaderItem.commitGradientColor()
                }
            }

            function isSolid() {
                 if (!loader.active)
                     return true

                 return popupDialog.loaderItem.isSolid()
            }

            function isLinearGradient(){
                if (!loader.active)
                    return false

                return popupDialog.loaderItem.isLinearGradient()
            }

            function ensureLoader() {
                if (!loader.active)
                    loader.active = true
            }

            function open() {
                popupDialog.ensureLoader()
                popupDialog.show(preview)
            }

            function determineActiveColorMode() {
                if (loader.active && popupDialog.loaderItem)
                    popupDialog.loaderItem.determineActiveColorMode()
                else
                    colorEditor.syncColor()
            }

            Loader {
                id: loader
                active: colorEditor.supportGradient

                sourceComponent: ColorEditorPopup {
                    shapeGradients: colorEditor.shapeGradients
                    supportGradient: colorEditor.supportGradient
                    width: popupDialog.contentWidth
                }

                onLoaded: {
                    popupDialog.loaderItem.initEditor()
                    popupDialog.titleBar = loader.item.titleBarContent
                }
            }
        }
    }

    Spacer {
        implicitWidth: StudioTheme.Values.twoControlColumnGap
    }

    LineEdit {
        id: hexTextField
        implicitWidth: StudioTheme.Values.twoControlColumnWidth
                       + StudioTheme.Values.actionIndicatorWidth
        width: hexTextField.implicitWidth
        enabled: popupDialog.isSolid()
        writeValueManually: true
        validator: RegularExpressionValidator {
            regularExpression: /#[0-9A-Fa-f]{6}([0-9A-Fa-f]{2})?/g
        }
        showTranslateCheckBox: false
        indicatorVisible: true
        indicator.icon.text: StudioTheme.Constants.copy_small
        indicator.onClicked: {
            hexTextField.selectAll()
            hexTextField.copy()
            hexTextField.deselect()
        }
        backendValue: colorEditor.backendValue

        onAccepted: colorEditor.color = colorFromString(hexTextField.text)
        onCommitData: {
            colorEditor.color = colorFromString(hexTextField.text)
            if (popupDialog.isSolid()) {
                if (colorEditor.isVector3D) {
                    backendValue.value = Qt.vector3d(colorEditor.color.r,
                                                     colorEditor.color.g,
                                                     colorEditor.color.b)
                } else {
                    backendValue.value = colorEditor.color
                }
            }
        }
    }

    ExpandingSpacer {
        id: spacer
    }

    Component.onCompleted: popupDialog.determineActiveColorMode()

    onBackendValueChanged: popupDialog.determineActiveColorMode()
}<|MERGE_RESOLUTION|>--- conflicted
+++ resolved
@@ -7,10 +7,6 @@
 import QtQuick.Templates as T
 import StudioTheme as StudioTheme
 import StudioControls as StudioControls
-<<<<<<< HEAD
-import QtQuickDesignerTheme
-=======
->>>>>>> 4e16d1a0
 import QtQuickDesignerColorPalette
 
 SecondColumnLayout {
