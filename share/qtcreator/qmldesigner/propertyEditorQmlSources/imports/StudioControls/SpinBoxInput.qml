--- conflicted
+++ resolved
@@ -76,34 +76,6 @@
         }
     }
 
-<<<<<<< HEAD
-    Item {
-        id: dragModifierWorkaround
-        Keys.onPressed: function(event) {
-            event.accepted = true
-
-            if (event.modifiers & Qt.ControlModifier) {
-                mouseArea.stepSize = myControl.minStepSize
-                mouseArea.calcValue()
-            }
-
-            if (event.modifiers & Qt.ShiftModifier) {
-                mouseArea.stepSize = myControl.maxStepSize
-                mouseArea.calcValue()
-            }
-        }
-        Keys.onReleased: function(event) {
-            event.accepted = true
-            mouseArea.stepSize = myControl.realStepSize
-            mouseArea.calcValue()
-        }
-=======
-    // Ensure that we get Up and Down key press events first
-    Keys.onShortcutOverride: function(event) {
-        event.accepted = (event.key === Qt.Key_Up || event.key === Qt.Key_Down)
->>>>>>> a61f8b02
-    }
-
     // Ensure that we get Up and Down key press events first
     Keys.onShortcutOverride: function(event) {
         event.accepted = (event.key === Qt.Key_Up || event.key === Qt.Key_Down)
@@ -121,15 +93,6 @@
 
         property int initialValue: myControl.value // value on drag operation starts
 
-<<<<<<< HEAD
-        property int pressStartX: 0
-        property int dragStartX: 0
-        property int translationX: 0
-
-        property int dragDirection: 0
-        property int totalUnits: 0 // total number of units dragged
-        property int units: 0
-=======
         property real pressStartX: 0.0
         property real dragStartX: 0.0
         property real translationX: 0.0
@@ -137,7 +100,6 @@
         property real dragDirection: 0.0
         property real totalUnits: 0.0 // total number of units dragged
         property real units: 0.0
->>>>>>> a61f8b02
 
         property real __pixelsPerUnit: textInput.devicePixelRatio * textInput.pixelsPerUnit
 
@@ -190,11 +152,7 @@
 
             mouseArea.translationX += translationX
             mouseArea.calcValue()
-<<<<<<< HEAD
-            //myControl.realValueModified()
-=======
             myControl.valueModified()
->>>>>>> a61f8b02
         }
 
         onClicked: function(mouse) {
