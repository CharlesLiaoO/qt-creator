<<<<<<< HEAD
// Copyright (C) 2023 The Qt Company Ltd.
// SPDX-License-Identifier: LicenseRef-Qt-Commercial OR GPL-3.0 WITH Qt-GPL-exception-1.0
=======
// Copyright (C) 2021 The Qt Company Ltd.
// SPDX-License-Identifier: LicenseRef-Qt-Commercial OR GPL-3.0-only WITH Qt-GPL-exception-1.0
>>>>>>> f7639f45

import QtQuick
import QtQuick.Window
import QtQuick.Templates as T
import StudioTheme 1.0 as StudioTheme

T.Menu {
    id: control

    property StudioTheme.ControlStyle style: StudioTheme.Values.controlStyle

    implicitWidth: Math.max(implicitBackgroundWidth + leftInset + rightInset,
                            contentWidth + leftPadding + rightPadding)
    implicitHeight: Math.max(implicitBackgroundHeight + topInset + bottomInset,
                             contentHeight + topPadding + bottomPadding)

    font.family: StudioTheme.Constants.font.family
    font.pixelSize: control.style.baseFontSize

    margins: 0
    overlap: 1
    padding: 0

    closePolicy: T.Popup.CloseOnPressOutside | T.Popup.CloseOnPressOutsideParent
                 | T.Popup.CloseOnEscape | T.Popup.CloseOnReleaseOutside
                 | T.Popup.CloseOnReleaseOutsideParent

    delegate: MenuItem { style: control.style }

    contentItem: ListView {
        model: control.contentModel
        interactive: Window.window ? contentHeight > Window.window.height : false
        clip: false
        currentIndex: control.currentIndex
    }

    background: Rectangle {
        implicitWidth: contentItem.childrenRect.width
        implicitHeight: contentItem.childrenRect.height
<<<<<<< HEAD
        color: control.style.popup.background
        border.color: control.style.popup.background
        border.width: control.style.borderWidth

=======
        color: StudioTheme.Values.themeControlBackground
        border.color: StudioTheme.Values.themeControlOutline
        border.width: StudioTheme.Values.border
>>>>>>> f7639f45
        MouseArea {
            // This mouse area is here to eat clicks that are not handled by menu items
            // to prevent them going through to the underlying view.
            // This is primarily problem with disabled menu items, but right clicks would go
            // through enabled menu items as well.
            anchors.fill: parent
            acceptedButtons: Qt.AllButtons
        }
    }
}<|MERGE_RESOLUTION|>--- conflicted
+++ resolved
@@ -1,10 +1,5 @@
-<<<<<<< HEAD
 // Copyright (C) 2023 The Qt Company Ltd.
-// SPDX-License-Identifier: LicenseRef-Qt-Commercial OR GPL-3.0 WITH Qt-GPL-exception-1.0
-=======
-// Copyright (C) 2021 The Qt Company Ltd.
 // SPDX-License-Identifier: LicenseRef-Qt-Commercial OR GPL-3.0-only WITH Qt-GPL-exception-1.0
->>>>>>> f7639f45
 
 import QtQuick
 import QtQuick.Window
@@ -44,16 +39,10 @@
     background: Rectangle {
         implicitWidth: contentItem.childrenRect.width
         implicitHeight: contentItem.childrenRect.height
-<<<<<<< HEAD
         color: control.style.popup.background
         border.color: control.style.popup.background
         border.width: control.style.borderWidth
 
-=======
-        color: StudioTheme.Values.themeControlBackground
-        border.color: StudioTheme.Values.themeControlOutline
-        border.width: StudioTheme.Values.border
->>>>>>> f7639f45
         MouseArea {
             // This mouse area is here to eat clicks that are not handled by menu items
             // to prevent them going through to the underlying view.
