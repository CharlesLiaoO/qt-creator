--- conflicted
+++ resolved
@@ -162,11 +162,7 @@
                                 \list
                                     \li \l{Setting Up Qt Bridge for Figma}
                                     \li \l{Using Qt Bridge for Figma}
-<<<<<<< HEAD
-                                    \li \l{Using Figma Quick Control Template in Qt Design Studio}
-=======
                                     \li \l{Using Figma Quick Control Template Components in Qt Design Studio}
->>>>>>> df7398e2
                                 \endlist
                         \endlist
                         \li \l {Exporting 3D Assets}
