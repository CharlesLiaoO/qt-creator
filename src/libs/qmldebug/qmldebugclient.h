/****************************************************************************
**
** Copyright (C) 2015 The Qt Company Ltd.
** Contact: http://www.qt.io/licensing
**
** This file is part of Qt Creator.
**
** Commercial License Usage
** Licensees holding valid commercial Qt licenses may use this file in
** accordance with the commercial license agreement provided with the
** Software or, alternatively, in accordance with the terms contained in
** a written agreement between you and The Qt Company.  For licensing terms and
** conditions see http://www.qt.io/terms-conditions.  For further information
** use the contact form at http://www.qt.io/contact-us.
**
** GNU Lesser General Public License Usage
** Alternatively, this file may be used under the terms of the GNU Lesser
** General Public License version 2.1 or version 3 as published by the Free
** Software Foundation and appearing in the file LICENSE.LGPLv21 and
** LICENSE.LGPLv3 included in the packaging of this file.  Please review the
** following information to ensure the GNU Lesser General Public License
** requirements will be met: https://www.gnu.org/licenses/lgpl.html and
** http://www.gnu.org/licenses/old-licenses/lgpl-2.1.html.
**
** In addition, as a special exception, The Qt Company gives you certain additional
** rights.  These rights are described in The Qt Company LGPL Exception
** version 1.1, included in the file LGPL_EXCEPTION.txt in this package.
**
****************************************************************************/

#ifndef QMLDEBUGCLIENT_H
#define QMLDEBUGCLIENT_H

#include "qmldebug_global.h"
#include <qtcpsocket.h>

#include <QDataStream>

namespace QmlDebug {

class QmlDebugClient;
class QmlDebugConnectionPrivate;
class QMLDEBUG_EXPORT QmlDebugConnection : public QObject
{
    Q_OBJECT
    Q_DISABLE_COPY(QmlDebugConnection)
    Q_DECLARE_PRIVATE(QmlDebugConnection)
public:
    QmlDebugConnection(QObject * = 0);
    ~QmlDebugConnection();

    void connectToHost(const QString &hostName, quint16 port);
<<<<<<< HEAD
    void startLocalServer(const QString &fileName);
=======
    QAbstractSocket::SocketState socketState() const;
>>>>>>> 35ed93fe

    int currentDataStreamVersion() const;
    void setMaximumDataStreamVersion(int maximumVersion);

    bool isConnected() const;
    bool isConnecting() const;
    void close();

    QmlDebugClient *client(const QString &name) const;
    bool addClient(const QString &name, QmlDebugClient *client);
    bool removeClient(const QString &name);

    float serviceVersion(const QString &serviceName) const;
    bool sendMessage(const QString &name, const QByteArray &message);

    static QString socketStateToString(QAbstractSocket::SocketState state);
    static QString socketErrorToString(QAbstractSocket::SocketError error);

signals:
    void connected();
    void disconnected();
    void socketError(QAbstractSocket::SocketError error);
    void socketStateChanged(QAbstractSocket::SocketState state);

private slots:
    void newConnection();
    void socketConnected();
    void socketDisconnected();
    void protocolReadyRead();

private:
    QScopedPointer<QmlDebugConnectionPrivate> d_ptr;
};

class QmlDebugClientPrivate;
class QMLDEBUG_EXPORT QmlDebugClient : public QObject
{
    Q_OBJECT
    Q_DECLARE_PRIVATE(QmlDebugClient)
    Q_DISABLE_COPY(QmlDebugClient)

public:
    enum State { NotConnected, Unavailable, Enabled };

    QmlDebugClient(const QString &, QmlDebugConnection *parent);
    ~QmlDebugClient();

    QString name() const;
    float serviceVersion() const;
    State state() const;
    QmlDebugConnection *connection() const;

    virtual void sendMessage(const QByteArray &);

protected:
    virtual void stateChanged(State);
    virtual void messageReceived(const QByteArray &);

private:
    friend class QmlDebugConnection;
    QScopedPointer<QmlDebugClientPrivate> d_ptr;
};

} // namespace QmlDebug

#endif // QMLDEBUGCLIENT_H<|MERGE_RESOLUTION|>--- conflicted
+++ resolved
@@ -50,11 +50,8 @@
     ~QmlDebugConnection();
 
     void connectToHost(const QString &hostName, quint16 port);
-<<<<<<< HEAD
     void startLocalServer(const QString &fileName);
-=======
     QAbstractSocket::SocketState socketState() const;
->>>>>>> 35ed93fe
 
     int currentDataStreamVersion() const;
     void setMaximumDataStreamVersion(int maximumVersion);
