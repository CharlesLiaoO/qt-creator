--- conflicted
+++ resolved
@@ -1005,12 +1005,8 @@
     std::stable_sort(std::begin(container), std::end(container), p);
 }
 
-<<<<<<< HEAD
-template <typename Container>
-=======
 // const lvalue
 template<typename Container>
->>>>>>> f7639f45
 inline Container sorted(const Container &container)
 {
     Container c = container;
@@ -1018,16 +1014,6 @@
     return c;
 }
 
-<<<<<<< HEAD
-template <typename Container>
-inline Container sorted(Container &&container)
-{
-    sort(container);
-    return container;
-}
-
-template <typename Container>
-=======
 // non-const lvalue
 // This is needed because otherwise the "universal" reference below is used, modifying the input
 // container.
@@ -1049,18 +1035,13 @@
 
 // const rvalue
 template<typename Container>
->>>>>>> f7639f45
 inline Container sorted(const Container &&container)
 {
     return sorted(container);
 }
 
-<<<<<<< HEAD
-template <typename Container, typename Predicate>
-=======
 // const lvalue
 template<typename Container, typename Predicate>
->>>>>>> f7639f45
 inline Container sorted(const Container &container, Predicate p)
 {
     Container c = container;
@@ -1068,16 +1049,6 @@
     return c;
 }
 
-<<<<<<< HEAD
-template <typename Container, typename Predicate>
-inline Container sorted(Container &&container, Predicate p)
-{
-    sort(container, p);
-    return container;
-}
-
-template <typename Container, typename Predicate>
-=======
 // non-const lvalue
 // This is needed because otherwise the "universal" reference below is used, modifying the input
 // container.
@@ -1099,7 +1070,6 @@
 
 // const rvalue
 template<typename Container, typename Predicate>
->>>>>>> f7639f45
 inline Container sorted(const Container &&container, Predicate p)
 {
     return sorted(container, p);
@@ -1117,12 +1087,8 @@
     });
 }
 
-<<<<<<< HEAD
-template <typename Container, typename R, typename S>
-=======
 // const lvalue
 template<typename Container, typename R, typename S>
->>>>>>> f7639f45
 inline Container sorted(const Container &container, R S::*member)
 {
     Container c = container;
@@ -1130,16 +1096,6 @@
     return c;
 }
 
-<<<<<<< HEAD
-template <typename Container, typename R, typename S>
-inline Container sorted(Container &&container, R S::*member)
-{
-    sort(container, member);
-    return container;
-}
-
-template <typename Container, typename R, typename S>
-=======
 // non-const lvalue
 // This is needed because otherwise the "universal" reference below is used, modifying the input
 // container.
@@ -1161,7 +1117,6 @@
 
 // const rvalue
 template<typename Container, typename R, typename S>
->>>>>>> f7639f45
 inline Container sorted(const Container &&container, R S::*member)
 {
     return sorted(container, member);
@@ -1179,12 +1134,8 @@
     });
 }
 
-<<<<<<< HEAD
-template <typename Container, typename R, typename S>
-=======
 // const lvalue
 template<typename Container, typename R, typename S>
->>>>>>> f7639f45
 inline Container sorted(const Container &container, R (S::*function)() const)
 {
     Container c = container;
@@ -1192,16 +1143,6 @@
     return c;
 }
 
-<<<<<<< HEAD
-template <typename Container, typename R, typename S>
-inline Container sorted(Container &&container, R (S::*function)() const)
-{
-    sort(container, function);
-    return container;
-}
-
-template <typename Container, typename R, typename S>
-=======
 // non-const lvalue
 // This is needed because otherwise the "universal" reference below is used, modifying the input
 // container.
@@ -1223,7 +1164,6 @@
 
 // const rvalue
 template<typename Container, typename R, typename S>
->>>>>>> f7639f45
 inline Container sorted(const Container &&container, R (S::*function)() const)
 {
     return sorted(container, function);
