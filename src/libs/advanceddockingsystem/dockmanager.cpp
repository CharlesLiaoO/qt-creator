--- conflicted
+++ resolved
@@ -4,11 +4,8 @@
 #include "dockmanager.h"
 
 #include "ads_globals.h"
-<<<<<<< HEAD
+#include "advanceddockingsystemtr.h"
 #include "ads_globals_p.h"
-=======
-#include "advanceddockingsystemtr.h"
->>>>>>> df7398e2
 #include "dockareawidget.h"
 #include "dockfocuscontroller.h"
 #include "dockingstatereader.h"
@@ -656,21 +653,11 @@
                                    return workspace == fileName;
                                });
 
-<<<<<<< HEAD
-    constexpr QStringView m_dirName{u"workspaces"};
-    constexpr QStringView m_fileExt{u".wrk"}; // TODO
-
-    QStringView DockManager::workspaceFileExtension() const
-    {
-        return m_fileExt;
-    }
-=======
     if (result != std::end(d->m_workspaces))
         return &*result;
 
     return nullptr;
 }
->>>>>>> df7398e2
 
 Workspace *DockManager::workspace(int index) const
 {
