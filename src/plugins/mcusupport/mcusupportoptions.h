/****************************************************************************
**
** Copyright (C) 2022 The Qt Company Ltd.
** Contact: https://www.qt.io/licensing/
**
** This file is part of Qt Creator.
**
** Commercial License Usage
** Licensees holding valid commercial Qt licenses may use this file in
** accordance with the commercial license agreement provided with the
** Software or, alternatively, in accordance with the terms contained in
** a written agreement between you and The Qt Company. For licensing terms
** and conditions see https://www.qt.io/terms-conditions. For further
** information use the contact form at https://www.qt.io/contact-us.
**
** GNU General Public License Usage
** Alternatively, this file may be used under the terms of the GNU
** General Public License version 3 as published by the Free Software
** Foundation with exceptions as appearing in the file LICENSE.GPL3-EXCEPT
** included in the packaging of this file. Please review the following
** information to ensure the GNU General Public License requirements will
** be met: https://www.gnu.org/licenses/gpl-3.0.html.
**
****************************************************************************/

#pragma once

#include <utils/environmentfwd.h>
#include "mcusupport_global.h"
#include "mcukitmanager.h"

#include <QObject>
#include <QVector>
#include <QVersionNumber>

QT_FORWARD_DECLARE_CLASS(QWidget)

namespace Utils {
class FilePath;
class PathChooser;
class InfoLabel;
} // namespace Utils

namespace ProjectExplorer {
class Kit;
class ToolChain;
} // namespace ProjectExplorer

namespace McuSupport {
namespace Internal {

class McuAbstractPackage;
class McuToolChainPackage;
<<<<<<< HEAD

void printMessage(const QString &message, bool important);

class McuTarget : public QObject
{
    Q_OBJECT

public:
    enum class OS { Desktop, BareMetal, FreeRTOS };

    struct Platform
    {
        QString name;
        QString displayName;
        QString vendor;
    };

    enum { UnspecifiedColorDepth = -1 };

    McuTarget(const QVersionNumber &qulVersion,
              const Platform &platform,
              OS os,
              const QVector<McuAbstractPackage *> &packages,
              const McuToolChainPackage *toolChainPackage,
              int colorDepth = UnspecifiedColorDepth);

    const QVersionNumber &qulVersion() const;
    const QVector<McuAbstractPackage *> &packages() const;
    const McuToolChainPackage *toolChainPackage() const;
    const Platform &platform() const;
    OS os() const;
    int colorDepth() const;
    bool isValid() const;
    void printPackageProblems() const;

private:
    const QVersionNumber m_qulVersion;
    const Platform m_platform;
    const OS m_os;
    const QVector<McuAbstractPackage *> m_packages;
    const McuToolChainPackage *m_toolChainPackage;
    const int m_colorDepth;
}; // class McuTarget
=======
class McuTarget;
>>>>>>> 08668e71

class McuSdkRepository
{
public:
    QVector<McuAbstractPackage *> packages;
    QVector<McuTarget *> mcuTargets;

    void deletePackagesAndTargets();
};

class McuSupportOptions : public QObject
{
    Q_OBJECT

public:
<<<<<<< HEAD
    enum UpgradeOption { Ignore, Keep, Replace };

=======
>>>>>>> 08668e71
    explicit McuSupportOptions(QObject *parent = nullptr);
    ~McuSupportOptions() override;

    McuAbstractPackage *qtForMCUsSdkPackage = nullptr;
    McuSdkRepository sdkRepository;

    void setQulDir(const Utils::FilePath &dir);
    static void setKitEnvironment(ProjectExplorer::Kit *,
                                  const McuTarget *,
                                  const McuAbstractPackage *);
    static void updateKitEnvironment(ProjectExplorer::Kit *, const McuTarget *);
    static void remapQul2xCmakeVars(ProjectExplorer::Kit *, const Utils::EnvironmentItems &);
    static Utils::FilePath qulDirFromSettings();
    static McuKitManager::UpgradeOption askForKitUpgrades();

<<<<<<< HEAD
    static QString kitName(const McuTarget *mcuTarget);

    static QList<ProjectExplorer::Kit *> existingKits(const McuTarget *mcuTarget);
    static QList<ProjectExplorer::Kit *> matchingKits(const McuTarget *mcuTarget,
                                                      const McuAbstractPackage *qtForMCUsSdkPackage);
    static QList<ProjectExplorer::Kit *> upgradeableKits(const McuTarget *mcuTarget, const McuAbstractPackage *qtForMCUsSdkPackage);
    static QList<ProjectExplorer::Kit *> kitsWithMismatchedDependencies(const McuTarget *mcuTarget);
    static QList<ProjectExplorer::Kit *> outdatedKits();
    static void removeOutdatedKits();
    static ProjectExplorer::Kit *newKit(const McuTarget *mcuTarget, const McuAbstractPackage *qtForMCUsSdk);
    static void createAutomaticKits();
    static UpgradeOption askForKitUpgrades();
    static void upgradeKits(UpgradeOption upgradeOption);
    static void upgradeKitInPlace(ProjectExplorer::Kit *kit,
                                  const McuTarget *mcuTarget,
                                  const McuAbstractPackage *qtForMCUsSdk);
    static void fixKitsDependencies();
    void checkUpgradeableKits();
    static void fixExistingKits();
    void populatePackagesAndTargets();
=======
>>>>>>> 08668e71
    static void registerQchFiles();
    static void registerExamples();

    static const QVersionNumber &minimalQulVersion();

    void checkUpgradeableKits();
    void populatePackagesAndTargets();

    static bool kitsNeedQtVersion();

    bool automaticKitCreationEnabled() const;
    void setAutomaticKitCreationEnabled(const bool enabled);
    void writeGeneralSettings() const;
    static bool automaticKitCreationFromSettings();
private:
    void deletePackagesAndTargets();

    bool m_automaticKitCreation = true;
signals:
    void packagesChanged();
};


} // namespace Internal
} // namespace McuSupport<|MERGE_RESOLUTION|>--- conflicted
+++ resolved
@@ -51,53 +51,7 @@
 
 class McuAbstractPackage;
 class McuToolChainPackage;
-<<<<<<< HEAD
-
-void printMessage(const QString &message, bool important);
-
-class McuTarget : public QObject
-{
-    Q_OBJECT
-
-public:
-    enum class OS { Desktop, BareMetal, FreeRTOS };
-
-    struct Platform
-    {
-        QString name;
-        QString displayName;
-        QString vendor;
-    };
-
-    enum { UnspecifiedColorDepth = -1 };
-
-    McuTarget(const QVersionNumber &qulVersion,
-              const Platform &platform,
-              OS os,
-              const QVector<McuAbstractPackage *> &packages,
-              const McuToolChainPackage *toolChainPackage,
-              int colorDepth = UnspecifiedColorDepth);
-
-    const QVersionNumber &qulVersion() const;
-    const QVector<McuAbstractPackage *> &packages() const;
-    const McuToolChainPackage *toolChainPackage() const;
-    const Platform &platform() const;
-    OS os() const;
-    int colorDepth() const;
-    bool isValid() const;
-    void printPackageProblems() const;
-
-private:
-    const QVersionNumber m_qulVersion;
-    const Platform m_platform;
-    const OS m_os;
-    const QVector<McuAbstractPackage *> m_packages;
-    const McuToolChainPackage *m_toolChainPackage;
-    const int m_colorDepth;
-}; // class McuTarget
-=======
 class McuTarget;
->>>>>>> 08668e71
 
 class McuSdkRepository
 {
@@ -113,11 +67,6 @@
     Q_OBJECT
 
 public:
-<<<<<<< HEAD
-    enum UpgradeOption { Ignore, Keep, Replace };
-
-=======
->>>>>>> 08668e71
     explicit McuSupportOptions(QObject *parent = nullptr);
     ~McuSupportOptions() override;
 
@@ -133,29 +82,6 @@
     static Utils::FilePath qulDirFromSettings();
     static McuKitManager::UpgradeOption askForKitUpgrades();
 
-<<<<<<< HEAD
-    static QString kitName(const McuTarget *mcuTarget);
-
-    static QList<ProjectExplorer::Kit *> existingKits(const McuTarget *mcuTarget);
-    static QList<ProjectExplorer::Kit *> matchingKits(const McuTarget *mcuTarget,
-                                                      const McuAbstractPackage *qtForMCUsSdkPackage);
-    static QList<ProjectExplorer::Kit *> upgradeableKits(const McuTarget *mcuTarget, const McuAbstractPackage *qtForMCUsSdkPackage);
-    static QList<ProjectExplorer::Kit *> kitsWithMismatchedDependencies(const McuTarget *mcuTarget);
-    static QList<ProjectExplorer::Kit *> outdatedKits();
-    static void removeOutdatedKits();
-    static ProjectExplorer::Kit *newKit(const McuTarget *mcuTarget, const McuAbstractPackage *qtForMCUsSdk);
-    static void createAutomaticKits();
-    static UpgradeOption askForKitUpgrades();
-    static void upgradeKits(UpgradeOption upgradeOption);
-    static void upgradeKitInPlace(ProjectExplorer::Kit *kit,
-                                  const McuTarget *mcuTarget,
-                                  const McuAbstractPackage *qtForMCUsSdk);
-    static void fixKitsDependencies();
-    void checkUpgradeableKits();
-    static void fixExistingKits();
-    void populatePackagesAndTargets();
-=======
->>>>>>> 08668e71
     static void registerQchFiles();
     static void registerExamples();
 
