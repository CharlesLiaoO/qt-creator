/****************************************************************************
**
** Copyright (C) 2012 Digia Plc and/or its subsidiary(-ies).
** Contact: http://www.qt-project.org/legal
**
** This file is part of Qt Creator.
**
** Commercial License Usage
** Licensees holding valid commercial Qt licenses may use this file in
** accordance with the commercial license agreement provided with the
** Software or, alternatively, in accordance with the terms contained in
** a written agreement between you and Digia.  For licensing terms and
** conditions see http://qt.digia.com/licensing.  For further information
** use the contact form at http://qt.digia.com/contact-us.
**
** GNU Lesser General Public License Usage
** Alternatively, this file may be used under the terms of the GNU Lesser
** General Public License version 2.1 as published by the Free Software
** Foundation and appearing in the file LICENSE.LGPL included in the
** packaging of this file.  Please review the following information to
** ensure the GNU Lesser General Public License version 2.1 requirements
** will be met: http://www.gnu.org/licenses/old-licenses/lgpl-2.1.html.
**
** In addition, as a special exception, Digia gives you certain additional
** rights.  These rights are described in the Digia Qt LGPL Exception
** version 1.1, included in the file LGPL_EXCEPTION.txt in this package.
**
****************************************************************************/

#include "exampleslistmodel.h"

#include <QFile>
#include <QDir>
#include <QXmlStreamReader>

#include <QDebug>

#include <coreplugin/icore.h>
#include <coreplugin/helpmanager.h>
#include <qtsupport/qtversionmanager.h>
#include <utils/qtcassert.h>

#include <utils/environment.h>
#include <projectexplorer/kitmanager.h>
#include <qtsupport/qtkitinformation.h>
#include <algorithm>

using QtSupport::QtVersionManager;
using QtSupport::BaseQtVersion;

namespace QtSupport {

namespace Internal {

ExamplesListModel::ExamplesListModel(QObject *parent) :
    QAbstractListModel(parent),
    m_updateOnQtVersionsChanged(false),
    m_initialized(false),
    m_helpInitialized(false)
{
    QHash<int, QByteArray> roleNames;
    roleNames[Name] = "name";
    roleNames[ProjectPath] = "projectPath";
    roleNames[ImageUrl] = "imageUrl";
    roleNames[Description] = "description";
    roleNames[DocUrl] = "docUrl";
    roleNames[FilesToOpen] = "filesToOpen";
    roleNames[Tags] = "tags";
    roleNames[Difficulty] = "difficulty";
    roleNames[Type] = "type";
    roleNames[HasSourceCode] = "hasSourceCode";
    roleNames[Dependencies] = "dependencies";
    roleNames[IsVideo] = "isVideo";
    roleNames[VideoUrl] = "videoUrl";
    roleNames[VideoLength] = "videoLength";
    roleNames[Platforms] = "platforms";
    setRoleNames(roleNames);

    connect(Core::HelpManager::instance(), SIGNAL(setupFinished()),
            SLOT(helpInitialized()));
    connect(QtVersionManager::instance(), SIGNAL(qtVersionsChanged(QList<int>,QList<int>,QList<int>)),
            this, SLOT(handleQtVersionsChanged()));
}

static inline QString fixStringForTags(const QString &string)
{
    QString returnString = string;
    returnString.remove(QLatin1String("<i>"));
    returnString.remove(QLatin1String("</i>"));
    returnString.remove(QLatin1String("<tt>"));
    returnString.remove(QLatin1String("</tt>"));
    return returnString;
}

static inline QStringList trimStringList(const QStringList &stringlist)
{
    QStringList returnList;
    foreach (const QString &string, stringlist)
        returnList << string.trimmed();

    return returnList;
}

<<<<<<< HEAD
QList<ExampleItem> ExamplesListModel::parseExamples(QXmlStreamReader *reader, const QString &projectsOffset)
=======
static QString relativeOrInstallPath(const QString &path, const QString &manifestPath,
                                     const QString &installPath)
{
    const QChar slash = QLatin1Char('/');
    const QString relativeResolvedPath = manifestPath + slash + path;
    const QString installResolvedPath = installPath + slash + path;
    if (QFile::exists(relativeResolvedPath))
        return relativeResolvedPath;
    else if (QFile::exists(installResolvedPath))
        return installResolvedPath;
    // doesn't exist, just return relative
    return relativeResolvedPath;
}

QList<ExampleItem> ExamplesListModel::parseExamples(QXmlStreamReader *reader,
                                                    const QString &projectsOffset,
                                                    const QString &examplesInstallPath)
>>>>>>> de4fd54c
{
    QList<ExampleItem> examples;
    ExampleItem item;
    const QChar slash = QLatin1Char('/');
    while (!reader->atEnd()) {
        switch (reader->readNext()) {
        case QXmlStreamReader::StartElement:
            if (reader->name() == QLatin1String("example")) {
                item = ExampleItem();
                item.type = Example;
                QXmlStreamAttributes attributes = reader->attributes();
                item.name = attributes.value(QLatin1String("name")).toString();
                item.projectPath = attributes.value(QLatin1String("projectPath")).toString();
                item.hasSourceCode = !item.projectPath.isEmpty();
                item.projectPath = relativeOrInstallPath(item.projectPath, projectsOffset, examplesInstallPath);
                item.imageUrl = attributes.value(QLatin1String("imageUrl")).toString();
                item.docUrl = attributes.value(QLatin1String("docUrl")).toString();
            } else if (reader->name() == QLatin1String("fileToOpen")) {
                item.filesToOpen.append(relativeOrInstallPath(reader->readElementText(QXmlStreamReader::ErrorOnUnexpectedElement),
                                                              projectsOffset, examplesInstallPath));
            } else if (reader->name() == QLatin1String("description")) {
                item.description =  fixStringForTags(reader->readElementText(QXmlStreamReader::ErrorOnUnexpectedElement));
            } else if (reader->name() == QLatin1String("dependency")) {
                item.dependencies.append(projectsOffset + slash + reader->readElementText(QXmlStreamReader::ErrorOnUnexpectedElement));
            } else if (reader->name() == QLatin1String("tags")) {
                item.tags = trimStringList(reader->readElementText(QXmlStreamReader::ErrorOnUnexpectedElement).split(QLatin1Char(','), QString::SkipEmptyParts));
                m_tags.append(item.tags);
            } else if (reader->name() == QLatin1String("platforms")) {
                item.platforms = trimStringList(reader->readElementText(QXmlStreamReader::ErrorOnUnexpectedElement).split(QLatin1Char(','), QString::SkipEmptyParts));
        }
            break;
        case QXmlStreamReader::EndElement:
            if (reader->name() == QLatin1String("example")) {
                bool projectExists = !item.projectPath.isEmpty() && QFileInfo(item.projectPath).exists();
                if (!projectExists)
                    item.tags.append(QLatin1String("broken"));
                if (projectExists || !qgetenv("QTC_DEBUG_EXAMPLESMODEL").isEmpty())
                    examples.append(item);
            } else if (reader->name() == QLatin1String("examples")) {
                return examples;
            }
            break;
        default: // nothing
            break;
        }
    }
    return examples;
}

<<<<<<< HEAD
QList<ExampleItem> ExamplesListModel::parseDemos(QXmlStreamReader *reader, const QString &projectsOffset)
=======
QList<ExampleItem> ExamplesListModel::parseDemos(QXmlStreamReader *reader,
                                                 const QString &projectsOffset,
                                                 const QString &demosInstallPath)
>>>>>>> de4fd54c
{
    QList<ExampleItem> demos;
    ExampleItem item;
    const QChar slash = QLatin1Char('/');
    while (!reader->atEnd()) {
        switch (reader->readNext()) {
        case QXmlStreamReader::StartElement:
            if (reader->name() == QLatin1String("demo")) {
                item = ExampleItem();
                item.type = Demo;
                QXmlStreamAttributes attributes = reader->attributes();
                item.name = attributes.value(QLatin1String("name")).toString();
                item.projectPath = attributes.value(QLatin1String("projectPath")).toString();
                item.hasSourceCode = !item.projectPath.isEmpty();
                item.projectPath = relativeOrInstallPath(item.projectPath, projectsOffset, demosInstallPath);
                item.imageUrl = attributes.value(QLatin1String("imageUrl")).toString();
                item.docUrl = attributes.value(QLatin1String("docUrl")).toString();
            } else if (reader->name() == QLatin1String("fileToOpen")) {
                item.filesToOpen.append(relativeOrInstallPath(reader->readElementText(QXmlStreamReader::ErrorOnUnexpectedElement),
                                                              projectsOffset, demosInstallPath));
            } else if (reader->name() == QLatin1String("description")) {
                item.description =  fixStringForTags(reader->readElementText(QXmlStreamReader::ErrorOnUnexpectedElement));
            } else if (reader->name() == QLatin1String("dependency")) {
                item.dependencies.append(projectsOffset + slash + reader->readElementText(QXmlStreamReader::ErrorOnUnexpectedElement));
            } else if (reader->name() == QLatin1String("tags")) {
                item.tags = reader->readElementText(QXmlStreamReader::ErrorOnUnexpectedElement).split(QLatin1Char(','));
            }
            break;
        case QXmlStreamReader::EndElement:
            if (reader->name() == QLatin1String("demo")) {
                bool projectExists = !item.projectPath.isEmpty() && QFileInfo(item.projectPath).exists();
                if (!projectExists)
                    item.tags.append(QLatin1String("broken"));
                if (projectExists || !qgetenv("QTC_DEBUG_EXAMPLESMODEL").isEmpty())
                    demos.append(item);
            } else if (reader->name() == QLatin1String("demos")) {
                return demos;
            }
            break;
        default: // nothing
            break;
        }
    }
    return demos;
}

QList<ExampleItem> ExamplesListModel::parseTutorials(QXmlStreamReader* reader, const QString& projectsOffset)
{
    QList<ExampleItem> tutorials;
    ExampleItem item;
    const QChar slash = QLatin1Char('/');
    while (!reader->atEnd()) {
        switch (reader->readNext()) {
        case QXmlStreamReader::StartElement:
            if (reader->name() == QLatin1String("tutorial")) {
                item = ExampleItem();
                item.type = Tutorial;
                QXmlStreamAttributes attributes = reader->attributes();
                item.name = attributes.value(QLatin1String("name")).toString();
                item.projectPath = attributes.value(QLatin1String("projectPath")).toString();
                item.hasSourceCode = !item.projectPath.isEmpty();
                item.projectPath.prepend(slash);
                item.projectPath.prepend(projectsOffset);
                if (attributes.hasAttribute(QLatin1String("imageUrl")))
                    item.imageUrl = attributes.value(QLatin1String("imageUrl")).toString();
                if (attributes.hasAttribute(QLatin1String("docUrl")))
                    item.docUrl = attributes.value(QLatin1String("docUrl")).toString();
                if (attributes.hasAttribute(QLatin1String("isVideo")))
                    item.isVideo = attributes.value(QLatin1String("isVideo")).toString() == QLatin1String("true");
                if (attributes.hasAttribute(QLatin1String("videoUrl")))
                    item.videoUrl = attributes.value(QLatin1String("videoUrl")).toString();
                if (attributes.hasAttribute(QLatin1String("videoLength")))
                    item.videoLength = attributes.value(QLatin1String("videoLength")).toString();
            } else if (reader->name() == QLatin1String("fileToOpen")) {
                item.filesToOpen.append(projectsOffset + slash + reader->readElementText(QXmlStreamReader::ErrorOnUnexpectedElement));
            } else if (reader->name() == QLatin1String("description")) {
                item.description =  fixStringForTags(reader->readElementText(QXmlStreamReader::ErrorOnUnexpectedElement));
            } else if (reader->name() == QLatin1String("dependency")) {
                item.dependencies.append(projectsOffset + slash + reader->readElementText(QXmlStreamReader::ErrorOnUnexpectedElement));
            } else if (reader->name() == QLatin1String("tags")) {
                item.tags = reader->readElementText(QXmlStreamReader::ErrorOnUnexpectedElement).split(QLatin1Char(','));
            }
            break;
        case QXmlStreamReader::EndElement:
            if (reader->name() == QLatin1String("tutorial"))
                tutorials.append(item);
            else if (reader->name() == QLatin1String("tutorials"))
                return tutorials;
            break;
        default: // nothing
            break;
        }
    }

    return tutorials;
}

void ExamplesListModel::handleQtVersionsChanged()
{
    if (m_updateOnQtVersionsChanged)
        updateExamples();
}

void ExamplesListModel::updateExamples()
{
    clear();
    QString examplesInstallPath;
    QString demosInstallPath;
    QString examplesFallback;
    QString demosFallback;
    QString sourceFallback;
    foreach (const QString &exampleSource,
             exampleSources(&examplesInstallPath, &demosInstallPath,
                            &examplesFallback, &demosFallback, &sourceFallback)) {
        QFile exampleFile(exampleSource);
        if (!exampleFile.open(QIODevice::ReadOnly)) {
            qDebug() << Q_FUNC_INFO << "Could not open file" << exampleSource;
            continue;
        }

        QFileInfo fi(exampleSource);
        QString offsetPath = fi.path();
        QDir examplesDir(offsetPath);
        QDir demosDir(offsetPath);
        if (!examplesFallback.isEmpty()) {
            // Look at Qt source directory at first,
            // since examplesPath() / demosPath() points at the build directory
            examplesDir = sourceFallback + QLatin1String("/examples");
            demosDir = sourceFallback + QLatin1String("/demos");
            // if examples or demos don't exist in source, try the directories
            // that qmake -query gave (i.e. in the build directory)
            if (!examplesDir.exists() || !demosDir.exists()) {
                examplesDir = examplesFallback;
                demosDir = demosFallback;
            }
        }

        QXmlStreamReader reader(&exampleFile);
        while (!reader.atEnd())
            switch (reader.readNext()) {
            case QXmlStreamReader::StartElement:
                if (reader.name() == QLatin1String("examples"))
                    addItems(parseExamples(&reader, examplesDir.path(), examplesInstallPath));
                else if (reader.name() == QLatin1String("demos"))
                    addItems(parseDemos(&reader, demosDir.path(), demosInstallPath));
                else if (reader.name() == QLatin1String("tutorials"))
                    addItems(parseTutorials(&reader, examplesDir.path()));
                break;
            default: // nothing
                break;
            }

        if (reader.hasError())
            qDebug() << "error parsing file" <<  exampleSource << "as XML document";
    }

    m_tags.sort();
    m_tags.erase(std::unique(m_tags.begin(), m_tags.end()), m_tags.end());
    emit tagsUpdated();
}

QStringList ExamplesListModel::exampleSources(QString *examplesInstallPath, QString *demosInstallPath,
                                              QString *examplesFallback, QString *demosFallback,
                                              QString *sourceFallback)
{
    QTC_CHECK(examplesFallback);
    QTC_CHECK(demosFallback);
    QTC_CHECK(sourceFallback);
    QStringList sources;
    QString resourceDir = Core::ICore::resourcePath() + QLatin1String("/welcomescreen/");

    // overriding examples with a custom XML file
    QString exampleFileEnvKey = QLatin1String("QTC_EXAMPLE_FILE");
    if (Utils::Environment::systemEnvironment().hasKey(exampleFileEnvKey)) {
        QString filePath = Utils::Environment::systemEnvironment().value(exampleFileEnvKey);
        if (filePath.endsWith(QLatin1String(".xml")) && QFileInfo(filePath).exists()) {
            sources.append(filePath);
            return sources;
        }
    }

    // Qt Creator shipped tutorials
    sources << (resourceDir + QLatin1String("/qtcreator_tutorials.xml"));

    // Read keys from SDK installer
    QSettings *settings = Core::ICore::settings(QSettings::SystemScope);
    int size = settings->beginReadArray(QLatin1String("ExampleManifests"));
    for (int i = 0; i < size; ++i) {
        settings->setArrayIndex(i);
        sources.append(settings->value(QLatin1String("Location")).toString());
    }
    settings->endArray();
    // if the installer set something, that's enough for us
    if (size > 0)
        return sources;

    // try to find a suitable Qt version
    m_updateOnQtVersionsChanged = true; // this must be updated when the Qt versions change
    // fallbacks are passed back if no example manifest is found
    // and we fallback to Qt Creator's shipped manifest (e.g. only old Qt Versions found)
    QString potentialExamplesFallback;
    QString potentialDemosFallback;
    QString potentialSourceFallback;
    const QStringList pattern(QLatin1String("*.xml"));

    // prioritize default qt version
    QtVersionManager *versionManager = QtVersionManager::instance();
    QList <BaseQtVersion *> qtVersions = versionManager->validVersions();
    ProjectExplorer::Kit *defaultKit = ProjectExplorer::KitManager::instance()->defaultKit();
    BaseQtVersion *defaultVersion = QtKitInformation::qtVersion(defaultKit);
    if (defaultVersion && qtVersions.contains(defaultVersion))
        qtVersions.move(qtVersions.indexOf(defaultVersion), 0);

    foreach (BaseQtVersion *version, qtVersions) {
        // qt5 with examples OR demos manifest
        if (version->qtVersion().majorVersion == 5 && (version->hasExamples() || version->hasDemos())) {
            // examples directory in Qt5 is under the qtbase submodule,
            // search other submodule directories for further manifest files
            QDir qt5docPath = QDir(version->documentationPath());
            const QStringList examplesPattern(QLatin1String("examples-manifest.xml"));
            const QStringList demosPattern(QLatin1String("demos-manifest.xml"));
            QFileInfoList fis;
            foreach (QFileInfo subDir, qt5docPath.entryInfoList(QDir::Dirs | QDir::NoDotAndDotDot)) {
                if (version->hasExamples())
                    fis << QDir(subDir.absoluteFilePath()).entryInfoList(examplesPattern);
                if (version->hasDemos())
                    fis << QDir(subDir.absoluteFilePath()).entryInfoList(demosPattern);
            }
            if (!fis.isEmpty()) {
                foreach (const QFileInfo &fi, fis)
                    sources.append(fi.filePath());
                if (examplesInstallPath)
                    *examplesInstallPath = version->examplesPath();
                if (demosInstallPath)
                    *demosInstallPath = version->demosPath();
                return sources;
            }
        }

        QFileInfoList fis;
        if (version->hasExamples())
            fis << QDir(version->examplesPath()).entryInfoList(pattern);
        if (version->hasDemos())
            fis << QDir(version->demosPath()).entryInfoList(pattern);
        if (!fis.isEmpty()) {
            foreach (const QFileInfo &fi, fis)
                sources.append(fi.filePath());
            return sources;
        }
        // check if this Qt version would be the preferred fallback, Qt 4 only
        if (version->qtVersion().majorVersion == 4 && version->hasExamples() && version->hasDemos()) { // cached, so no performance hit
            if (potentialExamplesFallback.isEmpty()) {
                potentialExamplesFallback = version->examplesPath();
                potentialDemosFallback = version->demosPath();
                potentialSourceFallback = version->sourcePath().toString();
            }
        }
    }

    if (!potentialExamplesFallback.isEmpty()) {
        // We didn't find a manifest, use Creator-provided XML file with fall back Qt version
        // qDebug() << Q_FUNC_INFO << "falling through to Creator-provided XML file";
        sources << QString(resourceDir + QLatin1String("/examples_fallback.xml"));
        if (examplesFallback)
            *examplesFallback = potentialExamplesFallback;
        if (demosFallback)
            *demosFallback = potentialDemosFallback;
        if (sourceFallback)
            *sourceFallback = potentialSourceFallback;
    }
    return sources;
}

void ExamplesListModel::clear()
{
    if (exampleItems.count() > 0) {
        beginRemoveRows(QModelIndex(), 0,  exampleItems.size()-1);
        exampleItems.clear();
        endRemoveRows();
    }
    m_tags.clear();
}

void ExamplesListModel::addItems(const QList<ExampleItem> &newItems)
{
    if (newItems.isEmpty())
        return;
    beginInsertRows(QModelIndex(), exampleItems.size(), exampleItems.size() - 1 + newItems.size());
    exampleItems.append(newItems);
    endInsertRows();
}

int ExamplesListModel::rowCount(const QModelIndex &) const
{
    ensureInitialized();
    return exampleItems.size();
}

QVariant ExamplesListModel::data(const QModelIndex &index, int role) const
{
    ensureInitialized();
    if (!index.isValid() || index.row()+1 > exampleItems.count()) {
        qDebug() << Q_FUNC_INFO << "invalid index requested";
        return QVariant();
    }

    ExampleItem item = exampleItems.at(index.row());
    switch (role)
    {
    case Qt::DisplayRole: // for search only
        return QString(item.name + QLatin1Char(' ') + item.tags.join(QLatin1String(" ")));
    case Name:
        return item.name;
    case ProjectPath:
        return item.projectPath;
    case Description:
        return item.description;
    case ImageUrl:
        return item.imageUrl;
    case DocUrl:
        return item.docUrl;
    case FilesToOpen:
        return item.filesToOpen;
    case Tags:
        return item.tags;
    case Difficulty:
        return item.difficulty;
    case Dependencies:
        return item.dependencies;
    case HasSourceCode:
        return item.hasSourceCode;
    case Type:
        return item.type;
    case IsVideo:
        return item.isVideo;
    case VideoUrl:
        return item.videoUrl;
    case VideoLength:
        return item.videoLength;
    case Platforms:
        return item.platforms;
    default:
        qDebug() << Q_FUNC_INFO << "role type not supported";
        return QVariant();
    }

}

QStringList ExamplesListModel::tags() const
{
    ensureInitialized();
    return m_tags;
}

void ExamplesListModel::helpInitialized()
{
    m_helpInitialized = true;
    if (m_initialized) // if we are already initialized we need to update nevertheless
        updateExamples();
}

void ExamplesListModel::ensureInitialized() const
{
    if (m_initialized || !m_helpInitialized)
        return;
    ExamplesListModel *that = const_cast<ExamplesListModel *>(this);
    that->m_initialized = true;
    that->updateExamples();
}

ExamplesListModelFilter::ExamplesListModelFilter(ExamplesListModel *sourceModel, QObject *parent) :
    QSortFilterProxyModel(parent), m_showTutorialsOnly(true), m_sourceModel(sourceModel), m_timerId(0)
{
    connect(this, SIGNAL(showTutorialsOnlyChanged()), SLOT(updateFilter()));
    setSourceModel(m_sourceModel);
}

void ExamplesListModelFilter::updateFilter()
{
    ExamplesListModel *exampleListModel = qobject_cast<ExamplesListModel*>(sourceModel());
    if (exampleListModel) {
        exampleListModel->beginReset();
        invalidateFilter();
        exampleListModel->endReset();
    }
}

bool containsSubString(const QStringList &list, const QString &substr, Qt::CaseSensitivity cs)
{
    foreach (const QString &elem, list)
        if (elem.contains(substr, cs))
            return true;

    return false;
}

bool ExamplesListModelFilter::filterAcceptsRow(int sourceRow, const QModelIndex &sourceParent) const
{
    if (m_showTutorialsOnly) {
        int type = sourceModel()->index(sourceRow, 0, sourceParent).data(Type).toInt();
        if (type != Tutorial)
            return false;
    }

    if (!m_showTutorialsOnly) {
        int type = sourceModel()->index(sourceRow, 0, sourceParent).data(Type).toInt();
        if (type != Example)
            return false;
    }

    const QStringList tags = sourceModel()->index(sourceRow, 0, sourceParent).data(Tags).toStringList();

    if (!m_filterTags.isEmpty()) {
        foreach (const QString &tag, m_filterTags)
            if (!tags.contains(tag, Qt::CaseInsensitive))
                return false;
        return true;
    }

    if (!m_searchString.isEmpty()) {
        const QString description = sourceModel()->index(sourceRow, 0, sourceParent).data(Description).toString();
        const QString name = sourceModel()->index(sourceRow, 0, sourceParent).data(Name).toString();


        foreach (const QString &subString, m_searchString) {
            bool wordMatch = false;
            wordMatch |= (bool)name.contains(subString, Qt::CaseInsensitive);
            if (wordMatch)
                continue;
            wordMatch |= containsSubString(tags, subString, Qt::CaseInsensitive);
            if (wordMatch)
                continue;
            wordMatch |= (bool)description.contains(subString, Qt::CaseInsensitive);
            if (!wordMatch)
                return false;
        }
    }

    bool ok = QSortFilterProxyModel::filterAcceptsRow(sourceRow, sourceParent);
    if (!ok)
        return false;

    return true;
}

int ExamplesListModelFilter::rowCount(const QModelIndex &parent) const
{
    m_sourceModel->ensureInitialized();
    return QSortFilterProxyModel::rowCount(parent);
}

QVariant ExamplesListModelFilter::data(const QModelIndex &index, int role) const
{
    m_sourceModel->ensureInitialized();
    return QSortFilterProxyModel::data(index, role);
}

void ExamplesListModelFilter::setShowTutorialsOnly(bool showTutorialsOnly)
{
    m_showTutorialsOnly = showTutorialsOnly;
    emit showTutorialsOnlyChanged();
}

void ExamplesListModelFilter::delayedUpdateFilter()
{
    if (m_timerId != 0)
        killTimer(m_timerId);

    m_timerId = startTimer(320);
}

void ExamplesListModelFilter::timerEvent(QTimerEvent *timerEvent)
{
    if (m_timerId == timerEvent->timerId()) {
        updateFilter();
        killTimer(m_timerId);
        m_timerId = 0;
    }
}

struct SearchStringLexer
{
    QString code;
    const QChar *codePtr;
    QChar yychar;
    QString yytext;

    enum TokenKind {
        END_OF_STRING = 0,
        TAG,
        STRING_LITERAL,
        UNKNOWN
    };

    inline void yyinp() { yychar = *codePtr++; }

    SearchStringLexer(const QString &code)
        : code(code)
        , codePtr(code.unicode())
        , yychar(QLatin1Char(' ')) { }

    int operator()() { return yylex(); }

    int yylex() {
        while (yychar.isSpace())
            yyinp(); // skip all the spaces

        yytext.clear();

        if (yychar.isNull())
            return END_OF_STRING;

        QChar ch = yychar;
        yyinp();

        switch (ch.unicode()) {
        case '"':
        case '\'':
        {
            const QChar quote = ch;
            yytext.clear();
            while (!yychar.isNull()) {
                if (yychar == quote) {
                    yyinp();
                    break;
                } if (yychar == QLatin1Char('\\')) {
                    yyinp();
                    switch (yychar.unicode()) {
                    case '"': yytext += QLatin1Char('"'); yyinp(); break;
                    case '\'': yytext += QLatin1Char('\''); yyinp(); break;
                    case '\\': yytext += QLatin1Char('\\'); yyinp(); break;
                    }
                } else {
                    yytext += yychar;
                    yyinp();
                }
            }
            return STRING_LITERAL;
        }

        default:
            if (ch.isLetterOrNumber() || ch == QLatin1Char('_')) {
                yytext.clear();
                yytext += ch;
                while (yychar.isLetterOrNumber() || yychar == QLatin1Char('_')) {
                    yytext += yychar;
                    yyinp();
                }
                if (yychar == QLatin1Char(':') && yytext == QLatin1String("tag")) {
                    yyinp();
                    return TAG;
                }
                return STRING_LITERAL;
            }
        }

        yytext += ch;
        return UNKNOWN;
    }
};

void ExamplesListModelFilter::parseSearchString(const QString &arg)
{
    QStringList tags;
    QStringList searchTerms;
    SearchStringLexer lex(arg);
    bool isTag = false;
    while (int tk = lex()) {
        if (tk == SearchStringLexer::TAG) {
            isTag = true;
            searchTerms.append(lex.yytext);
        }

        if (tk == SearchStringLexer::STRING_LITERAL) {
            if (isTag) {
                searchTerms.pop_back();
                tags.append(lex.yytext);
                isTag = false;
            } else {
                searchTerms.append(lex.yytext);
            }
        }
    }

    setSearchStrings(searchTerms);
    setFilterTags(tags);
    delayedUpdateFilter();
}

} // namespace Internal
} // namespace QtSupport<|MERGE_RESOLUTION|>--- conflicted
+++ resolved
@@ -101,9 +101,6 @@
     return returnList;
 }
 
-<<<<<<< HEAD
-QList<ExampleItem> ExamplesListModel::parseExamples(QXmlStreamReader *reader, const QString &projectsOffset)
-=======
 static QString relativeOrInstallPath(const QString &path, const QString &manifestPath,
                                      const QString &installPath)
 {
@@ -121,7 +118,6 @@
 QList<ExampleItem> ExamplesListModel::parseExamples(QXmlStreamReader *reader,
                                                     const QString &projectsOffset,
                                                     const QString &examplesInstallPath)
->>>>>>> de4fd54c
 {
     QList<ExampleItem> examples;
     ExampleItem item;
@@ -171,13 +167,9 @@
     return examples;
 }
 
-<<<<<<< HEAD
-QList<ExampleItem> ExamplesListModel::parseDemos(QXmlStreamReader *reader, const QString &projectsOffset)
-=======
 QList<ExampleItem> ExamplesListModel::parseDemos(QXmlStreamReader *reader,
                                                  const QString &projectsOffset,
                                                  const QString &demosInstallPath)
->>>>>>> de4fd54c
 {
     QList<ExampleItem> demos;
     ExampleItem item;
