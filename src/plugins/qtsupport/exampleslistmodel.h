--- conflicted
+++ resolved
@@ -42,11 +42,8 @@
 namespace Internal {
 
 enum ExampleRoles { Name=Qt::UserRole, ProjectPath, Description, ImageUrl,
-<<<<<<< HEAD
-                    DocUrl,  FilesToOpen, Tags, Difficulty, HasSourceCode, Type, IsVideo, VideoUrl, VideoLength };
-=======
-                    DocUrl,  FilesToOpen, Tags, Difficulty, HasSourceCode, Type, Dependencies };
->>>>>>> 8500fa9f
+                    DocUrl,  FilesToOpen, Tags, Difficulty, HasSourceCode,
+                    Type, Dependencies, IsVideo, VideoUrl, VideoLength };
 
 enum InstructionalType { Example=0, Demo, Tutorial };
 
