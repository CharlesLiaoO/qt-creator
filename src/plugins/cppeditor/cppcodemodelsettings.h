--- conflicted
+++ resolved
@@ -19,7 +19,6 @@
 namespace ProjectExplorer { class Project; }
 namespace Utils {
 class MacroExpander;
-class Store;
 } // namespace Utils
 
 namespace CppEditor {
@@ -134,45 +133,23 @@
         QStringList sessionsWithOneClangd;
         ClangDiagnosticConfigs customDiagnosticConfigs;
         Utils::Id diagnosticConfigId;
-<<<<<<< HEAD
-
-        int workerThreadLimit = DefaultWorkerThreadLimit;
-        int documentUpdateThreshold = DefaultDocumentUpdateThreshold;
-        qint64 sizeThresholdInKb = DefaultSizeThresholdInKb;
-        bool useClangd = DefaultUseClangd;
-        IndexingPriority indexingPriority = DefaultIndexingPriority;
-        QString projectIndexPathTemplate = defaultProjectIndexPathTemplate();
-        QString sessionIndexPathTemplate = defaultSessionIndexPathTemplate();
-        HeaderSourceSwitchMode headerSourceSwitchMode = DefaultHeaderSourceSwitchMode;
-        CompletionRankingModel completionRankingModel = DefaultCompletionRankingModel;
-        bool autoIncludeHeaders = DefaultAutoIncludeHeaders;
-        bool sizeThresholdEnabled = DefaultSizeThresholdEnabled;
-=======
+
         int workerThreadLimit = 0;
         int documentUpdateThreshold = 500;
         qint64 sizeThresholdInKb = 1024;
         bool useClangd = true;
         IndexingPriority indexingPriority = IndexingPriority::Low;
+        QString projectIndexPathTemplate = defaultProjectIndexPathTemplate();
+        QString sessionIndexPathTemplate = defaultSessionIndexPathTemplate();
         HeaderSourceSwitchMode headerSourceSwitchMode = HeaderSourceSwitchMode::Both;
         CompletionRankingModel completionRankingModel = CompletionRankingModel::Default;
         bool autoIncludeHeaders = false;
         bool sizeThresholdEnabled = false;
->>>>>>> 7b8f274b
         bool haveCheckedHardwareReqirements = false;
         int completionResults = defaultCompletionResults();
 
     private:
         static int defaultCompletionResults();
-
-        static constexpr auto DefaultWorkerThreadLimit = 0;
-        static constexpr auto DefaultDocumentUpdateThreshold = 500;
-        static constexpr auto DefaultSizeThresholdInKb = 1024ll;
-        static constexpr auto DefaultUseClangd = true;
-        static constexpr auto DefaultIndexingPriority = ClangdSettings::IndexingPriority::Low;
-        static constexpr auto DefaultHeaderSourceSwitchMode = HeaderSourceSwitchMode::Both;
-        static constexpr auto DefaultCompletionRankingModel = CompletionRankingModel::Default;
-        static constexpr auto DefaultAutoIncludeHeaders = false;
-        static constexpr auto DefaultSizeThresholdEnabled = false;
     };
 
     ClangdSettings(const Data &data) : m_data(data) {}
