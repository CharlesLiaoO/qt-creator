--- conflicted
+++ resolved
@@ -97,15 +97,10 @@
     return new CppCodeStylePreferences();
 }
 
-<<<<<<< HEAD
 TextEditor::CodeStyleEditorWidget *CppCodeStylePreferencesFactory::createEditor(
     TextEditor::ICodeStylePreferences *preferences,
+    ProjectExplorer::Project *project,
     QWidget *parent) const
-=======
-QWidget *CppCodeStylePreferencesFactory::createEditor(TextEditor::ICodeStylePreferences *preferences,
-                                                      ProjectExplorer::Project *project,
-                                                      QWidget *parent) const
->>>>>>> bbc44cfb
 {
     auto cppPreferences = qobject_cast<CppCodeStylePreferences *>(preferences);
     if (!cppPreferences)
@@ -115,11 +110,7 @@
     widget->layout()->setContentsMargins(0, 0, 0, 0);
     widget->setCodeStyle(cppPreferences);
 
-<<<<<<< HEAD
-    const auto tab = additionalTab(preferences, parent);
-=======
-    const auto tab = additionalTab(project, parent);
->>>>>>> bbc44cfb
+    const auto tab = additionalTab(preferences, project, parent);
     widget->addTab(tab.first, tab.second);
 
     return widget;
@@ -140,12 +131,10 @@
     return QLatin1String(defaultPreviewText);
 }
 
-<<<<<<< HEAD
 std::pair<CppCodeStyleWidget *, QString> CppCodeStylePreferencesFactory::additionalTab(
-    TextEditor::ICodeStylePreferences *codeStyle, QWidget *parent) const
-=======
-std::pair<CppCodeStyleWidget *, QString> CppCodeStylePreferencesFactory::additionalTab(ProjectExplorer::Project *project, QWidget *parent) const
->>>>>>> bbc44cfb
+    TextEditor::ICodeStylePreferences *codeStyle,
+    ProjectExplorer::Project *project,
+    QWidget *parent) const
 {
     Q_UNUSED(codeStyle)
     Q_UNUSED(parent)
