--- conflicted
+++ resolved
@@ -95,14 +95,6 @@
 
     void start() final
     {
-<<<<<<< HEAD
-        auto perfAspect = runControl()->aspectData<PerfRunConfigurationAspect>();
-        QTC_ASSERT(perfAspect, reportFailure(); return);
-        PerfSettings *settings = static_cast<PerfSettings *>(perfAspect->currentSettings);
-        QTC_ASSERT(settings, reportFailure(); return);
-
-=======
->>>>>>> 9934a9ca
         m_process = new Process(this);
 
         connect(m_process, &Process::started, this, &RunWorker::reportStarted);
