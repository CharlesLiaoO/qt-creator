// Copyright (C) 2016 The Qt Company Ltd.
// SPDX-License-Identifier: LicenseRef-Qt-Commercial OR GPL-3.0-only WITH Qt-GPL-exception-1.0

#include "debuggerruncontrol.h"

#include "debuggermainwindow.h"
#include "debuggertr.h"
#include "terminal.h"

#include "console/console.h"
#include "debuggeractions.h"
#include "debuggerengine.h"
#include "debuggerinternalconstants.h"
#include "debuggerkitaspect.h"
#include "debuggerrunconfigurationaspect.h"
#include "breakhandler.h"
#include "enginemanager.h"

#include <projectexplorer/buildconfiguration.h>
#include <projectexplorer/devicesupport/deviceprocessesdialog.h>
#include <projectexplorer/devicesupport/idevice.h>
#include <projectexplorer/environmentaspect.h> // For the environment
#include <projectexplorer/project.h>
#include <projectexplorer/projectexplorer.h>
#include <projectexplorer/projectexplorericons.h>
#include <projectexplorer/projectmanager.h>
#include <projectexplorer/runconfigurationaspects.h>
#include <projectexplorer/projectmanager.h>
#include <projectexplorer/target.h>
#include <projectexplorer/taskhub.h>
#include <projectexplorer/toolchain.h>

#include <utils/algorithm.h>
#include <utils/checkablemessagebox.h>
#include <utils/environment.h>
#include <utils/fileutils.h>
#include <utils/portlist.h>
#include <utils/process.h>
#include <utils/qtcassert.h>
#include <utils/temporarydirectory.h>
#include <utils/temporaryfile.h>
#include <utils/url.h>
#include <utils/winutils.h>

#include <coreplugin/icontext.h>
#include <coreplugin/icore.h>
#include <coreplugin/coreconstants.h>
#include <coreplugin/messagebox.h>

#include <qmldebug/qmldebugcommandlinearguments.h>

#include <qtsupport/qtkitaspect.h>

#include <QTcpServer>
#include <QTimer>

using namespace Core;
using namespace Debugger::Internal;
using namespace ProjectExplorer;
using namespace Utils;

enum { debug = 0 };

namespace Debugger {
namespace Internal {

DebuggerEngine *createCdbEngine();
DebuggerEngine *createGdbEngine();
DebuggerEngine *createPdbEngine();
DebuggerEngine *createQmlEngine();
DebuggerEngine *createLldbEngine();
DebuggerEngine *createUvscEngine();
DebuggerEngine *createDapEngine(Utils::Id runMode = ProjectExplorer::Constants::NO_RUN_MODE);

static QString noEngineMessage()
{
   return Tr::tr("Unable to create a debugging engine.");
}

static QString noDebuggerInKitMessage()
{
   return Tr::tr("The kit does not have a debugger set.");
}

class CoreUnpacker final : public RunWorker
{
public:
    CoreUnpacker(RunControl *runControl, const FilePath &coreFilePath)
        : RunWorker(runControl), m_coreFilePath(coreFilePath)
    {}

    FilePath coreFileName() const { return m_tempCoreFilePath; }

private:
    ~CoreUnpacker() final
    {
        if (m_tempCoreFile.isOpen())
            m_tempCoreFile.close();

        m_tempCoreFilePath.removeFile();
    }

    void start() final
    {
        {
            Utils::TemporaryFile tmp("tmpcore-XXXXXX");
            tmp.open();
            m_tempCoreFilePath = FilePath::fromString(tmp.fileName());
        }

        m_coreUnpackProcess.setWorkingDirectory(TemporaryDirectory::masterDirectoryFilePath());
        connect(&m_coreUnpackProcess, &Process::done, this, [this] {
            if (m_coreUnpackProcess.error() == QProcess::UnknownError) {
                reportStopped();
                return;
            }
            reportFailure("Error unpacking " + m_coreFilePath.toUserOutput());
        });

        const QString msg = Tr::tr("Unpacking core file to %1");
        appendMessage(msg.arg(m_tempCoreFilePath.toUserOutput()), LogMessageFormat);

        if (m_coreFilePath.endsWith(".lzo")) {
            m_coreUnpackProcess.setCommand({"lzop", {"-o", m_tempCoreFilePath.path(),
                                                     "-x", m_coreFilePath.path()}});
            reportStarted();
            m_coreUnpackProcess.start();
            return;
        }

        if (m_coreFilePath.endsWith(".gz")) {
            appendMessage(msg.arg(m_tempCoreFilePath.toUserOutput()), LogMessageFormat);
            m_tempCoreFile.setFileName(m_tempCoreFilePath.path());
            m_tempCoreFile.open(QFile::WriteOnly);
            connect(&m_coreUnpackProcess, &Process::readyReadStandardOutput, this, [this] {
                m_tempCoreFile.write(m_coreUnpackProcess.readAllRawStandardOutput());
            });
            m_coreUnpackProcess.setCommand({"gzip", {"-c", "-d", m_coreFilePath.path()}});
            reportStarted();
            m_coreUnpackProcess.start();
            return;
        }

        QTC_CHECK(false);
        reportFailure("Unknown file extension in " + m_coreFilePath.toUserOutput());
    }

    QFile m_tempCoreFile;
    FilePath m_coreFilePath;
    FilePath m_tempCoreFilePath;
    Process m_coreUnpackProcess;
};

class DebuggerRunToolPrivate
{
public:
    bool useTerminal = false;
    QPointer<CoreUnpacker> coreUnpacker;
    QPointer<DebugServerPortsGatherer> portsGatherer;
    bool addQmlServerInferiorCommandLineArgumentIfNeeded = false;
    TerminalRunner *terminalRunner = nullptr;
    int snapshotCounter = 0;
    int engineStartsNeeded = 0;
    int engineStopsNeeded = 0;
    QString runId;
};

} // namespace Internal

static bool breakOnMainNextTime = false;

void DebuggerRunTool::setBreakOnMainNextTime()
{
    breakOnMainNextTime = true;
}

void DebuggerRunTool::setStartMode(DebuggerStartMode startMode)
{
    if (startMode == AttachToQmlServer) {
        m_runParameters.startMode = AttachToRemoteProcess;
        m_runParameters.cppEngineType = NoEngineType;
        m_runParameters.isQmlDebugging = true;
        m_runParameters.closeMode = KillAtClose;

        // FIXME: This is horribly wrong.
        // get files from all the projects in the session
        QList<Project *> projects = ProjectManager::projects();
        if (Project *startupProject = ProjectManager::startupProject()) {
            // startup project first
            projects.removeOne(startupProject);
            projects.insert(0, startupProject);
        }
        for (Project *project : std::as_const(projects))
            m_runParameters.projectSourceFiles.append(project->files(Project::SourceFiles));
        if (!projects.isEmpty())
            m_runParameters.projectSourceDirectory = projects.first()->projectDirectory();

    } else {
        m_runParameters.startMode = startMode;
    }
}

void DebuggerRunTool::setCloseMode(DebuggerCloseMode closeMode)
{
    m_runParameters.closeMode = closeMode;
}

void DebuggerRunTool::setAttachPid(ProcessHandle pid)
{
    m_runParameters.attachPID = pid;
}

void DebuggerRunTool::setAttachPid(qint64 pid)
{
    m_runParameters.attachPID = ProcessHandle(pid);
}

void DebuggerRunTool::setSysRoot(const Utils::FilePath &sysRoot)
{
    m_runParameters.sysRoot = sysRoot;
}

void DebuggerRunTool::setSymbolFile(const FilePath &symbolFile)
{
    if (symbolFile.isEmpty())
        reportFailure(Tr::tr("Cannot debug: Local executable is not set."));
    m_runParameters.symbolFile = symbolFile;
}

void DebuggerRunTool::setLldbPlatform(const QString &platform)
{
    m_runParameters.platform = platform;
}

void DebuggerRunTool::setRemoteChannel(const QString &channel)
{
    m_runParameters.remoteChannel = channel;
}

void DebuggerRunTool::setRemoteChannel(const QUrl &url)
{
    m_runParameters.remoteChannel = QString("%1:%2").arg(url.host()).arg(url.port());
}

QString DebuggerRunTool::remoteChannel() const
{
    return m_runParameters.remoteChannel;
}

void DebuggerRunTool::setRemoteChannel(const QString &host, int port)
{
    m_runParameters.remoteChannel = QString("%1:%2").arg(host).arg(port);
}

void DebuggerRunTool::setUseExtendedRemote(bool on)
{
    m_runParameters.useExtendedRemote = on;
}

void DebuggerRunTool::setUseContinueInsteadOfRun(bool on)
{
    m_runParameters.useContinueInsteadOfRun = on;
}

void DebuggerRunTool::setUseTargetAsync(bool on)
{
    m_runParameters.useTargetAsync = on;
}

void DebuggerRunTool::setContinueAfterAttach(bool on)
{
    m_runParameters.continueAfterAttach = on;
}

void DebuggerRunTool::setSkipExecutableValidation(bool on)
{
    m_runParameters.skipExecutableValidation = on;
}

void DebuggerRunTool::setUseCtrlCStub(bool on)
{
    m_runParameters.useCtrlCStub = on;
}

void DebuggerRunTool::setBreakOnMain(bool on)
{
    m_runParameters.breakOnMain = on;
}

void DebuggerRunTool::setUseTerminal(bool on)
{
    // CDB has a built-in console that might be preferred by some.
    bool useCdbConsole = m_runParameters.cppEngineType == CdbEngineType
            && (m_runParameters.startMode == StartInternal
                || m_runParameters.startMode == StartExternal)
            && settings().useCdbConsole();

    if (on && !d->terminalRunner && !useCdbConsole) {
        d->terminalRunner =
            new TerminalRunner(runControl(), [this] { return m_runParameters.inferior; });
        addStartDependency(d->terminalRunner);
    }
    if (!on && d->terminalRunner) {
        QTC_CHECK(false); // User code can only switch from no terminal to one terminal.
    }
}

void DebuggerRunTool::setCommandsAfterConnect(const QString &commands)
{
    m_runParameters.commandsAfterConnect = commands;
}

void DebuggerRunTool::setCommandsForReset(const QString &commands)
{
    m_runParameters.commandsForReset = commands;
}
 void DebuggerRunTool::setDebugInfoLocation(const FilePath &debugInfoLocation)
{
    m_runParameters.debugInfoLocation = debugInfoLocation;
}

QUrl DebuggerRunTool::qmlServer() const
{
    return m_runParameters.qmlServer;
}

void DebuggerRunTool::setQmlServer(const QUrl &qmlServer)
{
    m_runParameters.qmlServer = qmlServer;
}

void DebuggerRunTool::setIosPlatform(const QString &platform)
{
    m_runParameters.platform = platform;
}

void DebuggerRunTool::setDeviceSymbolsRoot(const QString &deviceSymbolsRoot)
{
    m_runParameters.deviceSymbolsRoot = deviceSymbolsRoot;
}

void DebuggerRunTool::setTestCase(int testCase)
{
    m_runParameters.testCase = testCase;
}

void DebuggerRunTool::setOverrideStartScript(const FilePath &script)
{
    m_runParameters.overrideStartScript = script;
}

void DebuggerRunTool::setAbi(const Abi &abi)
{
    m_runParameters.toolChainAbi = abi;
}

void DebuggerRunTool::setInferior(const ProcessRunData &runnable)
{
    m_runParameters.inferior = runnable;
}

void DebuggerRunTool::setInferiorExecutable(const FilePath &executable)
{
    m_runParameters.inferior.command.setExecutable(executable);
}

void DebuggerRunTool::setInferiorEnvironment(const Utils::Environment &env)
{
    m_runParameters.inferior.environment = env;
}

void DebuggerRunTool::setRunControlName(const QString &name)
{
    m_runParameters.displayName = name;
}

void DebuggerRunTool::setStartMessage(const QString &msg)
{
    m_runParameters.startMessage = msg;
}

void DebuggerRunTool::setCoreFilePath(const FilePath &coreFile, bool isSnapshot)
{
    if (coreFile.endsWith(".gz") || coreFile.endsWith(".lzo")) {
        d->coreUnpacker = new CoreUnpacker(runControl(), coreFile);
        addStartDependency(d->coreUnpacker);
    }

    m_runParameters.coreFile = coreFile;
    m_runParameters.isSnapshot = isSnapshot;
}

void DebuggerRunTool::addQmlServerInferiorCommandLineArgumentIfNeeded()
{
    d->addQmlServerInferiorCommandLineArgumentIfNeeded = true;
}

void DebuggerRunTool::modifyDebuggerEnvironment(const EnvironmentItems &items)
{
    m_runParameters.debugger.environment.modify(items);
}

void DebuggerRunTool::setCrashParameter(const QString &event)
{
    m_runParameters.crashParameter = event;
}

void DebuggerRunTool::addExpectedSignal(const QString &signal)
{
    m_runParameters.expectedSignals.append(signal);
}

void DebuggerRunTool::addSearchDirectory(const Utils::FilePath &dir)
{
    m_runParameters.additionalSearchDirectories.append(dir);
}

void DebuggerRunTool::start()
{
    TaskHub::clearTasks(Constants::TASK_CATEGORY_DEBUGGER_RUNTIME);

    if (d->portsGatherer) {
        setRemoteChannel(d->portsGatherer->gdbServer());
        setQmlServer(d->portsGatherer->qmlServer());
        if (d->addQmlServerInferiorCommandLineArgumentIfNeeded
                && m_runParameters.isQmlDebugging
                && m_runParameters.isCppDebugging()) {

            int qmlServerPort = m_runParameters.qmlServer.port();
            QTC_ASSERT(qmlServerPort > 0, reportFailure(); return);
            QString mode = QString("port:%1").arg(qmlServerPort);

            CommandLine cmd{m_runParameters.inferior.command.executable()};
            cmd.addArg(qmlDebugCommandLineArguments(QmlDebug::QmlDebuggerServices, mode, true));
            cmd.addArgs(m_runParameters.inferior.command.arguments(), CommandLine::Raw);

            m_runParameters.inferior.command = cmd;
        }
    }

    // User canceled input dialog asking for executable when working on library project.
    if (m_runParameters.startMode == StartInternal
            && m_runParameters.inferior.command.isEmpty()
            && m_runParameters.interpreter.isEmpty()) {
        reportFailure(Tr::tr("No executable specified."));
        return;
    }

    // QML and/or mixed are not prepared for it.
//    setSupportsReRunning(!m_runParameters.isQmlDebugging);
    setSupportsReRunning(false); // FIXME: Broken in general.

    // FIXME: Disabled due to Android. Make Android device report available ports instead.
//    int portsUsed = portsUsedByDebugger();
//    if (portsUsed > device()->freePorts().count()) {
//        reportFailure(Tr::tr("Cannot debug: Not enough free ports available."));
//        return;
//    }

    if (d->coreUnpacker)
        m_runParameters.coreFile = d->coreUnpacker->coreFileName();

    if (!fixupParameters())
        return;

    if (m_runParameters.cppEngineType == CdbEngineType
            && Utils::is64BitWindowsBinary(m_runParameters.inferior.command.executable())
            && !Utils::is64BitWindowsBinary(m_runParameters.debugger.command.executable())) {
        reportFailure(
            Tr::tr(
                "%1 is a 64 bit executable which can not be debugged by a 32 bit Debugger.\n"
                "Please select a 64 bit Debugger in the kit settings for this kit.")
                .arg(m_runParameters.inferior.command.executable().toUserOutput()));
        return;
    }

    Utils::globalMacroExpander()->registerFileVariables(
                "DebuggedExecutable", Tr::tr("Debugged executable"),
                [this] { return m_runParameters.inferior.command.executable(); }
    );

    runControl()->setDisplayName(m_runParameters.displayName);

    if (auto dapEngine = createDapEngine(runControl()->runMode()))
        m_engines << dapEngine;

    if (m_engines.isEmpty()) {
        if (m_runParameters.isCppDebugging()) {
            switch (m_runParameters.cppEngineType) {
            case GdbEngineType:
                m_engines << createGdbEngine();
                break;
            case CdbEngineType:
                if (!HostOsInfo::isWindowsHost()) {
                    reportFailure(Tr::tr("Unsupported CDB host system."));
                    return;
                }
                m_engines << createCdbEngine();
                break;
            case LldbEngineType:
                m_engines << createLldbEngine();
                break;
            case UvscEngineType:
                m_engines << createUvscEngine();
                break;
            default:
                if (!m_runParameters.isQmlDebugging) {
                    reportFailure(noEngineMessage() + '\n' +
                        Tr::tr("Specify Debugger settings in Projects > Run."));
                    return;
                }
                // Can happen for pure Qml.
                break;
            }
        }

        if (m_runParameters.isPythonDebugging)
            m_engines << createPdbEngine();

        if (m_runParameters.isQmlDebugging)
            m_engines << createQmlEngine();
    }

    if (m_engines.isEmpty()) {
        QString msg = noEngineMessage();
        if (!DebuggerKitAspect::debugger(runControl()->kit()))
            msg += '\n' + noDebuggerInKitMessage();
        reportFailure(msg);
        return;
    }

    if (auto interpreterAspect = runControl()->aspect<FilePathAspect>()) {
        if (auto mainScriptAspect = runControl()->aspect<MainScriptAspect>()) {
            const FilePath mainScript = mainScriptAspect->filePath;
            const FilePath interpreter = interpreterAspect->filePath;
            if (!interpreter.isEmpty() && mainScript.endsWith(".py")) {
                m_runParameters.mainScript = mainScript;
                m_runParameters.interpreter = interpreter;
                if (auto args = runControl()->aspect<ArgumentsAspect>())
                    m_runParameters.inferior.command.addArgs(args->arguments, CommandLine::Raw);
            }
        }
    }

    bool first = true;
    for (auto engine : m_engines) {
        engine->setRunParameters(m_runParameters);
        engine->setRunId(d->runId);
        engine->setRunTool(this);
        for (auto companion : m_engines) {
            if (companion != engine)
                engine->addCompanionEngine(companion);
        }
        if (!first)
            engine->setSecondaryEngine();
        auto rc = runControl();
        connect(engine, &DebuggerEngine::requestRunControlFinish, rc, [rc] {
                rc->setAutoDeleteOnStop(true);
                rc->initiateStop();
            }, Qt::QueuedConnection);
        connect(engine, &DebuggerEngine::requestRunControlStop, rc, &RunControl::initiateStop);
        connect(engine, &DebuggerEngine::engineStarted,
                this, [this, engine] { handleEngineStarted(engine); });
        connect(engine, &DebuggerEngine::engineFinished,
                this, [this, engine] { handleEngineFinished(engine); });
        connect(engine, &DebuggerEngine::appendMessageRequested,
                this, &DebuggerRunTool::appendMessage);
        ++d->engineStartsNeeded;
        ++d->engineStopsNeeded;

        if (first) {
            connect(engine, &DebuggerEngine::attachToCoreRequested, this, [this](const QString &coreFile) {
                auto rc = new RunControl(ProjectExplorer::Constants::DEBUG_RUN_MODE);
                rc->copyDataFromRunControl(runControl());
                auto name = QString(Tr::tr("%1 - Snapshot %2").arg(runControl()->displayName()).arg(++d->snapshotCounter));
                auto debugger = new DebuggerRunTool(rc);
                debugger->setStartMode(AttachToCore);
                debugger->setRunControlName(name);
                debugger->setCoreFilePath(FilePath::fromString(coreFile), true);
                debugger->startRunControl();
            });

            first = false;
        }
    }

    if (m_runParameters.startMode != AttachToCore) {
        QStringList unhandledIds;
        bool hasQmlBreakpoints = false;
        for (const GlobalBreakpoint &gbp : BreakpointManager::globalBreakpoints()) {
            if (gbp->isEnabled()) {
                const BreakpointParameters &bp = gbp->requestedParameters();
                hasQmlBreakpoints = hasQmlBreakpoints || bp.isQmlFileAndLineBreakpoint();
                auto engineAcceptsBp = [bp](const DebuggerEngine *engine) {
                    return engine->acceptsBreakpoint(bp);
                };
                if (!Utils::anyOf(m_engines, engineAcceptsBp))
                    unhandledIds.append(gbp->displayName());
            }
        }
        if (!unhandledIds.isEmpty()) {
            QString warningMessage = Tr::tr("Some breakpoints cannot be handled by the debugger "
                                            "languages currently active, and will be ignored.<p>"
                                            "Affected are breakpoints %1")
                                         .arg(unhandledIds.join(", "));

            if (hasQmlBreakpoints) {
                warningMessage += "<p>"
                                  + Tr::tr("QML debugging needs to be enabled both in the Build "
                                           "and the Run settings.");
            }

            showMessage(warningMessage, LogWarning);

            static bool doNotShowAgain = false;
            CheckableMessageBox::information(Core::ICore::dialogParent(),
                                             Tr::tr("Debugger"),
                                             warningMessage,
                                             &doNotShowAgain,
                                             QMessageBox::Ok);
        }
    }

    appendMessage(Tr::tr("Debugging %1 ...").arg(m_runParameters.inferior.command.toUserOutput()),
                  NormalMessageFormat);
    const QString debuggerName = Utils::transform<QStringList>(m_engines, &DebuggerEngine::objectName).join(" ");

    const QString message = Tr::tr("Starting debugger \"%1\" for ABI \"%2\"...")
            .arg(debuggerName).arg(m_runParameters.toolChainAbi.toString());
    DebuggerMainWindow::showStatusMessage(message, 10000);

    showMessage(m_engines.first()->formatStartParameters(), LogDebug);
    showMessage(DebuggerSettings::dump(), LogDebug);

    Utils::reverseForeach(m_engines, [](DebuggerEngine *engine) { engine->start(); });
}

void DebuggerRunTool::stop()
{
    QTC_ASSERT(!m_engines.isEmpty(), reportStopped(); return);
    Utils::reverseForeach(m_engines, [](DebuggerEngine *engine) { engine->quitDebugger(); });
}

void DebuggerRunTool::handleEngineStarted(DebuggerEngine *engine)
{
    // Correct:
//    if (--d->engineStartsNeeded == 0) {
//        EngineManager::activateDebugMode();
//        reportStarted();
//    }

    // Feels better, as the QML Engine might attach late or not at all.
    if (engine == m_engines.first()) {
        EngineManager::activateDebugMode();
        reportStarted();
    }
}

void DebuggerRunTool::handleEngineFinished(DebuggerEngine *engine)
{
    engine->prepareForRestart();
    if (--d->engineStopsNeeded == 0) {
        QString cmd = m_runParameters.inferior.command.toUserOutput();
        QString msg = engine->runParameters().exitCode // Main engine.
            ? Tr::tr("Debugging of %1 has finished with exit code %2.")
                .arg(cmd).arg(engine->runParameters().exitCode.value())
            : Tr::tr("Debugging of %1 has finished.").arg(cmd);
        appendMessage(msg, NormalMessageFormat);
        reportStopped();
    }
}

bool DebuggerRunTool::isCppDebugging() const
{
    return m_runParameters.isCppDebugging();
}

bool DebuggerRunTool::isQmlDebugging() const
{
    return m_runParameters.isQmlDebugging;
}

void DebuggerRunTool::setUsePortsGatherer(bool useCpp, bool useQml)
{
    QTC_ASSERT(!d->portsGatherer, reportFailure(); return);
    d->portsGatherer = new DebugServerPortsGatherer(runControl());
    d->portsGatherer->setUseGdbServer(useCpp);
    d->portsGatherer->setUseQmlServer(useQml);
    addStartDependency(d->portsGatherer);
}

DebugServerPortsGatherer *DebuggerRunTool::portsGatherer() const
{
    return d->portsGatherer;
}

void DebuggerRunTool::setSolibSearchPath(const Utils::FilePaths &list)
{
    m_runParameters.solibSearchPath = list;
}

bool DebuggerRunTool::fixupParameters()
{
    DebuggerRunParameters &rp = m_runParameters;
    if (rp.symbolFile.isEmpty())
        rp.symbolFile = rp.inferior.command.executable();

    // Copy over DYLD_IMAGE_SUFFIX etc
    for (const auto &var :
         QStringList({"DYLD_IMAGE_SUFFIX", "DYLD_LIBRARY_PATH", "DYLD_FRAMEWORK_PATH"}))
        if (rp.inferior.environment.hasKey(var))
            rp.debugger.environment.set(var, rp.inferior.environment.expandedValueForKey(var));

    // validate debugger if C++ debugging is enabled
    if (!rp.validationErrors.isEmpty()) {
        reportFailure(rp.validationErrors.join('\n'));
        return false;
    }

    if (rp.isQmlDebugging) {
        if (device() && device()->type() == ProjectExplorer::Constants::DESKTOP_DEVICE_TYPE) {
            if (rp.qmlServer.port() <= 0) {
                rp.qmlServer = Utils::urlFromLocalHostAndFreePort();
                if (rp.qmlServer.port() <= 0) {
                    reportFailure(Tr::tr("Not enough free ports for QML debugging."));
                    return false;
                }
            }
            // Makes sure that all bindings go through the JavaScript engine, so that
            // breakpoints are actually hit!
            const QString optimizerKey = "QML_DISABLE_OPTIMIZER";
            if (!rp.inferior.environment.hasKey(optimizerKey))
                rp.inferior.environment.set(optimizerKey, "1");
        }
    }

    if (settings().autoEnrichParameters()) {
        const FilePath sysroot = rp.sysRoot;
        if (rp.debugInfoLocation.isEmpty())
            rp.debugInfoLocation = sysroot / "/usr/lib/debug";
        if (rp.debugSourceLocation.isEmpty()) {
            QString base = sysroot.toString() + "/usr/src/debug/";
            rp.debugSourceLocation.append(base + "qt5base/src/corelib");
            rp.debugSourceLocation.append(base + "qt5base/src/gui");
            rp.debugSourceLocation.append(base + "qt5base/src/network");
        }
    }

    if (rp.isQmlDebugging) {
        QmlDebug::QmlDebugServicesPreset service;
        if (rp.isCppDebugging()) {
            if (rp.nativeMixedEnabled) {
                service = QmlDebug::QmlNativeDebuggerServices;
            } else {
                service = QmlDebug::QmlDebuggerServices;
            }
        } else {
            service = QmlDebug::QmlDebuggerServices;
        }
        if (rp.startMode != AttachToLocalProcess && rp.startMode != AttachToCrashedProcess) {
            QString qmlarg = rp.isCppDebugging() && rp.nativeMixedEnabled
                    ? QmlDebug::qmlDebugNativeArguments(service, false)
                    : QmlDebug::qmlDebugTcpArguments(service, rp.qmlServer);
            rp.inferior.command.addArg(qmlarg);
        }
    }

    if (rp.startMode == NoStartMode)
        rp.startMode = StartInternal;

    if (breakOnMainNextTime) {
        rp.breakOnMain = true;
        breakOnMainNextTime = false;
    }

    if (HostOsInfo::isWindowsHost()) {
        // Otherwise command lines with '> tmp.log' hang.
        ProcessArgs::SplitError perr;
        ProcessArgs::prepareArgs(rp.inferior.command.arguments(), &perr,
                                 HostOsInfo::hostOs(), nullptr,
                                 &rp.inferior.workingDirectory).toWindowsArgs();
        if (perr != ProcessArgs::SplitOk) {
            // perr == BadQuoting is never returned on Windows
            // FIXME? QTCREATORBUG-2809
            reportFailure(Tr::tr("Debugging complex command lines "
                                 "is currently not supported on Windows."));
            return false;
        }
    }

    if (rp.isNativeMixedDebugging())
        rp.inferior.environment.set("QV4_FORCE_INTERPRETER", "1");

    if (settings().forceLoggingToConsole())
        rp.inferior.environment.set("QT_LOGGING_TO_CONSOLE", "1");

    return true;
}

Internal::TerminalRunner *DebuggerRunTool::terminalRunner() const
{
    return d->terminalRunner;
}

DebuggerEngineType DebuggerRunTool::cppEngineType() const
{
    return m_runParameters.cppEngineType;
}

DebuggerRunTool::DebuggerRunTool(RunControl *runControl, AllowTerminal allowTerminal)
    : RunWorker(runControl), d(new DebuggerRunToolPrivate)
{
    setId("DebuggerRunTool");

    static int toolRunCount = 0;

    // Reset once all are gone.
    if (EngineManager::engines().isEmpty())
        toolRunCount = 0;

    d->runId = QString::number(++toolRunCount);

    runControl->setIcon(ProjectExplorer::Icons::DEBUG_START_SMALL_TOOLBAR);
    runControl->setPromptToStop([](bool *optionalPrompt) {
        return RunControl::showPromptToStopDialog(
            Tr::tr("Close Debugging Session"),
            Tr::tr("A debugging session is still in progress. "
                                "Terminating the session in the current"
                                " state can leave the target in an inconsistent state."
                                " Would you still like to terminate it?"),
                QString(), QString(), optionalPrompt);
    });

    m_runParameters.displayName = runControl->displayName();

    if (auto symbolsAspect = runControl->aspect<SymbolFileAspect>())
        m_runParameters.symbolFile = symbolsAspect->filePath;
    if (auto terminalAspect = runControl->aspect<TerminalAspect>())
        m_runParameters.useTerminal = terminalAspect->useTerminal;
    if (auto runAsRootAspect = runControl->aspect<RunAsRootAspect>())
        m_runParameters.runAsRoot = runAsRootAspect->value;

    Kit *kit = runControl->kit();
    QTC_ASSERT(kit, return);

    m_runParameters.sysRoot = SysRootKitAspect::sysRoot(kit);
    m_runParameters.macroExpander = runControl->macroExpander();
    m_runParameters.debugger = DebuggerKitAspect::runnable(kit);
    m_runParameters.cppEngineType = DebuggerKitAspect::engineType(kit);
    m_runParameters.version = DebuggerKitAspect::version(kit);

    if (QtSupport::QtVersion *qtVersion = QtSupport::QtKitAspect::qtVersion(kit)) {
        m_runParameters.qtPackageSourceLocation = qtVersion->qtPackageSourcePath().toString();
        m_runParameters.qtSourceLocation = qtVersion->sourcePath();
    }

    if (auto aspect = runControl->aspect<DebuggerRunConfigurationAspect>()) {
        if (!aspect->useCppDebugger)
            m_runParameters.cppEngineType = NoEngineType;
        m_runParameters.isQmlDebugging = aspect->useQmlDebugger;
        m_runParameters.isPythonDebugging = aspect->usePythonDebugger;
        m_runParameters.multiProcess = aspect->useMultiProcess;
        m_runParameters.additionalStartupCommands = aspect->overrideStartup;

        if (aspect->useCppDebugger) {
            if (DebuggerKitAspect::debugger(kit)) {
                const Tasks tasks = DebuggerKitAspect::validateDebugger(kit);
                for (const Task &t : tasks) {
                    if (t.type != Task::Warning)
                        m_runParameters.validationErrors.append(t.description());
                }
            } else {
                m_runParameters.validationErrors.append(noDebuggerInKitMessage());
            }
        }
    }

    ProcessRunData inferior = runControl->runnable();
    // Normalize to work around QTBUG-17529 (QtDeclarative fails with 'File name case mismatch'...)
    inferior.workingDirectory = inferior.workingDirectory.normalizedPathName();
    m_runParameters.inferior = inferior;

    setUseTerminal(allowTerminal == DoAllowTerminal && m_runParameters.useTerminal);

    const QString envBinary = qtcEnvironmentVariable("QTC_DEBUGGER_PATH");
    if (!envBinary.isEmpty())
        m_runParameters.debugger.command.setExecutable(FilePath::fromString(envBinary));

    if (Project *project = runControl->project()) {
        m_runParameters.projectSourceDirectory = project->projectDirectory();
        m_runParameters.projectSourceFiles = project->files(Project::SourceFiles);
    } else {
        m_runParameters.projectSourceDirectory = m_runParameters.debugger.command.executable().parentDir();
        m_runParameters.projectSourceFiles.clear();
    }

    m_runParameters.toolChainAbi = ToolchainKitAspect::targetAbi(kit);

    bool ok = false;
    const int nativeMixedOverride = qtcEnvironmentVariableIntValue("QTC_DEBUGGER_NATIVE_MIXED", &ok);
    if (ok)
        m_runParameters.nativeMixedEnabled = bool(nativeMixedOverride);

<<<<<<< HEAD
=======

    if (auto interpreterAspect = runControl->aspect<InterpreterAspect>()) {
        if (auto mainScriptAspect = runControl->aspect<MainScriptAspect>()) {
            const FilePath mainScript = mainScriptAspect->filePath;
            const FilePath interpreter = interpreterAspect->interpreter.command;
            if (!interpreter.isEmpty() && mainScript.endsWith(".py")) {
                m_runParameters.mainScript = mainScript;
                m_runParameters.interpreter = interpreter;
                if (runControl->runMode() == ProjectExplorer::Constants::DEBUG_RUN_MODE)
                    m_engine = createPdbEngine();
            }
        }
    }

>>>>>>> d1ac2fe4
    if (QtSupport::QtVersion *baseQtVersion = QtSupport::QtKitAspect::qtVersion(kit)) {
        const QVersionNumber qtVersion = baseQtVersion->qtVersion();
        m_runParameters.fallbackQtVersion = 0x10000 * qtVersion.majorVersion()
                                            + 0x100 * qtVersion.minorVersion()
                                            + qtVersion.microVersion();
    }
}

void DebuggerRunTool::startRunControl()
{
    ProjectExplorerPlugin::startRunControl(runControl());
}

void DebuggerRunTool::addSolibSearchDir(const QString &str)
{
    QString path = str;
    path.replace("%{sysroot}", m_runParameters.sysRoot.toString());
    m_runParameters.solibSearchPath.append(FilePath::fromString(path));
}

DebuggerRunTool::~DebuggerRunTool()
{
    if (m_runParameters.isSnapshot && !m_runParameters.coreFile.isEmpty())
        m_runParameters.coreFile.removeFile();

    qDeleteAll(m_engines);
    m_engines.clear();

    delete d;
}

void DebuggerRunTool::showMessage(const QString &msg, int channel, int timeout)
{
    if (channel == ConsoleOutput)
        debuggerConsole()->printItem(ConsoleItem::DefaultType, msg);

    QTC_ASSERT(!m_engines.isEmpty(), qDebug() << msg; return);

    for (auto engine : m_engines)
        engine->showMessage(msg, channel, timeout);
    switch (channel) {
    case AppOutput:
        appendMessage(msg, StdOutFormat);
        break;
    case AppError:
        appendMessage(msg, StdErrFormat);
        break;
    case AppStuff:
        appendMessage(msg, DebugFormat);
        break;
    default:
        break;
    }
}

////////////////////////////////////////////////////////////////////////
//
// Externally visible helper.
//
////////////////////////////////////////////////////////////////////////

// GdbServerPortGatherer

DebugServerPortsGatherer::DebugServerPortsGatherer(RunControl *runControl)
    : ChannelProvider(runControl, 2)
{
    setId("DebugServerPortsGatherer");
}

DebugServerPortsGatherer::~DebugServerPortsGatherer() = default;

QUrl DebugServerPortsGatherer::gdbServer() const
{
    return channel(0);
}

QUrl DebugServerPortsGatherer::qmlServer() const
{
    return channel(1);
}

// DebugServerRunner

DebugServerRunner::DebugServerRunner(RunControl *runControl, DebugServerPortsGatherer *portsGatherer)
   : SimpleTargetRunner(runControl)
{
    setId("DebugServerRunner");
    addStartDependency(portsGatherer);

    QTC_ASSERT(portsGatherer, reportFailure(); return);

    setStartModifier([this, runControl, portsGatherer] {
        QTC_ASSERT(portsGatherer, reportFailure(); return);

        const bool isQmlDebugging = portsGatherer->useQmlServer();
        const bool isCppDebugging = portsGatherer->useGdbServer();

        CommandLine cmd;

        if (isQmlDebugging && !isCppDebugging) {
            // FIXME: Case should not happen?
            cmd.setExecutable(commandLine().executable());
            cmd.addArg(QmlDebug::qmlDebugTcpArguments(QmlDebug::QmlDebuggerServices,
                                                      portsGatherer->qmlServer()));
            cmd.addArgs(commandLine().arguments(), CommandLine::Raw);
        } else {
            cmd.setExecutable(runControl->device()->debugServerPath());

            if (cmd.isEmpty()) {
                if (runControl->device()->osType() == Utils::OsTypeMac) {
                    const FilePath debugServerLocation = runControl->device()->filePath(
                        "/Applications/Xcode.app/Contents/SharedFrameworks/LLDB.framework/"
                        "Resources/debugserver");

                    if (debugServerLocation.isExecutableFile()) {
                        cmd.setExecutable(debugServerLocation);
                    } else {
                        // TODO: In the future it is expected that the debugserver will be
                        // replaced by lldb-server. Remove the check for debug server at that point.
                        const FilePath lldbserver
                            = runControl->device()->filePath("lldb-server").searchInPath();
                        if (lldbserver.isExecutableFile())
                            cmd.setExecutable(lldbserver);
                    }
                } else {
                    const FilePath gdbServerPath
                        = runControl->device()->filePath("gdbserver").searchInPath();
                    FilePath lldbServerPath
                        = runControl->device()->filePath("lldb-server").searchInPath();

                    // TODO: Which one should we prefer?
                    if (gdbServerPath.isExecutableFile())
                        cmd.setExecutable(gdbServerPath);
                    else if (lldbServerPath.isExecutableFile()) {
                        // lldb-server will fail if we start it through a link.
                        // see: https://github.com/llvm/llvm-project/issues/61955
                        //
                        // So we first search for the real executable.

                        // This is safe because we already checked that the file is executable.
                        while (lldbServerPath.isSymLink())
                            lldbServerPath = lldbServerPath.symLinkTarget();

                        cmd.setExecutable(lldbServerPath);
                    }
                }
            }
            if (cmd.executable().baseName().contains("lldb-server")) {
                cmd.addArg("platform");
                cmd.addArg("--listen");
                cmd.addArg(QString("*:%1").arg(portsGatherer->gdbServer().port()));
                cmd.addArg("--server");
            } else if (cmd.executable().baseName() == "debugserver") {
                const QString ipAndPort("`echo $SSH_CLIENT | cut -d ' ' -f 1`:%1");
                cmd.addArgs(ipAndPort.arg(portsGatherer->gdbServer().port()), CommandLine::Raw);

                if (m_pid.isValid())
                    cmd.addArgs({"--attach", QString::number(m_pid.pid())});
                else
                    cmd.addCommandLineAsArgs(runControl->runnable().command);
            } else {
                // Something resembling gdbserver
                if (m_useMulti)
                    cmd.addArg("--multi");
                if (m_pid.isValid())
                    cmd.addArg("--attach");
                cmd.addArg(QString(":%1").arg(portsGatherer->gdbServer().port()));
                if (m_pid.isValid())
                    cmd.addArg(QString::number(m_pid.pid()));
            }
        }

        setCommandLine(cmd);
    });
}

DebugServerRunner::~DebugServerRunner() = default;

void DebugServerRunner::setUseMulti(bool on)
{
    m_useMulti = on;
}

void DebugServerRunner::setAttachPid(ProcessHandle pid)
{
    m_pid = pid;
}

// DebuggerRunWorkerFactory

DebuggerRunWorkerFactory::DebuggerRunWorkerFactory()
{
    setProduct<DebuggerRunTool>();
    addSupportedRunMode(ProjectExplorer::Constants::DEBUG_RUN_MODE);
    addSupportedRunMode(ProjectExplorer::Constants::DAP_CMAKE_DEBUG_RUN_MODE);
    addSupportedRunMode(ProjectExplorer::Constants::DAP_GDB_DEBUG_RUN_MODE);
    addSupportedRunMode(ProjectExplorer::Constants::DAP_PY_DEBUG_RUN_MODE);
    addSupportedDeviceType(ProjectExplorer::Constants::DESKTOP_DEVICE_TYPE);
    addSupportedDeviceType("DockerDeviceType");
}

} // Debugger<|MERGE_RESOLUTION|>--- conflicted
+++ resolved
@@ -536,8 +536,6 @@
             if (!interpreter.isEmpty() && mainScript.endsWith(".py")) {
                 m_runParameters.mainScript = mainScript;
                 m_runParameters.interpreter = interpreter;
-                if (auto args = runControl()->aspect<ArgumentsAspect>())
-                    m_runParameters.inferior.command.addArgs(args->arguments, CommandLine::Raw);
             }
         }
     }
@@ -901,23 +899,6 @@
     if (ok)
         m_runParameters.nativeMixedEnabled = bool(nativeMixedOverride);
 
-<<<<<<< HEAD
-=======
-
-    if (auto interpreterAspect = runControl->aspect<InterpreterAspect>()) {
-        if (auto mainScriptAspect = runControl->aspect<MainScriptAspect>()) {
-            const FilePath mainScript = mainScriptAspect->filePath;
-            const FilePath interpreter = interpreterAspect->interpreter.command;
-            if (!interpreter.isEmpty() && mainScript.endsWith(".py")) {
-                m_runParameters.mainScript = mainScript;
-                m_runParameters.interpreter = interpreter;
-                if (runControl->runMode() == ProjectExplorer::Constants::DEBUG_RUN_MODE)
-                    m_engine = createPdbEngine();
-            }
-        }
-    }
-
->>>>>>> d1ac2fe4
     if (QtSupport::QtVersion *baseQtVersion = QtSupport::QtKitAspect::qtVersion(kit)) {
         const QVersionNumber qtVersion = baseQtVersion->qtVersion();
         m_runParameters.fallbackQtVersion = 0x10000 * qtVersion.majorVersion()
