/**************************************************************************
**
** This file is part of Qt Creator
**
** Copyright (c) 2010 Nokia Corporation and/or its subsidiary(-ies).
**
** Contact: Nokia Corporation (qt-info@nokia.com)
**
** Commercial Usage
**
** Licensees holding valid Qt Commercial licenses may use this file in
** accordance with the Qt Commercial License Agreement provided with the
** Software or, alternatively, in accordance with the terms contained in
** a written agreement between you and Nokia.
**
** GNU Lesser General Public License Usage
**
** Alternatively, this file may be used under the terms of the GNU Lesser
** General Public License version 2.1 as published by the Free Software
** Foundation and appearing in the file LICENSE.LGPL included in the
** packaging of this file.  Please review the following information to
** ensure the GNU Lesser General Public License version 2.1 requirements
** will be met: http://www.gnu.org/licenses/old-licenses/lgpl-2.1.html.
**
** If you are unsure which license is appropriate for your use, please
** contact the sales department at http://qt.nokia.com/contact.
**
**************************************************************************/

#include "debuggeruiswitcher.h"
#include "debuggermainwindow.h"
#include "debuggeractions.h"
#include "debuggerconstants.h"
#include "savedaction.h"

#include <utils/savedaction.h>
#include <utils/styledbar.h>
#include <utils/qtcassert.h>

#include <coreplugin/actionmanager/actioncontainer.h>
#include <coreplugin/actionmanager/actionmanager.h>
#include <coreplugin/actionmanager/command.h>
#include <coreplugin/basemode.h>
#include <coreplugin/coreconstants.h>
#include <coreplugin/editormanager/editormanager.h>
#include <coreplugin/findplaceholder.h>
#include <coreplugin/icore.h>
#include <coreplugin/minisplitter.h>
#include <coreplugin/modemanager.h>
#include <coreplugin/navigationwidget.h>
#include <coreplugin/outputpane.h>
#include <coreplugin/rightpane.h>

#include <projectexplorer/projectexplorerconstants.h>

#include <QtGui/QActionGroup>
#include <QtGui/QStackedWidget>
#include <QtGui/QVBoxLayout>
#include <QtGui/QMenu>
#include <QtGui/QDockWidget>

#include <QtCore/QDebug>
#include <QtCore/QList>
#include <QtCore/QMap>
#include <QtCore/QPair>
#include <QtCore/QSettings>

namespace Debugger {
using namespace Debugger::Internal;

// first: language id, second: menu item
typedef QPair<int, QAction *> ViewsMenuItems;

struct DebuggerUISwitcherPrivate
{
    explicit DebuggerUISwitcherPrivate(DebuggerUISwitcher *q);

    QList<ViewsMenuItems> m_viewsMenuItems;
    QList<Internal::DebugToolWindow *> m_dockWidgets;

    QMap<QString, QWidget *> m_toolBars;
    QStringList m_languages;

    QStackedWidget *m_toolbarStack;
    Internal::DebuggerMainWindow *m_mainWindow;

    QHash<int, Core::Context> m_contextsForLanguage;

    QActionGroup *m_languageActionGroup;

    int m_activeLanguage;
    bool m_isActiveMode;
    bool m_changingUI;

    Core::ActionContainer *m_languageMenu;
    Core::ActionContainer *m_viewsMenu;
    Core::ActionContainer *m_debugMenu;

    QMultiHash<int, Core::Command *> m_menuCommands;

    static DebuggerUISwitcher *m_instance;
};

DebuggerUISwitcherPrivate::DebuggerUISwitcherPrivate(DebuggerUISwitcher *q) :
    m_toolbarStack(new QStackedWidget),
    m_languageActionGroup(new QActionGroup(q)),
    m_activeLanguage(-1),
    m_isActiveMode(false),
    m_changingUI(false),
    m_viewsMenu(0),
    m_debugMenu(0)
{
}

DebuggerUISwitcher *DebuggerUISwitcherPrivate::m_instance = 0;

DebuggerUISwitcher::DebuggerUISwitcher(Core::BaseMode *mode, QObject* parent) :
    QObject(parent), d(new DebuggerUISwitcherPrivate(this))
{
    mode->setWidget(createContents(mode));

    Core::ICore *core = Core::ICore::instance();
    Core::ActionManager *am = core->actionManager();

    connect(Core::ModeManager::instance(), SIGNAL(currentModeChanged(Core::IMode*)),
            SLOT(modeChanged(Core::IMode*)));

    d->m_debugMenu = am->actionContainer(ProjectExplorer::Constants::M_DEBUG);

    d->m_viewsMenu = am->actionContainer(QLatin1String(Core::Constants::M_WINDOW_VIEWS));
    QTC_ASSERT(d->m_viewsMenu, return)
    d->m_languageMenu = am->createMenu(Debugger::Constants::M_DEBUG_LANGUAGES);

    d->m_languageActionGroup->setExclusive(true);

    DebuggerUISwitcherPrivate::m_instance = this;
}

DebuggerUISwitcher::~DebuggerUISwitcher()
{
    qDeleteAll(d->m_dockWidgets);
    d->m_dockWidgets.clear();
    DebuggerUISwitcherPrivate::m_instance = 0;
    delete d;
}

<<<<<<< HEAD
void DebuggerUISwitcher::addMenuAction(Core::Command *command,
    const QString &langName, const QString &group)
=======
QStringList DebuggerUISwitcher::supportedLanguages() const
{
    return d->m_languages;
}

void DebuggerUISwitcher::addMenuAction(Core::Command *command, const QString &langName,
                                       const QString &group)
>>>>>>> 9bad0c01
{
    d->m_debugMenu->addAction(command, group);
    d->m_menuCommands.insert(d->m_languages.indexOf(langName), command);
}

void DebuggerUISwitcher::setActiveLanguage(const QString &langName)
{
    //qDebug() << "SET ACTIVE LANGUAGE: " << langName
    //    << theDebuggerAction(SwitchLanguageAutomatically)->isChecked()
    //    << d->m_languages;
    if (theDebuggerAction(SwitchLanguageAutomatically)->isChecked()
        && d->m_languages.contains(langName))
    {
        changeDebuggerUI(langName);
    }
}

int DebuggerUISwitcher::activeLanguageId() const
{
    return d->m_activeLanguage;
}

void DebuggerUISwitcher::modeChanged(Core::IMode *mode)
{
    d->m_isActiveMode = (mode->id() == Debugger::Constants::MODE_DEBUG);
    d->m_mainWindow->setDockActionsVisible(d->m_isActiveMode);
    hideInactiveWidgets();
}

void DebuggerUISwitcher::hideInactiveWidgets()
{
    // Hide/Show dock widgets manually in case they are floating.
    if (!d->m_isActiveMode) {
        // hide all the debugger windows if mode is different
        foreach(Internal::DebugToolWindow *window, d->m_dockWidgets) {
            if (window->m_languageId == d->m_activeLanguage &&
                window->m_dockWidget->isVisible())
            {
                window->m_dockWidget->hide();
            }
        }
    } else {
        // bring them back
        foreach(Internal::DebugToolWindow *window, d->m_dockWidgets) {
            if (window->m_languageId == d->m_activeLanguage &&
                window->m_visible &&
                !window->m_dockWidget->isVisible())
            {
                window->m_dockWidget->show();
            }
        }
    }
}

void DebuggerUISwitcher::createViewsMenuItems()
{
    Core::ICore *core = Core::ICore::instance();
    Core::ActionManager *am = core->actionManager();
    Core::Context globalcontext(Core::Constants::C_GLOBAL);

    QMenu *mLang = d->m_languageMenu->menu();
    mLang->setTitle(tr("&Languages"));
    d->m_debugMenu->addMenu(d->m_languageMenu, Core::Constants::G_DEFAULT_THREE);

    // Add menu items
    Core::Command *cmd = am->registerAction(d->m_mainWindow->menuSeparator1(), QLatin1String("Debugger.Views.Separator1"), globalcontext);
    d->m_viewsMenu->addAction(cmd);
    cmd = am->registerAction(d->m_mainWindow->toggleLockedAction(), QLatin1String("Debugger.Views.ToggleLocked"), globalcontext);
    d->m_viewsMenu->addAction(cmd);
    cmd = am->registerAction(d->m_mainWindow->menuSeparator2(), QLatin1String("Debugger.Views.Separator2"), globalcontext);
    d->m_viewsMenu->addAction(cmd);
    cmd = am->registerAction(d->m_mainWindow->resetLayoutAction(), QLatin1String("Debugger.Views.ResetSimple"), globalcontext);
    d->m_viewsMenu->addAction(cmd);
}

DebuggerUISwitcher *DebuggerUISwitcher::instance()
{
    return DebuggerUISwitcherPrivate::m_instance;
}

void DebuggerUISwitcher::addLanguage(const QString &langName, const Core::Context &context)
{
    //qDebug() << "ADD UI LANGUAGE: " << langName;
    d->m_toolBars.insert(langName, 0);
    d->m_contextsForLanguage.insert(d->m_languages.count(), context);
    d->m_languages.append(langName);

    Core::ActionManager *am = Core::ICore::instance()->actionManager();
    QAction *langChange = new QAction(langName, this);
    langChange->setCheckable(true);
    langChange->setChecked(false);

    d->m_languageActionGroup->addAction(langChange);


    QString prefix = tr("Alt+L");
    connect(langChange, SIGNAL(triggered()), SLOT(langChangeTriggered()));
    Core::Command *cmd = am->registerAction(langChange,
                         "Debugger.Language." + langName,
                          Core::Context(Core::Constants::C_GLOBAL));
    cmd->setDefaultKeySequence(QKeySequence(
        QString("%1,%2").arg(prefix).arg(d->m_languages.count())));

    d->m_languageMenu->addAction(cmd);
}

void DebuggerUISwitcher::langChangeTriggered()
{
    QObject *sdr = sender();
    QAction *act = qobject_cast<QAction*>(sdr);
    changeDebuggerUI(act->text());
}

void DebuggerUISwitcher::changeDebuggerUI(const QString &langName)
{
    //qDebug() << "CHANGE DEBUGGER UI: " << langName << d->m_changingUI;
    if (d->m_changingUI)
        return;
    d->m_changingUI = true;

    int langId = d->m_languages.indexOf(langName);
    if (langId != d->m_activeLanguage) {
        d->m_languageActionGroup->actions()[langId]->setChecked(true);
        if ((d->m_toolBars.value(langName)))
            d->m_toolbarStack->setCurrentWidget(d->m_toolBars.value(langName));

        foreach (DebugToolWindow *window, d->m_dockWidgets) {
            //qDebug() << "  WINDOW " << window->m_dockWidget->objectName()
            //    << window->m_visible;

            if (window->m_languageId != langId) {
                // visibleTo must be used because during init, debugger is not visible,
                // although visibility is explicitly set through both default layout and
                // QSettings.
                window->m_visible = window->m_dockWidget->isVisibleTo(d->m_mainWindow);
                window->m_dockWidget->hide();
            } else {
                if (window->m_visible) {
                    window->m_dockWidget->show();
                }
            }
        }

        foreach (ViewsMenuItems menuitem, d->m_viewsMenuItems) {
            if (menuitem.first == langId) {
                menuitem.second->setVisible(true);
            } else {
                menuitem.second->setVisible(false);
            }
        }

        d->m_languageMenu->menu()->setTitle(tr("Language") + " (" + langName + ")");

        Core::ICore *core = Core::ICore::instance();
        const Core::Context &oldContexts = d->m_contextsForLanguage.value(d->m_activeLanguage);
        const Core::Context &newContexts = d->m_contextsForLanguage.value(langId);
        core->updateAdditionalContexts(oldContexts, newContexts);

        d->m_activeLanguage = langId;

        emit languageChanged(langName);
    }

    d->m_changingUI = false;
}

void DebuggerUISwitcher::setToolbar(const QString &langName, QWidget *widget)
{
    Q_ASSERT(d->m_toolBars.contains(langName));
    d->m_toolBars[langName] = widget;
    d->m_toolbarStack->addWidget(widget);
}

Utils::FancyMainWindow *DebuggerUISwitcher::mainWindow() const
{
    return d->m_mainWindow;
}

QWidget *DebuggerUISwitcher::createMainWindow(Core::BaseMode *mode)
{
    d->m_mainWindow = new DebuggerMainWindow(this);
    d->m_mainWindow->setDocumentMode(true);
    d->m_mainWindow->setDockNestingEnabled(true);
    connect(d->m_mainWindow, SIGNAL(resetLayout()),
            this, SLOT(resetDebuggerLayout()));

    QBoxLayout *editorHolderLayout = new QVBoxLayout;
    editorHolderLayout->setMargin(0);
    editorHolderLayout->setSpacing(0);

    QWidget *editorAndFindWidget = new QWidget;
    editorAndFindWidget->setLayout(editorHolderLayout);
    editorHolderLayout->addWidget(new Core::EditorManagerPlaceHolder(mode));
    editorHolderLayout->addWidget(new Core::FindToolBarPlaceHolder(editorAndFindWidget));

    Core::MiniSplitter *documentAndRightPane = new Core::MiniSplitter;
    documentAndRightPane->addWidget(editorAndFindWidget);
    documentAndRightPane->addWidget(new Core::RightPanePlaceHolder(mode));
    documentAndRightPane->setStretchFactor(0, 1);
    documentAndRightPane->setStretchFactor(1, 0);

    Utils::StyledBar *debugToolBar = new Utils::StyledBar;
    debugToolBar->setProperty("topBorder", true);
    QHBoxLayout *debugToolBarLayout = new QHBoxLayout(debugToolBar);
    debugToolBarLayout->setMargin(0);
    debugToolBarLayout->setSpacing(0);
    debugToolBarLayout->addWidget(d->m_toolbarStack);
    debugToolBarLayout->addStretch();
    debugToolBarLayout->addWidget(new Utils::StyledSeparator);

    QDockWidget *dock = new QDockWidget(tr("Debugger Toolbar"));
    dock->setObjectName(QLatin1String("Debugger Toolbar"));
    dock->setWidget(debugToolBar);
    dock->setFeatures(QDockWidget::NoDockWidgetFeatures);
    dock->setAllowedAreas(Qt::BottomDockWidgetArea);
    dock->setTitleBarWidget(new QWidget(dock));
    d->m_mainWindow->addDockWidget(Qt::BottomDockWidgetArea, dock);
    d->m_mainWindow->setToolBarDockWidget(dock);

    QWidget *centralWidget = new QWidget;
    d->m_mainWindow->setCentralWidget(centralWidget);

    QVBoxLayout *centralLayout = new QVBoxLayout(centralWidget);
    centralWidget->setLayout(centralLayout);
    centralLayout->setMargin(0);
    centralLayout->setSpacing(0);
    centralLayout->addWidget(documentAndRightPane);
    centralLayout->setStretch(0, 1);
    centralLayout->setStretch(1, 0);

    return d->m_mainWindow;
}


/*!
    Keep track of dock widgets so they can be shown/hidden for different languages
*/
QDockWidget *DebuggerUISwitcher::createDockWidget(const QString &langName,
    QWidget *widget, Qt::DockWidgetArea area, bool visibleByDefault)
{
    //qDebug() << "CREATE DOCK" << widget->objectName() << langName
    //    << d->m_activeLanguage << "VISIBLE BY DEFAULT: " << visibleByDefault;
    QDockWidget *dockWidget = d->m_mainWindow->addDockForWidget(widget);
    d->m_mainWindow->addDockWidget(area, dockWidget);
    DebugToolWindow *window = new DebugToolWindow;
    window->m_languageId = d->m_languages.indexOf(langName);
    window->m_dockWidget = dockWidget;

    window->m_visible = visibleByDefault;
    d->m_dockWidgets.append(window);

    if (d->m_languages.indexOf(langName) != d->m_activeLanguage)
        dockWidget->hide();

    Core::Context langContext = d->m_contextsForLanguage.value(d->m_languages.indexOf(langName));

    Core::ActionManager *am = Core::ICore::instance()->actionManager();
    QAction *action = dockWidget->toggleViewAction();
    Core::Command *cmd = am->registerAction(action,
                         "Debugger." + dockWidget->objectName(), langContext);
    cmd->setAttribute(Core::Command::CA_Hide);
    d->m_viewsMenu->addAction(cmd);

    d->m_viewsMenuItems.append(qMakePair(d->m_languages.indexOf(langName), action));

    return dockWidget;
}

QWidget *DebuggerUISwitcher::createContents(Core::BaseMode *mode)
{
    // right-side window with editor, output etc.
    Core::MiniSplitter *mainWindowSplitter = new Core::MiniSplitter;
    mainWindowSplitter->addWidget(createMainWindow(mode));
    mainWindowSplitter->addWidget(new Core::OutputPanePlaceHolder(mode, mainWindowSplitter));
    mainWindowSplitter->setStretchFactor(0, 10);
    mainWindowSplitter->setStretchFactor(1, 0);
    mainWindowSplitter->setOrientation(Qt::Vertical);

    // navigation + right-side window
    Core::MiniSplitter *splitter = new Core::MiniSplitter;
    splitter->addWidget(new Core::NavigationWidgetPlaceHolder(mode));
    splitter->addWidget(mainWindowSplitter);
    splitter->setStretchFactor(0, 0);
    splitter->setStretchFactor(1, 1);
    return splitter;
}

void DebuggerUISwitcher::aboutToShutdown()
{
    writeSettings();
}

void DebuggerUISwitcher::writeSettings() const
{
    QSettings *s = Core::ICore::instance()->settings();
    s->beginGroup(QLatin1String("DebugMode"));

    foreach(Internal::DebugToolWindow *toolWindow, d->m_dockWidgets) {
        bool visible = toolWindow->m_visible;
        if (toolWindow->m_languageId == d->m_activeLanguage) {
            visible = toolWindow->m_dockWidget->isVisibleTo(d->m_mainWindow);
        }
        toolWindow->m_dockWidget->setMinimumSize(1, 1);
        toolWindow->m_dockWidget->setVisible(visible);
    }

    d->m_mainWindow->saveSettings(s);
    s->endGroup();
}

void DebuggerUISwitcher::readSettings()
{
    //qDebug() << "\n SWITCHER READ SETTINGS \n";
    QSettings *s = Core::ICore::instance()->settings();
    s->beginGroup(QLatin1String("DebugMode"));
    d->m_mainWindow->restoreSettings(s);
    s->endGroup();
/*
    foreach(Internal::DebugToolWindow *toolWindow, d->m_dockWidgets) {
        toolWindow->m_visible = toolWindow->m_dockWidget->isVisibleTo(d->m_mainWindow);
    }
*/
}

void DebuggerUISwitcher::initialize()
{
    createViewsMenuItems();

    //qDebug() << "UI SWITCHER INITIALIZE";
    emit dockArranged(QString());
    readSettings();

    const QString &activeLang = (d->m_activeLanguage != -1
                                 ? d->m_languages.at(d->m_activeLanguage)
                                     : d->m_languages.first());
    d->m_activeLanguage = -1; // enforce refresh
    changeDebuggerUI(activeLang);

    hideInactiveWidgets();
    d->m_mainWindow->setDockActionsVisible(false);
}

void DebuggerUISwitcher::resetDebuggerLayout()
{
    //qDebug() << "RESET DEBUGGER LAYOUT" << d->m_languages.at(d->m_activeLanguage);
    emit dockArranged(d->m_languages.at(d->m_activeLanguage));
}

QList<Internal::DebugToolWindow* > DebuggerUISwitcher::i_mw_debugToolWindows() const
{
    return d->m_dockWidgets;
}

} // namespace Debugger<|MERGE_RESOLUTION|>--- conflicted
+++ resolved
@@ -144,10 +144,6 @@
     delete d;
 }
 
-<<<<<<< HEAD
-void DebuggerUISwitcher::addMenuAction(Core::Command *command,
-    const QString &langName, const QString &group)
-=======
 QStringList DebuggerUISwitcher::supportedLanguages() const
 {
     return d->m_languages;
@@ -155,7 +151,6 @@
 
 void DebuggerUISwitcher::addMenuAction(Core::Command *command, const QString &langName,
                                        const QString &group)
->>>>>>> 9bad0c01
 {
     d->m_debugMenu->addAction(command, group);
     d->m_menuCommands.insert(d->m_languages.indexOf(langName), command);
