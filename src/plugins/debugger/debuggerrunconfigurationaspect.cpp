--- conflicted
+++ resolved
@@ -244,15 +244,11 @@
 
 bool DebuggerRunConfigurationAspect::useQmlDebugger() const
 {
-<<<<<<< HEAD
     if (d.useQmlDebugger == AutoEnabledLanguage) {
-=======
-    if (m_useQmlDebugger == DebuggerRunConfigurationAspect::AutoEnabledLanguage) {
         const Core::Context languages = runConfiguration()->target()->project()->projectLanguages();
         if (!languages.contains(ProjectExplorer::Constants::LANG_QMLJS))
             return false;
 
->>>>>>> aa6fb0da
         //
         // Try to find a build step (qmake) to check whether qml debugging is enabled there
         // (Using the Qt metatype system to avoid a hard qt4projectmanager dependency)
