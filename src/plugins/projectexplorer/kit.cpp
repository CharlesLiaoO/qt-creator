--- conflicted
+++ resolved
@@ -275,17 +275,9 @@
 void Kit::setup()
 {
     KitGuard g(this);
-<<<<<<< HEAD
-    // Process the KitAspects in reverse order: They may only be based on other information
-    // lower in the stack.
     const QList<KitAspect *> aspects = KitManager::kitAspects();
-    for (int i = aspects.count() - 1; i >= 0; --i)
-        aspects.at(i)->setup(this);
-=======
-    const QList<KitInformation *> info = KitManager::kitInformation();
-    for (KitInformation * const ki : info)
-        ki->setup(this);
->>>>>>> 429eb73a
+    for (KitAspect * const aspect : aspects)
+        aspect->setup(this);
 }
 
 void Kit::upgrade()
