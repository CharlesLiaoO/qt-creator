--- conflicted
+++ resolved
@@ -76,16 +76,11 @@
     void addExpectedCodeCompletedMessage(quint64 ticket, ClangCompletionAssistProcessor *processor);
     void deleteProcessorsOfEditorWidget(TextEditor::TextEditorWidget *textEditorWidget);
 
-<<<<<<< HEAD
-    QFuture<CppTools::CursorInfo> addExpectedReferencesMessage(quint64 ticket,
-                                                               QTextDocument *textDocument);
-    QFuture<CppTools::SymbolInfo> addExpectedRequestFollowSymbolMessage(quint64 ticket);
-=======
     QFuture<CppTools::CursorInfo>
     addExpectedReferencesMessage(quint64 ticket,
                                  QTextDocument *textDocument,
                                  const CppTools::SemanticInfo::LocalUseMap &localUses);
->>>>>>> 7ef365d7
+    QFuture<CppTools::SymbolInfo> addExpectedRequestFollowSymbolMessage(quint64 ticket);
     bool isExpectingCodeCompletedMessage() const;
 
     void reset();
@@ -165,23 +160,17 @@
     void registerUnsavedFilesForEditor(const FileContainers &fileContainers);
     void unregisterUnsavedFilesForEditor(const FileContainers &fileContainers);
     void requestDocumentAnnotations(const ClangBackEnd::FileContainer &fileContainer);
-<<<<<<< HEAD
-    QFuture<CppTools::CursorInfo> requestReferences(const FileContainer &fileContainer,
-                                                    quint32 line,
-                                                    quint32 column, QTextDocument *textDocument);
-    QFuture<CppTools::SymbolInfo> requestFollowSymbol(const FileContainer &curFileContainer,
-                                                      const QVector<Utf8String> &dependentFiles,
-                                                      quint32 line,
-                                                      quint32 column,
-                                                      bool resolveTarget);
-=======
     QFuture<CppTools::CursorInfo> requestReferences(
             const FileContainer &fileContainer,
             quint32 line,
             quint32 column,
             QTextDocument *textDocument,
             const CppTools::SemanticInfo::LocalUseMap &localUses);
->>>>>>> 7ef365d7
+    QFuture<CppTools::SymbolInfo> requestFollowSymbol(const FileContainer &curFileContainer,
+                                                      const QVector<Utf8String> &dependentFiles,
+                                                      quint32 line,
+                                                      quint32 column,
+                                                      bool resolveTarget);
     void completeCode(ClangCompletionAssistProcessor *assistProcessor, const QString &filePath,
                       quint32 line,
                       quint32 column,
