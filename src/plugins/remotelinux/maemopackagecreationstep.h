--- conflicted
+++ resolved
@@ -78,12 +78,7 @@
                              AbstractMaemoPackageCreationStep *other);
 
     bool callPackagingCommand(QProcess *proc, const QStringList &arguments);
-<<<<<<< HEAD
-    static QString replaceDots(const QString &name);
-=======
     QString replaceDots(const QString &name) const;
-    QString buildDirectory() const;
->>>>>>> d78d7dbc
 
 private slots:
     void handleBuildOutput();
