/****************************************************************************
**
** Copyright (C) 2010 Nokia Corporation and/or its subsidiary(-ies).
** All rights reserved.
** Contact: Nokia Corporation (qt-info@nokia.com)
**
** This file is part of the Qt Creator.
**
** $QT_BEGIN_LICENSE:LGPL$
** No Commercial Usage
** This file contains pre-release code and may not be distributed.
** You may use this file in accordance with the terms and conditions
** contained in the Technology Preview License Agreement accompanying
** this package.
**
** GNU Lesser General Public License Usage
** Alternatively, this file may be used under the terms of the GNU Lesser
** General Public License version 2.1 as published by the Free Software
** Foundation and appearing in the file LICENSE.LGPL included in the
** packaging of this file.  Please review the following information to
** ensure the GNU Lesser General Public License version 2.1 requirements
** will be met: http://www.gnu.org/licenses/old-licenses/lgpl-2.1.html.
**
** In addition, as a special exception, Nokia gives you certain additional
** rights.  These rights are described in the Nokia Qt LGPL Exception
** version 1.1, included in the file LGPL_EXCEPTION.txt in this package.
**
** If you have questions regarding the use of this file, please contact
** Nokia at qt-info@nokia.com.
**
** $QT_END_LICENSE$
**
****************************************************************************/

#include "maemoruncontrol.h"

#include "maemopackagecreationstep.h"
#include "maemosshthread.h"
#include "maemorunconfiguration.h"

#include <coreplugin/icore.h>
#include <coreplugin/progressmanager/progressmanager.h>
#include <debugger/debuggerengine.h>
#include <debugger/debuggerplugin.h>
#include <debugger/debuggerrunner.h>
#include <extensionsystem/pluginmanager.h>
#include <projectexplorer/toolchain.h>
#include <utils/qtcassert.h>
#include <projectexplorer/projectexplorerconstants.h>

#include <QtCore/QCryptographicHash>
#include <QtCore/QDir>
#include <QtCore/QFileInfo>
#include <QtCore/QFuture>
#include <QtCore/QProcess>
#include <QtCore/QStringBuilder>

#include <QtGui/QMessageBox>

namespace Qt4ProjectManager {
namespace Internal {

#define USE_GDBSERVER

using ProjectExplorer::RunConfiguration;
using ProjectExplorer::ToolChain;
using namespace Debugger;

AbstractMaemoRunControl::AbstractMaemoRunControl(RunConfiguration *rc, QString mode)
    : RunControl(rc, mode)
    , m_runConfig(qobject_cast<MaemoRunConfiguration *>(rc))
    , m_devConfig(m_runConfig ? m_runConfig->deviceConfig() : MaemoDeviceConfig())
{
}

AbstractMaemoRunControl::~AbstractMaemoRunControl()
{
}

void AbstractMaemoRunControl::start()
{
    m_stoppedByUser = false;
    if (!m_devConfig.isValid()) {
        handleError(tr("No device configuration set for run configuration."));
    } else {
        emit started();
        startInitialCleanup();
    }
}

void AbstractMaemoRunControl::startInitialCleanup()
{   
    emit appendMessage(this, tr("Cleaning up remote leftovers first ..."), false);
    const QStringList appsToKill
        = QStringList() << executableFileName() << QLatin1String("gdbserver");
    killRemoteProcesses(appsToKill, true);
}

void AbstractMaemoRunControl::stop()
{
    m_stoppedByUser = true;
    if (isCleaning())
        m_initialCleaner->stop();
    else if (isDeploying())
        m_sshDeployer->stop();
    else
        stopInternal();
}

void AbstractMaemoRunControl::handleInitialCleanupFinished()
{
    if (m_stoppedByUser) {
        emit appendMessage(this, tr("Initial cleanup canceled by user."), false);
        emit finished();
    } else if (m_initialCleaner->hasError()) {
        handleError(tr("Error running initial cleanup: %1")
                    .arg(m_initialCleaner->error()));
        emit finished();
    } else {
        emit appendMessage(this, tr("Initial cleanup done."), false);
        startInternal();
    }
}

void AbstractMaemoRunControl::startDeployment(bool forDebugging)
{
    QTC_ASSERT(m_runConfig, return);

    if (m_stoppedByUser) {
        emit finished();
    } else {
        m_needsInstall = false;
        m_deployables.clear();
        m_remoteLinks.clear();
        const MaemoPackageCreationStep * const packageStep
            = m_runConfig->packageStep();
        if (packageStep->isPackagingEnabled()) {
            const MaemoDeployable d(packageFilePath(),
                remoteDir() + '/' + packageFileName());
            m_needsInstall = addDeployableIfNeeded(d);
        } else {
<<<<<<< HEAD
            m_needsInstall = false;
        }        
        if (forDebugging
            && m_runConfig->debuggingHelpersNeedDeployment(m_devConfig.server.host)) {
            const QFileInfo &info(m_runConfig->dumperLib());
            m_deployables.append(Deployable(info.fileName(), info.canonicalPath(),
                &MaemoRunConfiguration::debuggingHelpersDeployed));
=======
            const MaemoPackageContents * const packageContents
                = packageStep->packageContents();
            for (int i = 0; i < packageContents->rowCount(); ++i) {
                const MaemoDeployable &d = packageContents->deployableAt(i);
                if (addDeployableIfNeeded(d))
                    m_needsInstall = true;
            }
>>>>>>> d2944d22
        }

        if (forDebugging) {
            QFileInfo dumperInfo(m_runConfig->dumperLib());
            if (dumperInfo.exists()) {
                const MaemoDeployable d(m_runConfig->dumperLib(),
                    remoteDir() + '/' + dumperInfo.fileName());
                m_needsInstall = addDeployableIfNeeded(d);
            }
        }
        deploy();
    }
}

bool AbstractMaemoRunControl::addDeployableIfNeeded(const MaemoDeployable &deployable)
{
    if (m_runConfig->currentlyNeedsDeployment(m_devConfig.server.host,
        deployable)) {
        const QString fileName
            = QFileInfo(deployable.remoteFilePath).fileName();
        const QString sftpTargetFilePath = remoteDir() + '/' + fileName + '.'
            + QCryptographicHash::hash(deployable.remoteFilePath.toUtf8(),
                  QCryptographicHash::Md5).toHex();
        m_deployables.append(MaemoDeployable(deployable.localFilePath,
            sftpTargetFilePath));
        m_remoteLinks.insert(sftpTargetFilePath, deployable.remoteFilePath);
        return true;
    } else {
        return false;
    }
}

void AbstractMaemoRunControl::deploy()
{
    Core::ICore::instance()->progressManager()
        ->addTask(m_progress.future(), tr("Deploying"),
                  QLatin1String("Maemo.Deploy"));
    if (!m_deployables.isEmpty()) {
        QList<Core::SftpTransferInfo> deploySpecs;
        QStringList files;
        foreach (const MaemoDeployable &deployable, m_deployables) {
            files << deployable.localFilePath;
            deploySpecs << Core::SftpTransferInfo(deployable.localFilePath,
                deployable.remoteFilePath.toUtf8(),
                Core::SftpTransferInfo::Upload);
        }
        emit appendMessage(this, tr("Files to deploy: %1.").arg(files.join(" ")), false);
        m_sshDeployer.reset(new MaemoSshDeployer(m_devConfig.server, deploySpecs));
        connect(m_sshDeployer.data(), SIGNAL(finished()),
                this, SLOT(handleDeployThreadFinished()));
        connect(m_sshDeployer.data(), SIGNAL(fileCopied(QString)),
                this, SLOT(handleFileCopied()));
        m_progress.setProgressRange(0, m_deployables.count());
        m_progress.setProgressValue(0);
        m_progress.reportStarted();
        m_sshDeployer->start();
    } else {
        m_progress.reportFinished();
        startExecution();
    }
}

void AbstractMaemoRunControl::handleFileCopied()
{
    const MaemoDeployable &deployable = m_deployables.takeFirst();
    m_runConfig->setDeployed(m_devConfig.server.host,
        MaemoDeployable(deployable.localFilePath,
        m_remoteLinks.value(deployable.remoteFilePath)));
    m_progress.setProgressValue(m_progress.progressValue() + 1);
}

bool AbstractMaemoRunControl::isDeploying() const
{
    return m_sshDeployer && m_sshDeployer->isRunning();
}

QString AbstractMaemoRunControl::packageFileName() const
{
    return QFileInfo(packageFilePath()).fileName();
}

QString AbstractMaemoRunControl::packageFilePath() const
{
    return m_runConfig->packageStep()->packageFilePath();
}

QString AbstractMaemoRunControl::executableFilePathOnTarget() const
{
    return m_runConfig->packageStep()->packageContents()->remoteExecutableFilePath();
}

bool AbstractMaemoRunControl::isCleaning() const
{
    return m_initialCleaner && m_initialCleaner->isRunning();
}

void AbstractMaemoRunControl::startExecution()
{
    m_sshRunner.reset(new MaemoSshRunner(m_devConfig.server, remoteCall()));
    connect(m_sshRunner.data(), SIGNAL(finished()),
            this, SLOT(handleRunThreadFinished()));
    connect(m_sshRunner.data(), SIGNAL(remoteOutput(QString)),
            this, SLOT(handleRemoteOutput(QString)));
    emit appendMessage(this, tr("Starting remote application."), false);
    m_sshRunner->start();
}

bool AbstractMaemoRunControl::isRunning() const
{
    return isDeploying() || (m_sshRunner && m_sshRunner->isRunning());
}

void AbstractMaemoRunControl::stopRunning(bool forDebugging)
{
    if (m_sshRunner && m_sshRunner->isRunning()) {
        m_sshRunner->stop();
        QStringList apps(executableFileName());
        if (forDebugging)
            apps << QLatin1String("gdbserver");
        killRemoteProcesses(apps, false);
    }
}

void AbstractMaemoRunControl::killRemoteProcesses(const QStringList &apps,
                                                  bool initialCleanup)
{
    QString niceKill;
    QString brutalKill;
    foreach (const QString &app, apps) {
        niceKill += QString::fromLocal8Bit("pkill -x %1;").arg(app);
        brutalKill += QString::fromLocal8Bit("pkill -x -9 %1;").arg(app);
    }
    QString remoteCall = niceKill + QLatin1String("sleep 1; ") + brutalKill;
    remoteCall.remove(remoteCall.count() - 1, 1); // Get rid of trailing semicolon.
    QScopedPointer<MaemoSshRunner> &runner
        = initialCleanup ? m_initialCleaner : m_sshStopper;
    runner.reset(new MaemoSshRunner(m_devConfig.server, remoteCall));
    if (initialCleanup)
        connect(runner.data(), SIGNAL(finished()),
                this, SLOT(handleInitialCleanupFinished()));
    runner->start();
}

void AbstractMaemoRunControl::handleDeployThreadFinished()
{
    bool cancel;
    if (m_stoppedByUser) {
        emit appendMessage(this, tr("Deployment canceled by user."), false);
        cancel = true;
    } else if (m_sshDeployer->hasError()) {
        handleError(tr("Deployment failed: %1").arg(m_sshDeployer->error()));
        cancel = true;
    } else {
        emit appendMessage(this, tr("Deployment finished."), false);
        cancel = false;
    }

    if (cancel) {
        m_progress.reportCanceled();
        m_progress.reportFinished();
        emit finished();
    } else {
        m_progress.reportFinished();
        startExecution();
    }
}

void AbstractMaemoRunControl::handleRunThreadFinished()
{
    if (m_stoppedByUser) {
        emit appendMessage(this,
                 tr("Remote execution canceled due to user request."),
                 false);
    } else if (m_sshRunner && m_sshRunner->hasError()) {
        emit appendMessage(this, tr("Error running remote process: %1")
                                         .arg(m_sshRunner->error()),
                               true);
    } else {
        emit appendMessage(this, tr("Finished running remote process."),
                               false);
    }
    emit finished();
}

const QString AbstractMaemoRunControl::executableOnHost() const
{
    return m_runConfig->executable();
}

const QString AbstractMaemoRunControl::executableFileName() const
{
    return QFileInfo(executableOnHost()).fileName();
}

const QString AbstractMaemoRunControl::remoteDir() const
{
    return homeDirOnDevice(m_devConfig.server.uname);
}

QString AbstractMaemoRunControl::remoteSudo() const
{
    return QLatin1String("/usr/lib/mad-developer/devrootsh");
}

QString AbstractMaemoRunControl::remoteInstallCommand() const
{
    Q_ASSERT(m_needsInstall);
    QString cmd;
    for (QMap<QString, QString>::ConstIterator it = m_remoteLinks.begin();
    it != m_remoteLinks.end(); ++it) {
        cmd += QString::fromLocal8Bit("%1 ln -sf %2 %3 && ")
            .arg(remoteSudo(), it.key(), it.value());
    }
    if (m_runConfig->packageStep()->isPackagingEnabled()) {
        cmd += QString::fromLocal8Bit("%1 dpkg -i %2").arg(remoteSudo())
            .arg(packageFileName());
    } else if (!m_remoteLinks.isEmpty()) {
           return cmd.remove(cmd.length() - 4, 4); // Trailing " && "
    }

    return cmd;
}

const QString AbstractMaemoRunControl::targetCmdLinePrefix() const
{
    const QString &installPrefix = m_needsInstall
        ? remoteInstallCommand() + QLatin1String(" && ")
        : QString();
    return QString::fromLocal8Bit("%1%2 chmod a+x %3 && source /etc/profile && DISPLAY=:0.0 ")
        .arg(installPrefix).arg(remoteSudo()).arg(executableFilePathOnTarget());
}

QString AbstractMaemoRunControl::targetCmdLineSuffix() const
{
    return m_runConfig->arguments().join(" ");
}

void AbstractMaemoRunControl::handleError(const QString &errString)
{
    QMessageBox::critical(0, tr("Remote Execution Failure"), errString);
    emit appendMessage(this, errString, true);
}


MaemoRunControl::MaemoRunControl(RunConfiguration *runConfiguration)
    : AbstractMaemoRunControl(runConfiguration, ProjectExplorer::Constants::RUNMODE)
{
}

MaemoRunControl::~MaemoRunControl()
{
    stop();
}

void MaemoRunControl::startInternal()
{
    startDeployment(false);
}

QString MaemoRunControl::remoteCall() const
{
    return QString::fromLocal8Bit("%1 %2 %3").arg(targetCmdLinePrefix())
        .arg(executableFilePathOnTarget()).arg(targetCmdLineSuffix());
}

void MaemoRunControl::stopInternal()
{
    AbstractMaemoRunControl::stopRunning(false);
}

void MaemoRunControl::handleRemoteOutput(const QString &output)
{
    emit addToOutputWindowInline(this, output, false);
}


MaemoDebugRunControl::MaemoDebugRunControl(RunConfiguration *runConfiguration)
    : AbstractMaemoRunControl(runConfiguration, ProjectExplorer::Constants::DEBUGMODE)
    , m_debuggerRunControl(0)
    , m_startParams(new DebuggerStartParameters)
{
#ifdef USE_GDBSERVER
    m_startParams->startMode = AttachToRemote;
    m_startParams->executable = executableOnHost();
    m_startParams->debuggerCommand = m_runConfig->gdbCmd();
    m_startParams->remoteChannel
        = m_devConfig.server.host % QLatin1Char(':') % gdbServerPort();
    m_startParams->remoteArchitecture = QLatin1String("arm");
#else
    m_startParams->startMode = StartRemoteGdb;
    m_startParams->executable = executableFilePathOnTarget();
    m_startParams->debuggerCommand = QLatin1String("/usr/bin/gdb");
    m_startParams->sshserver = m_devConfig.server;
#endif
    m_startParams->processArgs = m_runConfig->arguments();
    m_startParams->sysRoot = m_runConfig->sysRoot();
    m_startParams->toolChainType = ToolChain::GCC_MAEMO;
    m_startParams->dumperLibrary = m_runConfig->dumperLib();
    m_startParams->remoteDumperLib = remoteDir().toUtf8() + '/'
        + QFileInfo(m_runConfig->dumperLib()).fileName().toUtf8();

    m_debuggerRunControl = DebuggerPlugin::createDebugger(*m_startParams.data());
    connect(m_debuggerRunControl, SIGNAL(finished()), this,
        SLOT(debuggingFinished()), Qt::QueuedConnection);
}

MaemoDebugRunControl::~MaemoDebugRunControl()
{
    disconnect(SIGNAL(addToOutputWindow(RunControl*,QString, bool)));
    disconnect(SIGNAL(addToOutputWindowInline(RunControl*,QString, bool)));
    stop();
}

void MaemoDebugRunControl::startInternal()
{
    m_debuggingStarted = false;
    startDeployment(true);
}

QString MaemoDebugRunControl::remoteCall() const
{
    return QString::fromLocal8Bit("%1 gdbserver :%2 %3 %4")
        .arg(targetCmdLinePrefix()).arg(gdbServerPort())
        .arg(executableFilePathOnTarget()).arg(targetCmdLineSuffix());
}

void MaemoDebugRunControl::startExecution()
{
#ifdef USE_GDBSERVER
    AbstractMaemoRunControl::startExecution();
#else
    startDebugging();
#endif
}

void MaemoDebugRunControl::handleRemoteOutput(const QString &output)
{
#ifdef USE_GDBSERVER
    if (!m_debuggingStarted) {
        m_debuggingStarted = true;
        startDebugging();
    }
#endif
    emit addToOutputWindowInline(m_debuggerRunControl, output, false);
}

void MaemoDebugRunControl::startDebugging()
{
    DebuggerPlugin::startDebugger(m_debuggerRunControl);
}

void MaemoDebugRunControl::stopInternal()
{
    m_debuggerRunControl->engine()->quitDebugger();
}

bool MaemoDebugRunControl::isRunning() const
{
    return AbstractMaemoRunControl::isRunning()
        || m_debuggerRunControl->state() != DebuggerNotReady;
}

void MaemoDebugRunControl::debuggingFinished()
{
#ifdef USE_GDBSERVER
    AbstractMaemoRunControl::stopRunning(true);
#else
    AbstractMaemoRunControl::handleRunThreadFinished();
#endif
}

QString MaemoDebugRunControl::gdbServerPort() const
{
    return m_devConfig.type == MaemoDeviceConfig::Physical
        ? QString::number(m_devConfig.gdbServerPort)
        : m_runConfig->runtimeGdbServerPort();  // During configuration we don't
        // know which port to use, so we display something in the config dialog,
        // but we will make sure we use the right port from the information file.
}

} // namespace Internal
} // namespace Qt4ProjectManager<|MERGE_RESOLUTION|>--- conflicted
+++ resolved
@@ -37,6 +37,7 @@
 #include "maemopackagecreationstep.h"
 #include "maemosshthread.h"
 #include "maemorunconfiguration.h"
+#include "maemopackagecontents.h"
 
 #include <coreplugin/icore.h>
 #include <coreplugin/progressmanager/progressmanager.h>
@@ -135,19 +136,9 @@
         const MaemoPackageCreationStep * const packageStep
             = m_runConfig->packageStep();
         if (packageStep->isPackagingEnabled()) {
-            const MaemoDeployable d(packageFilePath(),
-                remoteDir() + '/' + packageFileName());
+            const MaemoDeployable d(packageFilePath(), remoteDir());
             m_needsInstall = addDeployableIfNeeded(d);
         } else {
-<<<<<<< HEAD
-            m_needsInstall = false;
-        }        
-        if (forDebugging
-            && m_runConfig->debuggingHelpersNeedDeployment(m_devConfig.server.host)) {
-            const QFileInfo &info(m_runConfig->dumperLib());
-            m_deployables.append(Deployable(info.fileName(), info.canonicalPath(),
-                &MaemoRunConfiguration::debuggingHelpersDeployed));
-=======
             const MaemoPackageContents * const packageContents
                 = packageStep->packageContents();
             for (int i = 0; i < packageContents->rowCount(); ++i) {
@@ -155,14 +146,12 @@
                 if (addDeployableIfNeeded(d))
                     m_needsInstall = true;
             }
->>>>>>> d2944d22
         }
 
         if (forDebugging) {
             QFileInfo dumperInfo(m_runConfig->dumperLib());
             if (dumperInfo.exists()) {
-                const MaemoDeployable d(m_runConfig->dumperLib(),
-                    remoteDir() + '/' + dumperInfo.fileName());
+                const MaemoDeployable d(m_runConfig->dumperLib(), remoteDir());
                 m_needsInstall = addDeployableIfNeeded(d);
             }
         }
@@ -175,13 +164,14 @@
     if (m_runConfig->currentlyNeedsDeployment(m_devConfig.server.host,
         deployable)) {
         const QString fileName
-            = QFileInfo(deployable.remoteFilePath).fileName();
+            = QFileInfo(deployable.localFilePath).fileName();
+        const QString remoteFilePath = deployable.remoteDir + '/' + fileName;
         const QString sftpTargetFilePath = remoteDir() + '/' + fileName + '.'
-            + QCryptographicHash::hash(deployable.remoteFilePath.toUtf8(),
+            + QCryptographicHash::hash(remoteFilePath.toUtf8(),
                   QCryptographicHash::Md5).toHex();
         m_deployables.append(MaemoDeployable(deployable.localFilePath,
             sftpTargetFilePath));
-        m_remoteLinks.insert(sftpTargetFilePath, deployable.remoteFilePath);
+        m_remoteLinks.insert(sftpTargetFilePath, remoteFilePath); // TODO fix merge mess
         return true;
     } else {
         return false;
@@ -198,8 +188,9 @@
         QStringList files;
         foreach (const MaemoDeployable &deployable, m_deployables) {
             files << deployable.localFilePath;
+            const QString remoteFilePath = deployable.remoteDir + '/' + QFileInfo(deployable.localFilePath).fileName();
             deploySpecs << Core::SftpTransferInfo(deployable.localFilePath,
-                deployable.remoteFilePath.toUtf8(),
+                remoteFilePath.toUtf8(),
                 Core::SftpTransferInfo::Upload);
         }
         emit appendMessage(this, tr("Files to deploy: %1.").arg(files.join(" ")), false);
@@ -223,7 +214,7 @@
     const MaemoDeployable &deployable = m_deployables.takeFirst();
     m_runConfig->setDeployed(m_devConfig.server.host,
         MaemoDeployable(deployable.localFilePath,
-        m_remoteLinks.value(deployable.remoteFilePath)));
+        m_remoteLinks.value(deployable.remoteDir))); // TODO fix merge mess
     m_progress.setProgressValue(m_progress.progressValue() + 1);
 }
 
