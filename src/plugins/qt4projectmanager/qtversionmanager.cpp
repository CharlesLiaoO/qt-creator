--- conflicted
+++ resolved
@@ -1402,13 +1402,8 @@
     addToEnvironment(env);
 
     // TODO: the debugging helper doesn't comply to actual tool chain yet
-<<<<<<< HEAD
     QList<QSharedPointer<ProjectExplorer::ToolChain> > alltc = toolChains();
     ProjectExplorer::ToolChain *tc = alltc.isEmpty() ? 0 : alltc.first().data();
-=======
-
-    ProjectExplorer::ToolChain *tc = createToolChain(defaultToolchainType());
->>>>>>> 2be0845c
     if (!tc)
         return QApplication::tr("The Qt Version has no toolchain.");
     tc->addToEnvironment(env);
