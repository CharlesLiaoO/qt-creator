/**************************************************************************
**
** This file is part of Qt Creator
**
** Copyright (c) 2011 Nokia Corporation and/or its subsidiary(-ies).
**
** Contact: Nokia Corporation (info@qt.nokia.com)
**
**
** GNU Lesser General Public License Usage
**
** This file may be used under the terms of the GNU Lesser General Public
** License version 2.1 as published by the Free Software Foundation and
** appearing in the file LICENSE.LGPL included in the packaging of this file.
** Please review the following information to ensure the GNU Lesser General
** Public License version 2.1 requirements will be met:
** http://www.gnu.org/licenses/old-licenses/lgpl-2.1.html.
**
** In addition, as a special exception, Nokia gives you certain additional
** rights. These rights are described in the Nokia Qt LGPL Exception
** version 1.1, included in the file LGPL_EXCEPTION.txt in this package.
**
** Other Usage
**
** Alternatively, this file may be used in accordance with the terms and
** conditions contained in a signed written agreement between you and Nokia.
**
** If you have questions regarding the use of this file, please contact
** Nokia at qt-info@nokia.com.
**
**************************************************************************/

#ifndef QT4DESKTOPTARGETFACTORY_H
#define QT4DESKTOPTARGETFACTORY_H

#include "qt4basetargetfactory.h"

namespace Qt4ProjectManager {
namespace Internal {
class Qt4DesktopTargetFactory : public Qt4BaseTargetFactory
{
    Q_OBJECT
public:
    Qt4DesktopTargetFactory(QObject *parent = 0);
    ~Qt4DesktopTargetFactory();

    QStringList supportedTargetIds(ProjectExplorer::Project *parent) const;
    QString displayNameForId(const QString &id) const;
    QIcon iconForId(const QString &id) const;

    bool canCreate(ProjectExplorer::Project *parent, const QString &id) const;
    bool canRestore(ProjectExplorer::Project *parent, const QVariantMap &map) const;
    ProjectExplorer::Target  *restore(ProjectExplorer::Project *parent, const QVariantMap &map);

    virtual bool supportsTargetId(const QString &id) const;

    Qt4TargetSetupWidget *createTargetSetupWidget(const QString &id, const QString &proFilePath, const QtVersionNumber &minimumQtVersion, bool importEnabled, QList<BuildConfigurationInfo> importInfos);
    QString buildNameForId(const QString &id) const;
    bool isMobileTarget(const QString &id);
<<<<<<< HEAD
=======
    bool supportsShadowBuilds(const QString &id);
    QList<BuildConfigurationInfo> availableBuildConfigurations(const QString &id, const QString &proFilePath, const QtVersionNumber &minimumQtVersion);
>>>>>>> da0e926a
    ProjectExplorer::Target *create(ProjectExplorer::Project *parent, const QString &id);
    ProjectExplorer::Target *create(ProjectExplorer::Project *parent, const QString &id, const QList<BuildConfigurationInfo> &infos);

};
}
}
#endif // QT4DESKTOPTARGETFACTORY_H<|MERGE_RESOLUTION|>--- conflicted
+++ resolved
@@ -57,11 +57,7 @@
     Qt4TargetSetupWidget *createTargetSetupWidget(const QString &id, const QString &proFilePath, const QtVersionNumber &minimumQtVersion, bool importEnabled, QList<BuildConfigurationInfo> importInfos);
     QString buildNameForId(const QString &id) const;
     bool isMobileTarget(const QString &id);
-<<<<<<< HEAD
-=======
     bool supportsShadowBuilds(const QString &id);
-    QList<BuildConfigurationInfo> availableBuildConfigurations(const QString &id, const QString &proFilePath, const QtVersionNumber &minimumQtVersion);
->>>>>>> da0e926a
     ProjectExplorer::Target *create(ProjectExplorer::Project *parent, const QString &id);
     ProjectExplorer::Target *create(ProjectExplorer::Project *parent, const QString &id, const QList<BuildConfigurationInfo> &infos);
 
