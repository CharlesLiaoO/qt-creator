--- conflicted
+++ resolved
@@ -173,14 +173,6 @@
         QList<QTextEdit::ExtraSelection> selections;
     };
 
-<<<<<<< HEAD
-    struct Editor {
-        QPointer<TextEditor::BaseTextEditor> widget;
-        QList<QTextEdit::ExtraSelection> selections;
-    };
-
-=======
->>>>>>> dd54cc6a
     QList<Editor> m_todo;
 
     QTimer *m_updateEditorSelectionsTimer;
