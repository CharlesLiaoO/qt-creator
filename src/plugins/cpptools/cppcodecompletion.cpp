/**************************************************************************
**
** This file is part of Qt Creator
**
** Copyright (c) 2010 Nokia Corporation and/or its subsidiary(-ies).
**
** Contact: Nokia Corporation (qt-info@nokia.com)
**
** Commercial Usage
**
** Licensees holding valid Qt Commercial licenses may use this file in
** accordance with the Qt Commercial License Agreement provided with the
** Software or, alternatively, in accordance with the terms contained in
** a written agreement between you and Nokia.
**
** GNU Lesser General Public License Usage
**
** Alternatively, this file may be used under the terms of the GNU Lesser
** General Public License version 2.1 as published by the Free Software
** Foundation and appearing in the file LICENSE.LGPL included in the
** packaging of this file.  Please review the following information to
** ensure the GNU Lesser General Public License version 2.1 requirements
** will be met: http://www.gnu.org/licenses/old-licenses/lgpl-2.1.html.
**
** If you are unsure which license is appropriate for your use, please
** contact the sales department at http://qt.nokia.com/contact.
**
**************************************************************************/

#include "cppcodecompletion.h"
#include "cppmodelmanager.h"
#include "cppdoxygen.h"
#include "cpptoolsconstants.h"
#include "cpptoolseditorsupport.h"

#include <Control.h>
#include <AST.h>
#include <ASTVisitor.h>
#include <CoreTypes.h>
#include <Literals.h>
#include <Names.h>
#include <NameVisitor.h>
#include <Symbols.h>
#include <SymbolVisitor.h>
#include <Scope.h>
#include <TranslationUnit.h>

#include <cplusplus/ResolveExpression.h>
#include <cplusplus/DeprecatedLookupContext.h>
#include <cplusplus/MatchingText.h>
#include <cplusplus/Overview.h>
#include <cplusplus/ExpressionUnderCursor.h>
#include <cplusplus/BackwardsScanner.h>
#include <cplusplus/TokenUnderCursor.h>
#include <cplusplus/LookupContext.h>

#include <coreplugin/icore.h>
#include <coreplugin/mimedatabase.h>
#include <coreplugin/editormanager/editormanager.h>
#include <texteditor/completionsettings.h>
#include <texteditor/itexteditor.h>
#include <texteditor/itexteditable.h>
#include <texteditor/basetexteditor.h>
#include <projectexplorer/projectexplorer.h>

#include <utils/faketooltip.h>
#include <utils/qtcassert.h>

#include <QtCore/QDebug>
#include <QtCore/QMap>
#include <QtCore/QFile>
#include <QtGui/QAction>
#include <QtGui/QApplication>
#include <QtGui/QDesktopWidget>
#include <QtGui/QKeyEvent>
#include <QtGui/QLabel>
#include <QtGui/QStyle>
#include <QtGui/QTextDocument> // Qt::escape()
#include <QtGui/QToolButton>
#include <QtGui/QVBoxLayout>

using namespace CPlusPlus;

namespace CppTools {
namespace Internal {

class FunctionArgumentWidget : public QLabel
{
    Q_OBJECT

public:
    FunctionArgumentWidget();
    void showFunctionHint(QList<Function *> functionSymbols,
                          const LookupContext &context,
                          int startPosition);

protected:
    bool eventFilter(QObject *obj, QEvent *e);

private slots:
    void nextPage();
    void previousPage();

private:
    void updateArgumentHighlight();
    void updateHintText();

    Function *currentFunction() const
    { return m_items.at(m_current); }

    int m_startpos;
    int m_currentarg;
    int m_current;
    bool m_escapePressed;

    TextEditor::ITextEditor *m_editor;

    QWidget *m_pager;
    QLabel *m_numberLabel;
    Utils::FakeToolTip *m_popupFrame;
    QList<Function *> m_items;
    LookupContext m_context;
};

class ConvertToCompletionItem: protected NameVisitor
{
    // The completion collector.
    CppCodeCompletion *_collector;

    // The completion item.
    TextEditor::CompletionItem _item;

    // The current symbol.
    Symbol *_symbol;

    // The pretty printer.
    Overview overview;

public:
    ConvertToCompletionItem(CppCodeCompletion *collector)
        : _collector(collector),
          _item(0),
          _symbol(0)
    { }

    TextEditor::CompletionItem operator()(Symbol *symbol)
    {
        if (! symbol || ! symbol->name() || symbol->name()->isQualifiedNameId())
            return 0;

        TextEditor::CompletionItem previousItem = switchCompletionItem(0);
        Symbol *previousSymbol = switchSymbol(symbol);
        accept(symbol->identity());
        if (_item)
            _item.data = QVariant::fromValue(symbol);
        (void) switchSymbol(previousSymbol);
        return switchCompletionItem(previousItem);
    }

protected:
    Symbol *switchSymbol(Symbol *symbol)
    {
        Symbol *previousSymbol = _symbol;
        _symbol = symbol;
        return previousSymbol;
    }

    TextEditor::CompletionItem switchCompletionItem(TextEditor::CompletionItem item)
    {
        TextEditor::CompletionItem previousItem = _item;
        _item = item;
        return previousItem;
    }

    TextEditor::CompletionItem newCompletionItem(const Name *name)
    {
        TextEditor::CompletionItem item(_collector);
        item.text = overview.prettyName(name);
        item.icon = _collector->iconForSymbol(_symbol);
        return item;
    }

    virtual void visit(const NameId *name)
    { _item = newCompletionItem(name); }

    virtual void visit(const TemplateNameId *name)
    {
        _item = newCompletionItem(name);
        _item.text = QLatin1String(name->identifier()->chars());
    }

    virtual void visit(const DestructorNameId *name)
    { _item = newCompletionItem(name); }

    virtual void visit(const OperatorNameId *name)
    { _item = newCompletionItem(name); }

    virtual void visit(const ConversionNameId *name)
    { _item = newCompletionItem(name); }

    virtual void visit(const QualifiedNameId *name)
    { _item = newCompletionItem(name->unqualifiedNameId()); }
};

struct CompleteFunctionDeclaration
{
    explicit CompleteFunctionDeclaration(Function *f = 0)
        : function(f)
    {}

    Function *function;
};

} // namespace Internal
} // namespace CppTools

using namespace CppTools::Internal;

Q_DECLARE_METATYPE(CompleteFunctionDeclaration)


FunctionArgumentWidget::FunctionArgumentWidget():
    m_startpos(-1),
    m_current(0),
    m_escapePressed(false)
{
    QObject *editorObject = Core::EditorManager::instance()->currentEditor();
    m_editor = qobject_cast<TextEditor::ITextEditor *>(editorObject);

    m_popupFrame = new Utils::FakeToolTip(m_editor->widget());

    QToolButton *downArrow = new QToolButton;
    downArrow->setArrowType(Qt::DownArrow);
    downArrow->setFixedSize(16, 16);
    downArrow->setAutoRaise(true);

    QToolButton *upArrow = new QToolButton;
    upArrow->setArrowType(Qt::UpArrow);
    upArrow->setFixedSize(16, 16);
    upArrow->setAutoRaise(true);

    setParent(m_popupFrame);
    setFocusPolicy(Qt::NoFocus);

    m_pager = new QWidget;
    QHBoxLayout *hbox = new QHBoxLayout(m_pager);
    hbox->setMargin(0);
    hbox->setSpacing(0);
    hbox->addWidget(upArrow);
    m_numberLabel = new QLabel;
    hbox->addWidget(m_numberLabel);
    hbox->addWidget(downArrow);

    QHBoxLayout *layout = new QHBoxLayout;
    layout->setMargin(0);
    layout->setSpacing(0);
    layout->addWidget(m_pager);
    layout->addWidget(this);
    m_popupFrame->setLayout(layout);

    connect(upArrow, SIGNAL(clicked()), SLOT(previousPage()));
    connect(downArrow, SIGNAL(clicked()), SLOT(nextPage()));

    setTextFormat(Qt::RichText);

    qApp->installEventFilter(this);
}

void FunctionArgumentWidget::showFunctionHint(QList<Function *> functionSymbols,
                                              const LookupContext &context,
                                              int startPosition)
{
    Q_ASSERT(!functionSymbols.isEmpty());

    if (m_startpos == startPosition)
        return;

    m_pager->setVisible(functionSymbols.size() > 1);

    m_items = functionSymbols;
    m_context = context;
    m_startpos = startPosition;
    m_current = 0;
    m_escapePressed = false;

    // update the text
    m_currentarg = -1;
    updateArgumentHighlight();

    m_popupFrame->show();
}

void FunctionArgumentWidget::nextPage()
{
    m_current = (m_current + 1) % m_items.size();
    updateHintText();
}

void FunctionArgumentWidget::previousPage()
{
    if (m_current == 0)
        m_current = m_items.size() - 1;
    else
        --m_current;

    updateHintText();
}

void FunctionArgumentWidget::updateArgumentHighlight()
{
    int curpos = m_editor->position();
    if (curpos < m_startpos) {
        m_popupFrame->close();
        return;
    }

    QString str = m_editor->textAt(m_startpos, curpos - m_startpos);
    int argnr = 0;
    int parcount = 0;
    SimpleLexer tokenize;
    QList<SimpleToken> tokens = tokenize(str);
    for (int i = 0; i < tokens.count(); ++i) {
        const SimpleToken &tk = tokens.at(i);
        if (tk.is(T_LPAREN))
            ++parcount;
        else if (tk.is(T_RPAREN))
            --parcount;
        else if (! parcount && tk.is(T_COMMA))
            ++argnr;
    }

    if (m_currentarg != argnr) {
        m_currentarg = argnr;
        updateHintText();
    }

    if (parcount < 0)
        m_popupFrame->close();
}

bool FunctionArgumentWidget::eventFilter(QObject *obj, QEvent *e)
{
    switch (e->type()) {
    case QEvent::ShortcutOverride:
        if (static_cast<QKeyEvent*>(e)->key() == Qt::Key_Escape) {
            m_escapePressed = true;
        }
        break;
    case QEvent::KeyPress:
        if (static_cast<QKeyEvent*>(e)->key() == Qt::Key_Escape) {
            m_escapePressed = true;
        }
        if (m_items.size() > 1) {
            QKeyEvent *ke = static_cast<QKeyEvent*>(e);
            if (ke->key() == Qt::Key_Up) {
                previousPage();
                return true;
            } else if (ke->key() == Qt::Key_Down) {
                nextPage();
                return true;
            }
            return false;
        }
        break;
    case QEvent::KeyRelease:
        if (static_cast<QKeyEvent*>(e)->key() == Qt::Key_Escape && m_escapePressed) {
            m_popupFrame->close();
            return false;
        }
        updateArgumentHighlight();
        break;
    case QEvent::WindowDeactivate:
    case QEvent::FocusOut:
        if (obj != m_editor->widget())
            break;
        m_popupFrame->close();
        break;
    case QEvent::MouseButtonPress:
    case QEvent::MouseButtonRelease:
    case QEvent::MouseButtonDblClick:
    case QEvent::Wheel: {
            QWidget *widget = qobject_cast<QWidget *>(obj);
            if (! (widget == this || m_popupFrame->isAncestorOf(widget))) {
                m_popupFrame->close();
            }
        }
        break;
    default:
        break;
    }
    return false;
}

void FunctionArgumentWidget::updateHintText()
{
    Overview overview;
    overview.setShowReturnTypes(true);
    overview.setShowArgumentNames(true);
    overview.setMarkedArgument(m_currentarg + 1);
    Function *f = currentFunction();

    const QString prettyMethod = overview(f->type(), f->name());
    const int begin = overview.markedArgumentBegin();
    const int end = overview.markedArgumentEnd();

    QString hintText;
    hintText += Qt::escape(prettyMethod.left(begin));
    hintText += "<b>";
    hintText += Qt::escape(prettyMethod.mid(begin, end - begin));
    hintText += "</b>";
    hintText += Qt::escape(prettyMethod.mid(end));
    setText(hintText);

    m_numberLabel->setText(tr("%1 of %2").arg(m_current + 1).arg(m_items.size()));

    m_popupFrame->setFixedWidth(m_popupFrame->minimumSizeHint().width());

    const QDesktopWidget *desktop = QApplication::desktop();
#ifdef Q_WS_MAC
    const QRect screen = desktop->availableGeometry(desktop->screenNumber(m_editor->widget()));
#else
    const QRect screen = desktop->screenGeometry(desktop->screenNumber(m_editor->widget()));
#endif

    const QSize sz = m_popupFrame->sizeHint();
    QPoint pos = m_editor->cursorRect(m_startpos).topLeft();
    pos.setY(pos.y() - sz.height() - 1);

    if (pos.x() + sz.width() > screen.right())
        pos.setX(screen.right() - sz.width());

    m_popupFrame->move(pos);
}

CppCodeCompletion::CppCodeCompletion(CppModelManager *manager)
    : ICompletionCollector(manager),
      m_manager(manager),
      m_editor(0),
      m_startPosition(-1),
      m_forcedCompletion(false),
      m_completionOperator(T_EOF_SYMBOL),
      m_objcEnabled(true)
{
}

QIcon CppCodeCompletion::iconForSymbol(Symbol *symbol) const
{
    return m_icons.iconForSymbol(symbol);
}

/*
  Searches backwards for an access operator.
*/
static int startOfOperator(TextEditor::ITextEditable *editor,
                           int pos, unsigned *kind,
                           bool wantFunctionCall)
{
    const QChar ch  = pos > -1 ? editor->characterAt(pos - 1) : QChar();
    const QChar ch2 = pos >  0 ? editor->characterAt(pos - 2) : QChar();
    const QChar ch3 = pos >  1 ? editor->characterAt(pos - 3) : QChar();

    int start = pos;
    int completionKind = T_EOF_SYMBOL;

    switch (ch.toLatin1()) {
    case '.':
        if (ch2 != QLatin1Char('.')) {
            completionKind = T_DOT;
            --start;
        }
        break;
    case ',':
        completionKind = T_COMMA;
        --start;
        break;
    case '(':
        if (wantFunctionCall) {
            completionKind = T_LPAREN;
            --start;
        }
        break;
    case ':':
        if (ch3 != QLatin1Char(':') && ch2 == QLatin1Char(':')) {
            completionKind = T_COLON_COLON;
            start -= 2;
        }
        break;
    case '>':
        if (ch2 == QLatin1Char('-')) {
            completionKind = T_ARROW;
            start -= 2;
        }
        break;
    case '*':
        if (ch2 == QLatin1Char('.')) {
            completionKind = T_DOT_STAR;
            start -= 2;
        } else if (ch3 == QLatin1Char('-') && ch2 == QLatin1Char('>')) {
            completionKind = T_ARROW_STAR;
            start -= 3;
        }
        break;
    case '\\':
    case '@':
        if (ch2.isNull() || ch2.isSpace()) {
            completionKind = T_DOXY_COMMENT;
            --start;
        }
        break;
    case '<':
        completionKind = T_ANGLE_STRING_LITERAL;
        --start;
        break;
    case '"':
        completionKind = T_STRING_LITERAL;
        --start;
        break;
    case '/':
        completionKind = T_SLASH;
        --start;
        break;
    }

    if (start == pos)
        return start;

    TextEditor::BaseTextEditor *edit = qobject_cast<TextEditor::BaseTextEditor *>(editor->widget());
    QTextCursor tc(edit->textCursor());
    tc.setPosition(pos);

    // Include completion: make sure the quote character is the first one on the line
    if (completionKind == T_STRING_LITERAL) {
        QTextCursor s = tc;
        s.movePosition(QTextCursor::StartOfLine, QTextCursor::KeepAnchor);
        QString sel = s.selectedText();
        if (sel.indexOf(QLatin1Char('"')) < sel.length() - 1) {
            completionKind = T_EOF_SYMBOL;
            start = pos;
        }
    }

    if (completionKind == T_COMMA) {
        ExpressionUnderCursor expressionUnderCursor;
        if (expressionUnderCursor.startOfFunctionCall(tc) == -1) {
            completionKind = T_EOF_SYMBOL;
            start = pos;
        }
    }

    static CPlusPlus::TokenUnderCursor tokenUnderCursor;
    const SimpleToken tk = tokenUnderCursor(tc);

    if (completionKind == T_DOXY_COMMENT && !(tk.is(T_DOXY_COMMENT) || tk.is(T_CPP_DOXY_COMMENT))) {
        completionKind = T_EOF_SYMBOL;
        start = pos;
    }
    // Don't complete in comments or strings, but still check for include completion
    else if (tk.is(T_COMMENT) || tk.is(T_CPP_COMMENT) ||
             (tk.isLiteral() && (completionKind != T_STRING_LITERAL
                                 && completionKind != T_ANGLE_STRING_LITERAL
                                 && completionKind != T_SLASH))) {
        completionKind = T_EOF_SYMBOL;
        start = pos;
    }
    // Include completion: can be triggered by slash, but only in a string
    else if (completionKind == T_SLASH && (tk.isNot(T_STRING_LITERAL) && tk.isNot(T_ANGLE_STRING_LITERAL))) {
        completionKind = T_EOF_SYMBOL;
        start = pos;
    }
    else if (completionKind == T_LPAREN) {
        const QList<SimpleToken> &tokens = tokenUnderCursor.tokens();
        int i = 0;
        for (; i < tokens.size(); ++i) {
            const SimpleToken &token = tokens.at(i);
            if (token.position() == tk.position()) {
                if (i == 0) // no token on the left, but might be on a previous line
                    break;
                const SimpleToken &previousToken = tokens.at(i - 1);
                if (previousToken.is(T_IDENTIFIER) || previousToken.is(T_GREATER)
                    || previousToken.is(T_SIGNAL) || previousToken.is(T_SLOT))
                    break;
            }
        }

        if (i == tokens.size()) {
            completionKind = T_EOF_SYMBOL;
            start = pos;
        }
    }
    // Check for include preprocessor directive
    else if (completionKind == T_STRING_LITERAL || completionKind == T_ANGLE_STRING_LITERAL || completionKind == T_SLASH) {
        bool include = false;
        const QList<SimpleToken> &tokens = tokenUnderCursor.tokens();
        if (tokens.size() >= 3) {
            if (tokens.at(0).is(T_POUND) && tokens.at(1).is(T_IDENTIFIER) && (tokens.at(2).is(T_STRING_LITERAL) ||
                                                                              tokens.at(2).is(T_ANGLE_STRING_LITERAL))) {
                QStringRef directive = tokens.at(1).text();
                if (directive == QLatin1String("include") ||
                    directive == QLatin1String("include_next") ||
                    directive == QLatin1String("import")) {
                    include = true;
                }
            }
        }

        if (!include) {
            completionKind = T_EOF_SYMBOL;
            start = pos;
        }
    }

    if (kind)
        *kind = completionKind;

    return start;
}

bool CppCodeCompletion::supportsEditor(TextEditor::ITextEditable *editor)
{ return m_manager->isCppEditor(editor); }

TextEditor::ITextEditable *CppCodeCompletion::editor() const
{ return m_editor; }

int CppCodeCompletion::startPosition() const
{ return m_startPosition; }

bool CppCodeCompletion::triggersCompletion(TextEditor::ITextEditable *editor)
{
    const int pos = editor->position();
    if (startOfOperator(editor, pos, /*token =*/ 0, /*want function call=*/ true) != pos) {
        return true;
    }

    return false;
}

int CppCodeCompletion::startCompletion(TextEditor::ITextEditable *editor)
{
    TextEditor::BaseTextEditor *edit = qobject_cast<TextEditor::BaseTextEditor *>(editor->widget());
    if (! edit)
        return -1;

    m_editor = editor;

    const int startOfName = findStartOfName();
    m_startPosition = startOfName;
    m_completionOperator = T_EOF_SYMBOL;

    int endOfOperator = m_startPosition;

    // Skip whitespace preceding this position
    while (editor->characterAt(endOfOperator - 1).isSpace())
        --endOfOperator;

    int endOfExpression = startOfOperator(editor, endOfOperator,
                                          &m_completionOperator,
                                          /*want function call =*/ true);

    Core::IFile *file = editor->file();
    QString fileName = file->fileName();

    int line = 0, column = 0;
    edit->convertPosition(editor->position(), &line, &column);
    // qDebug() << "line:" << line << "column:" << column;

    if (m_completionOperator == T_DOXY_COMMENT) {
        for (int i = 1; i < T_DOXY_LAST_TAG; ++i) {
            TextEditor::CompletionItem item(this);
            item.text.append(QString::fromLatin1(doxygenTagSpell(i)));
            item.icon = m_icons.keywordIcon();
            m_completions.append(item);
        }

        return m_startPosition;
    }

    // Include completion
    if (m_completionOperator == T_STRING_LITERAL
        || m_completionOperator == T_ANGLE_STRING_LITERAL
        || m_completionOperator == T_SLASH) {

        QTextCursor c = edit->textCursor();
        c.setPosition(endOfExpression);
        if (completeInclude(c))
            m_startPosition = startOfName;
        return m_startPosition;
    }

    ExpressionUnderCursor expressionUnderCursor;
    QTextCursor tc(edit->document());

    if (m_completionOperator == T_COMMA) {
        tc.setPosition(endOfExpression);
        const int start = expressionUnderCursor.startOfFunctionCall(tc);
        if (start == -1) {
            m_completionOperator = T_EOF_SYMBOL;
            return -1;
        }

        endOfExpression = start;
        m_startPosition = start + 1;
        m_completionOperator = T_LPAREN;
    }

    QString expression;
    tc.setPosition(endOfExpression);

    if (m_completionOperator) {
        expression = expressionUnderCursor(tc);

        if (m_completionOperator == T_LPAREN) {
            if (expression.endsWith(QLatin1String("SIGNAL")))
                m_completionOperator = T_SIGNAL;

            else if (expression.endsWith(QLatin1String("SLOT")))
                m_completionOperator = T_SLOT;

            else if (editor->position() != endOfOperator) {
                // We don't want a function completion when the cursor isn't at the opening brace
                expression.clear();
                m_completionOperator = T_EOF_SYMBOL;
                m_startPosition = startOfName;
            }
        }
    }

    //qDebug() << "***** expression:" << expression;
    return startCompletionInternal(edit, fileName, line, column, expression, endOfExpression);
}

int CppCodeCompletion::startCompletionInternal(TextEditor::BaseTextEditor *edit,
                                               const QString fileName,
                                               unsigned line, unsigned column,
                                               const QString &expr,
                                               int endOfExpression)
{
    QString expression = expr.trimmed();
    const Snapshot snapshot = m_manager->snapshot();

    Document::Ptr thisDocument = snapshot.document(fileName);
    if (! thisDocument)
        return -1;

    typeOfExpression.init(thisDocument, snapshot);
    Symbol *lastVisibleSymbol = thisDocument->findSymbolAt(line, column);

    if (expression.isEmpty()) {
        if (m_completionOperator == T_EOF_SYMBOL || m_completionOperator == T_COLON_COLON)
            return globalCompletion(lastVisibleSymbol, thisDocument, snapshot);

        else if (m_completionOperator == T_SIGNAL || m_completionOperator == T_SLOT) {
            // Apply signal/slot completion on 'this'
            expression = QLatin1String("this");
        }
    }


    QList<LookupItem> results = typeOfExpression(expression, lastVisibleSymbol, TypeOfExpression::Preprocess);
    LookupContext context = typeOfExpression.lookupContext();

    if (results.isEmpty()) {
        if (m_completionOperator == T_SIGNAL || m_completionOperator == T_SLOT) {
            if (! (expression.isEmpty() || expression == QLatin1String("this"))) {
                expression = QLatin1String("this");
                results = typeOfExpression(expression, lastVisibleSymbol);
            }

            if (results.isEmpty())
                return -1;

            context = typeOfExpression.lookupContext();

        } else if (m_completionOperator == T_LPAREN) {
            // Find the expression that precedes the current name
            int index = endOfExpression;
            while (m_editor->characterAt(index - 1).isSpace())
                --index;
            index = findStartOfName(index);

            QTextCursor tc(edit->document());
            tc.setPosition(index);

            ExpressionUnderCursor expressionUnderCursor;
            const QString baseExpression = expressionUnderCursor(tc);

            // Resolve the type of this expression
            const QList<LookupItem> results =
                    typeOfExpression(baseExpression, lastVisibleSymbol,
                                     TypeOfExpression::Preprocess);

            // If it's a class, add completions for the constructors
            foreach (const LookupItem &result, results) {
                if (result.type()->isClassType()) {
                    if (completeConstructorOrFunction(results, context, endOfExpression, true))
                        return m_startPosition;

                    break;
                }
            }
            return -1;

        } else {
            // nothing to do.
            return -1;

        }
    }

    switch (m_completionOperator) {
    case T_LPAREN:
        if (completeConstructorOrFunction(results, context, endOfExpression, false))
            return m_startPosition;
        break;

    case T_DOT:
    case T_ARROW:
        if (completeMember(results, context))
            return m_startPosition;
        break;

    case T_COLON_COLON:
        if (completeScope(results, context))
            return m_startPosition;
        break;

    case T_SIGNAL:
        if (completeSignal(results, context))
            return m_startPosition;
        break;

    case T_SLOT:
        if (completeSlot(results, context))
            return m_startPosition;
        break;

    default:
        break;
    } // end of switch

    // nothing to do.
    return -1;
}

int CppCodeCompletion::globalCompletion(Symbol *lastVisibleSymbol,
                                        Document::Ptr thisDocument,
                                        const Snapshot &snapshot)
{
    if (m_completionOperator == T_EOF_SYMBOL) {
        addKeywords();
        addMacros(thisDocument->fileName(), snapshot);
    }

    Document::Ptr exprDoc = Document::create(QLatin1String("<expression>"));
    const DeprecatedLookupContext context(lastVisibleSymbol, exprDoc, thisDocument, snapshot);
    const QList<Scope *> scopes = context.expand(context.visibleScopes());

    foreach (Scope *scope, scopes) {
        for (unsigned i = 0; i < scope->symbolCount(); ++i) {
            addCompletionItem(scope->symbolAt(i));
        }
    }

    return m_startPosition;
}

bool CppCodeCompletion::completeConstructorOrFunction(const QList<LookupItem> &results,
                                                      const LookupContext &context,
                                                      int endOfExpression, bool toolTipOnly)
{
    QList<Function *> functions;

    foreach (const LookupItem &result, results) {
        FullySpecifiedType exprTy = result.type().simplified();

        if (Class *klass = exprTy->asClassType()) {
            const Name *className = klass->name();
            if (! className)
                continue; // nothing to do for anonymoous classes.

            for (unsigned i = 0; i < klass->memberCount(); ++i) {
                Symbol *member = klass->memberAt(i);
                const Name *memberName = member->name();

                if (! memberName)
                    continue; // skip anonymous member.

                else if (memberName->isQualifiedNameId())
                    continue; // skip

                if (Function *funTy = member->type()->asFunctionType()) {
                    if (memberName->isEqualTo(className)) {
                        // it's a ctor.
                        functions.append(funTy);
                    }
                }
            }

            break;
        }
    }

    if (functions.isEmpty()) {
        foreach (const LookupItem &result, results) {
            FullySpecifiedType ty = result.type().simplified();

            if (Function *fun = ty->asFunctionType()) {

                if (! fun->name())
                    continue;
                else if (! functions.isEmpty() && functions.first()->scope() != fun->scope())
                    continue; // skip fun, it's an hidden declaration.

                bool newOverload = true;

                foreach (Function *f, functions) {
                    if (fun->isEqualTo(f)) {
                        newOverload = false;
                        break;
                    }
                }

                if (newOverload)
                    functions.append(fun);
            }
        }
    }

    if (functions.isEmpty()) {
        const Name *functionCallOp = context.control()->operatorNameId(OperatorNameId::FunctionCallOp);

        foreach (const LookupItem &result, results) {
            FullySpecifiedType ty = result.type().simplified();
            Symbol *lastVisibleSymbol = result.lastVisibleSymbol();

            if (NamedType *namedTy = ty->asNamedType()) {
                if (ClassOrNamespace *b = context.classOrNamespace(namedTy->name(), lastVisibleSymbol)) {
                    foreach (Symbol *overload, b->lookup(functionCallOp)) {
                        FullySpecifiedType overloadTy = overload->type().simplified();

                        if (Function *funTy = overloadTy->asFunctionType())
                            functions.append(funTy);
                    }
                }
            }
        }
    }

    // There are two different kinds of completion we want to provide:
    // 1. If this is a function call, we want to pop up a tooltip that shows the user
    // the possible overloads with their argument types and names.
    // 2. If this is a function definition, we want to offer autocompletion of
    // the function signature.

    // check if function signature autocompletion is appropriate
    if (! functions.isEmpty() && ! toolTipOnly) {

        // function definitions will only happen in class or namespace scope,
        // so get the current location's enclosing scope.

        // get current line and column
        TextEditor::BaseTextEditor *edit = qobject_cast<TextEditor::BaseTextEditor *>(m_editor->widget());
        int lineSigned = 0, columnSigned = 0;
        edit->convertPosition(m_editor->position(), &lineSigned, &columnSigned);
        unsigned line = lineSigned, column = columnSigned;

        // find a scope that encloses the current location, starting from the lastVisibileSymbol
        // and moving outwards
        Scope *sc = 0;
        if (typeOfExpression.lastVisibleSymbol())
            sc = typeOfExpression.lastVisibleSymbol()->scope();
        else if (context.thisDocument())
            sc = context.thisDocument()->globalSymbols();

        while (sc && sc->enclosingScope()) {
            unsigned startLine, startColumn;
            context.thisDocument()->translationUnit()->getPosition(sc->owner()->startOffset(), &startLine, &startColumn);
            unsigned endLine, endColumn;
            context.thisDocument()->translationUnit()->getPosition(sc->owner()->endOffset(), &endLine, &endColumn);

            if (startLine <= line && line <= endLine) {
                if ((startLine != line || startColumn <= column)
                    && (endLine != line || column <= endColumn))
                    break;
            }

            sc = sc->enclosingScope();
        }

        if (sc && (sc->isClassScope() || sc->isNamespaceScope())) {
            // It may still be a function call. If the whole line parses as a function
            // declaration, we should be certain that it isn't.
            bool autocompleteSignature = false;

            QTextCursor tc(edit->document());
            tc.setPosition(endOfExpression);
            BackwardsScanner bs(tc);
            const int startToken = bs.startToken();
            const int lineStartToken = bs.startOfLine(startToken);
            // make sure the required tokens are actually available
            bs.LA(startToken - lineStartToken);
            QString possibleDecl = bs.mid(lineStartToken).trimmed().append("();");

            Document::Ptr doc = Document::create(QLatin1String("<completion>"));
            doc->setSource(possibleDecl.toLatin1());
            if (doc->parse(Document::ParseDeclaration)) {
                doc->check();
                if (SimpleDeclarationAST *sd = doc->translationUnit()->ast()->asSimpleDeclaration()) {
                    if (sd->declarator_list &&
                        sd->declarator_list && sd->declarator_list->value->postfix_declarator_list
                        && sd->declarator_list->value->postfix_declarator_list->value->asFunctionDeclarator()) {
                        autocompleteSignature = true;
                    }
                }
            }

            if (autocompleteSignature) {
                // set up signature autocompletion
                foreach (Function *f, functions) {
                    Overview overview;
                    overview.setShowArgumentNames(true);
                    overview.setShowDefaultArguments(false);

                    // gets: "parameter list) cv-spec",
                    QString completion = overview(f->type()).mid(1);

                    TextEditor::CompletionItem item(this);
                    item.text = completion;
                    item.data = QVariant::fromValue(CompleteFunctionDeclaration(f));
                    m_completions.append(item);
                }
                return true;
            }
        }
    }

    if (! functions.empty()) {
        // set up function call tooltip

        // Recreate if necessary
        if (!m_functionArgumentWidget)
            m_functionArgumentWidget = new FunctionArgumentWidget;

        m_functionArgumentWidget->showFunctionHint(functions,
                                                   typeOfExpression.lookupContext(),
                                                   m_startPosition);
    }

    return false;
}

bool CppCodeCompletion::completeMember(const QList<LookupItem> &baseResults,
                                       const LookupContext &context)
{
    if (baseResults.isEmpty())
        return false;

    ResolveExpression resolveExpression(typeOfExpression.lastVisibleSymbol(), context);

    bool replacedDotOperator = false;
    const QList<LookupItem> classObjectResults =
            resolveExpression.resolveBaseExpression(baseResults,
                                                    m_completionOperator,
                                                    &replacedDotOperator);

    ClassOrNamespace *classOrNamespace = 0;

    QList<Symbol *> classObjectCandidates;
    foreach (const LookupItem &r, classObjectResults) {
        FullySpecifiedType ty = r.type().simplified();

        if (Class *klass = ty->asClassType())
            classObjectCandidates.append(klass);

        else if (NamedType *namedTy = ty->asNamedType()) {
            if (ClassOrNamespace *b = context.classOrNamespace(namedTy->name(), r.lastVisibleSymbol())) {
                classOrNamespace = b;
                break;

            }  else {
                Overview oo;

                qDebug() << "*** no class for" << oo(namedTy->name());
            }
        }
    }

    if (replacedDotOperator && classOrNamespace) {
        // Replace . with ->
        int length = m_editor->position() - m_startPosition + 1;
        m_editor->setCurPos(m_startPosition - 1);
        m_editor->replace(length, QLatin1String("->"));
        ++m_startPosition;
    }

    if (classOrNamespace)
        completeClass(classOrNamespace, context, /*static lookup = */ false);

    if (! m_completions.isEmpty())
        return true;

    return false;
}

bool CppCodeCompletion::completeScope(const QList<LookupItem> &results,
                                      const LookupContext &context)
{
    if (results.isEmpty())
        return false;

    foreach (const LookupItem &result, results) {
        FullySpecifiedType ty = result.type();
        Symbol *lastVisibleSymbol = result.lastVisibleSymbol();

        if (NamedType *namedTy = ty->asNamedType()) {
            if (ClassOrNamespace *b = context.classOrNamespace(namedTy->name(), lastVisibleSymbol)) {
                completeClass(b, context);
                break;
            }

        } else if (Class *classTy = ty->asClassType()) {
            if (ClassOrNamespace *b = context.classOrNamespace(classTy)) {
                completeClass(b, context);
                break;
            }

        } else if (Namespace *nsTy = ty->asNamespaceType()) {
            if (ClassOrNamespace *b = context.classOrNamespace(nsTy)) {
                completeNamespace(b, context);
                break;
            }

        }
    }

    return ! m_completions.isEmpty();
}

void CppCodeCompletion::addKeywords()
{
    int keywordLimit = T_FIRST_OBJC_AT_KEYWORD;
    if (objcKeywordsWanted())
        keywordLimit = T_LAST_OBJC_AT_KEYWORD + 1;

    // keyword completion items.
    for (int i = T_FIRST_KEYWORD; i < keywordLimit; ++i) {
        TextEditor::CompletionItem item(this);
        item.text = QLatin1String(Token::name(i));
        item.icon = m_icons.keywordIcon();
        m_completions.append(item);
    }
}

void CppCodeCompletion::addMacros(const QString &fileName, const Snapshot &snapshot)
{
    QSet<QString> processed;
    QSet<QString> definedMacros;

    addMacros_helper(snapshot, fileName, &processed, &definedMacros);

    foreach (const QString &macroName, definedMacros) {
        TextEditor::CompletionItem item(this);
        item.text = macroName;
        item.icon = m_icons.macroIcon();
        m_completions.append(item);
    }
}

void CppCodeCompletion::addMacros_helper(const Snapshot &snapshot,
                                         const QString &fileName,
                                         QSet<QString> *processed,
                                         QSet<QString> *definedMacros)
{
    Document::Ptr doc = snapshot.document(fileName);

    if (! doc || processed->contains(doc->fileName()))
        return;

    processed->insert(doc->fileName());

    foreach (const Document::Include &i, doc->includes()) {
        addMacros_helper(snapshot, i.fileName(), processed, definedMacros);
    }

    foreach (const Macro &macro, doc->definedMacros()) {
        const QString macroName = QString::fromUtf8(macro.name().constData(), macro.name().length());
        if (! macro.isHidden())
            definedMacros->insert(macroName);
        else
            definedMacros->remove(macroName);
    }
}

void CppCodeCompletion::addCompletionItem(Symbol *symbol)
{
    ConvertToCompletionItem toCompletionItem(this);
    if (TextEditor::CompletionItem item = toCompletionItem(symbol))
        m_completions.append(item);
}

bool CppCodeCompletion::completeInclude(const QTextCursor &cursor)
{
    QString directoryPrefix;
    if (m_completionOperator == T_SLASH) {
        QTextCursor c = cursor;
        c.movePosition(QTextCursor::StartOfLine, QTextCursor::KeepAnchor);
        QString sel = c.selectedText();
        int startCharPos = sel.indexOf(QLatin1Char('"'));
        if (startCharPos == -1) {
            startCharPos = sel.indexOf(QLatin1Char('<'));
            m_completionOperator = T_ANGLE_STRING_LITERAL;
        } else {
            m_completionOperator = T_STRING_LITERAL;
        }
        if (startCharPos != -1)
            directoryPrefix = sel.mid(startCharPos + 1, sel.length() - 1);
    }

    // Make completion for all relevant includes
    if (ProjectExplorer::Project *project = ProjectExplorer::ProjectExplorerPlugin::instance()->currentProject()) {
        QStringList includePaths = m_manager->projectInfo(project).includePaths;
        const QString currentFilePath = QFileInfo(m_editor->file()->fileName()).path();
        if (!includePaths.contains(currentFilePath))
            includePaths.append(currentFilePath);

        foreach (const QString &includePath, includePaths) {
            QString realPath = includePath;
            if (!directoryPrefix.isEmpty()) {
                realPath += QLatin1Char('/');
                realPath += directoryPrefix;
            }
            foreach (const QString &itemText, m_manager->includesInPath(realPath)) {
                TextEditor::CompletionItem item(this);
                item.text += itemText;
                // TODO: Icon for include files
                item.icon = m_icons.keywordIcon();
                m_completions.append(item);
            }
        }

        QStringList frameworkPaths = m_manager->projectInfo(project).frameworkPaths;
        foreach (const QString &frameworkPath, frameworkPaths) {
            QString realPath = frameworkPath;
            if (!directoryPrefix.isEmpty()) {
                realPath += QLatin1Char('/');
                realPath += directoryPrefix;
                realPath += QLatin1String(".framework/Headers");
            }
            foreach (const QString &itemText, m_manager->includesInPath(realPath)) {
                TextEditor::CompletionItem item(this);
                item.text += itemText;
                // TODO: Icon for include files
                item.icon = m_icons.keywordIcon();
                m_completions.append(item);
            }
        }
    }

    return !m_completions.isEmpty();
}

void CppCodeCompletion::completeNamespace(ClassOrNamespace *b, const LookupContext &)
{
    QSet<ClassOrNamespace *> bindingsVisited;
    QList<ClassOrNamespace *> bindingsToVisit;
    bindingsToVisit.append(b);

    while (! bindingsToVisit.isEmpty()) {
        ClassOrNamespace *binding = bindingsToVisit.takeFirst();
        if (! binding || bindingsVisited.contains(binding))
            continue;

        bindingsVisited.insert(binding);
        bindingsToVisit += binding->usings();

        QList<Scope *> scopesToVisit;
        QSet<Scope *> scopesVisited;

        foreach (Symbol *bb, binding->symbols()) {
            if (Namespace *ns = bb->asNamespace())
                scopesToVisit.append(ns->members());
        }

        foreach (Enum *e, binding->enums()) {
            scopesToVisit.append(e->members());
        }

        while (! scopesToVisit.isEmpty()) {
            Scope *scope = scopesToVisit.takeFirst();
            if (! scope || scopesVisited.contains(scope))
                continue;

            scopesVisited.insert(scope);

            for (Scope::iterator it = scope->firstSymbol(); it != scope->lastSymbol(); ++it) {
                Symbol *member = *it;
                addCompletionItem(member);
            }
        }
    }
}

void CppCodeCompletion::completeClass(ClassOrNamespace *b, const LookupContext &, bool staticLookup)
{
    QSet<ClassOrNamespace *> bindingsVisited;
    QList<ClassOrNamespace *> bindingsToVisit;
    bindingsToVisit.append(b);

    while (! bindingsToVisit.isEmpty()) {
        ClassOrNamespace *binding = bindingsToVisit.takeFirst();
        if (! binding || bindingsVisited.contains(binding))
            continue;

        bindingsVisited.insert(binding);
        bindingsToVisit += binding->usings();

        QList<Scope *> scopesToVisit;
        QSet<Scope *> scopesVisited;

        foreach (Symbol *bb, binding->symbols()) {
            if (Class *k = bb->asClass())
                scopesToVisit.append(k->members());
        }

        foreach (Enum *e, binding->enums())
            scopesToVisit.append(e->members());

        while (! scopesToVisit.isEmpty()) {
            Scope *scope = scopesToVisit.takeFirst();
            if (! scope || scopesVisited.contains(scope))
                continue;

            scopesVisited.insert(scope);

            for (Scope::iterator it = scope->firstSymbol(); it != scope->lastSymbol(); ++it) {
                Symbol *member = *it;
                if (member->isFriend())
                    continue;
                else if (! staticLookup && (member->isTypedef() ||
                                            member->isEnum()    ||
                                            member->isClass()))
                    continue;

                addCompletionItem(member);
            }
        }
    }
}

bool CppCodeCompletion::completeQtMethod(const QList<LookupItem> &results,
                                         const LookupContext &newContext,
                                         bool wantSignals)
{
    if (results.isEmpty())
        return false;

    DeprecatedLookupContext context(typeOfExpression.lastVisibleSymbol(),
                                    newContext.expressionDocument(),
                                    newContext.thisDocument(),
                                    newContext.snapshot());

    ConvertToCompletionItem toCompletionItem(this);
    Overview o;
    o.setShowReturnTypes(false);
    o.setShowArgumentNames(false);
    o.setShowFunctionSignatures(true);

    QSet<QString> signatures;
    foreach (const LookupItem &p, results) {
        FullySpecifiedType ty = p.type().simplified();

        if (PointerType *ptrTy = ty->asPointerType())
            ty = ptrTy->elementType().simplified();
        else
            continue; // not a pointer or a reference to a pointer.

        NamedType *namedTy = ty->asNamedType();
        if (! namedTy) // not a class name.
            continue;

        ClassOrNamespace *b = newContext.classOrNamespace(namedTy->name(), p.lastVisibleSymbol());
        if (! b)
            continue;

        const QList<Symbol *> classObjects = b->symbols();

        if (classObjects.isEmpty())
            continue;

        Class *klass = 0;
        foreach (Symbol *c, classObjects) {
            klass = c->asClass();
            if (klass != 0)
                break;
        }

        if (! klass)
            continue;

        QList<Scope *> todo;
        const QList<Scope *> visibleScopes = context.visibleScopes(p);
        context.expand(klass->members(), visibleScopes, &todo);

        foreach (Scope *scope, todo) {
            if (! scope->isClassScope())
                continue;

            for (unsigned i = 0; i < scope->symbolCount(); ++i) {
                Symbol *member = scope->symbolAt(i);
                Function *fun = member->type()->asFunctionType();
                if (! fun)
                    continue;
                if (wantSignals && ! fun->isSignal())
                    continue;
                else if (! wantSignals && ! fun->isSlot())
                    continue;
                if (TextEditor::CompletionItem item = toCompletionItem(fun)) {
                    unsigned count = fun->argumentCount();
                    while (true) {
                        TextEditor::CompletionItem ci = item;

                        QString signature;
                        signature += overview.prettyName(fun->name());
                        signature += QLatin1Char('(');
                        for (unsigned i = 0; i < count; ++i) {
                            Symbol *arg = fun->argumentAt(i);
                            if (i != 0)
                                signature += QLatin1Char(',');
                            signature += o.prettyType(arg->type());
                        }
                        signature += QLatin1Char(')');

                        const QByteArray normalized =
                                QMetaObject::normalizedSignature(signature.toLatin1());

                        signature = QString::fromLatin1(normalized, normalized.size());

                        if (! signatures.contains(signature)) {
                            signatures.insert(signature);

                            ci.text = signature; // fix the completion item.
                            m_completions.append(ci);
                        }

                        if (count && fun->argumentAt(count - 1)->asArgument()->hasInitializer())
                            --count;
                        else
                            break;
                    }
                }
            }
        }
    }

    return ! m_completions.isEmpty();
}

void CppCodeCompletion::completions(QList<TextEditor::CompletionItem> *completions)
{
    const int length = m_editor->position() - m_startPosition;
    const QString key = m_editor->textAt(m_startPosition, length);

    if (length == 0)
        *completions = m_completions;
    else if (length > 0) {
        /* Close on the trailing slash for include completion, to enable the slash to
         * trigger a new completion list. */
        if ((m_completionOperator == T_STRING_LITERAL ||
             m_completionOperator == T_ANGLE_STRING_LITERAL) && key.endsWith(QLatin1Char('/')))
            return;

        if (m_completionOperator != T_LPAREN) {
            filter(m_completions, completions, key);

        } else if (m_completionOperator == T_LPAREN ||
                   m_completionOperator == T_SIGNAL ||
                   m_completionOperator == T_SLOT) {
            foreach (const TextEditor::CompletionItem &item, m_completions) {
                if (item.text.startsWith(key, Qt::CaseInsensitive)) {
                    completions->append(item);
                }
            }
        }
    }
}

QList<TextEditor::CompletionItem> CppCodeCompletion::getCompletions()
{
    QList<TextEditor::CompletionItem> completionItems;

    completions(&completionItems);

    qStableSort(completionItems.begin(), completionItems.end(), completionItemLessThan);

    // Remove duplicates
    QString lastKey;
    QList<TextEditor::CompletionItem> uniquelist;

    foreach (const TextEditor::CompletionItem &item, completionItems) {
        if (item.text != lastKey) {
            uniquelist.append(item);
            lastKey = item.text;
        } else {
            TextEditor::CompletionItem &lastItem = uniquelist.last();
            Symbol *symbol = qvariant_cast<Symbol *>(item.data);
            Symbol *lastSymbol = qvariant_cast<Symbol *>(lastItem.data);

            if (symbol && lastSymbol) {
                Function *funTy = symbol->type()->asFunctionType();
                Function *lastFunTy = lastSymbol->type()->asFunctionType();
                if (funTy && lastFunTy) {
                    if (funTy->argumentCount() == lastFunTy->argumentCount())
                        continue;
                }
            }

            ++lastItem.duplicateCount;
        }
    }

    return uniquelist;
}

void CppCodeCompletion::complete(const TextEditor::CompletionItem &item)
{
    Symbol *symbol = 0;

    if (item.data.isValid())
        symbol = item.data.value<Symbol *>();

    QString toInsert;
    QString extraChars;
    int extraLength = 0;
    int cursorOffset = 0;

    bool autoParenthesesEnabled = true;

    if (m_completionOperator == T_SIGNAL || m_completionOperator == T_SLOT) {
        toInsert = item.text;
        extraChars += QLatin1Char(')');
    } else if (m_completionOperator == T_STRING_LITERAL || m_completionOperator == T_ANGLE_STRING_LITERAL) {
        toInsert = item.text;
        if (!toInsert.endsWith(QLatin1Char('/')))
            extraChars += QLatin1Char((m_completionOperator == T_ANGLE_STRING_LITERAL) ? '>' : '"');
    } else {
        toInsert = item.text;

        //qDebug() << "current symbol:" << overview.prettyName(symbol->name())
        //<< overview.prettyType(symbol->type());

        const bool autoInsertBrackets = completionSettings().m_autoInsertBrackets;

        if (autoInsertBrackets && symbol && symbol->type()) {
            if (Function *function = symbol->type()->asFunctionType()) {
                // If the member is a function, automatically place the opening parenthesis,
                // except when it might take template parameters.
                if (! function->hasReturnType() && (function->identity() && !function->identity()->isDestructorNameId())) {
                    // Don't insert any magic, since the user might have just wanted to select the class

                } else if (function->templateParameterCount() != 0) {
                    // If there are no arguments, then we need the template specification
                    if (function->argumentCount() == 0) {
                        extraChars += QLatin1Char('<');
                    }
                } else if (! function->isAmbiguous()) {
<<<<<<< HEAD
                    if (m_spaceAfterFunctionName)
                        extraChars += QLatin1Char(' ');
=======
                    if (completionSettings().m_spaceAfterFunctionName)
			extraChars += QLatin1Char(' ');
>>>>>>> acea722d
                    extraChars += QLatin1Char('(');

                    // If the function doesn't return anything, automatically place the semicolon,
                    // unless we're doing a scope completion (then it might be function definition).
                    bool endWithSemicolon = function->returnType()->isVoidType() && m_completionOperator != T_COLON_COLON;

                    // If the function takes no arguments, automatically place the closing parenthesis
                    if (item.duplicateCount == 0 && ! function->hasArguments()) {
                        extraChars += QLatin1Char(')');
                        if (endWithSemicolon)
                            extraChars += QLatin1Char(';');
                    } else if (autoParenthesesEnabled) {
                        const QChar lookAhead = m_editor->characterAt(m_editor->position() + 1);
                        if (MatchingText::shouldInsertMatchingText(lookAhead)) {
                            extraChars += QLatin1Char(')');
                            --cursorOffset;
                            if (endWithSemicolon) {
                                extraChars += QLatin1Char(';');
                                --cursorOffset;
                            }
                        }
                    }
                }
            }
        }

        if (autoInsertBrackets && item.data.canConvert<CompleteFunctionDeclaration>()) {
            // everything from the closing parenthesis on are extra chars, to
            // make sure an auto-inserted ")" gets replaced by ") const" if necessary
            int closingParen = toInsert.lastIndexOf(QLatin1Char(')'));
            extraChars = toInsert.mid(closingParen);
            toInsert.truncate(closingParen);
        }
    }

    // Avoid inserting characters that are already there
    for (int i = 0; i < extraChars.length(); ++i) {
        const QChar a = extraChars.at(i);
        const QChar b = m_editor->characterAt(m_editor->position() + i);
        if (a == b)
            ++extraLength;
        else
            break;
    }

    toInsert += extraChars;

    // Insert the remainder of the name
    int length = m_editor->position() - m_startPosition + extraLength;
    m_editor->setCurPos(m_startPosition);
    m_editor->replace(length, toInsert);
    if (cursorOffset)
        m_editor->setCurPos(m_editor->position() + cursorOffset);
}

bool CppCodeCompletion::partiallyComplete(const QList<TextEditor::CompletionItem> &completionItems)
{
    if (m_completionOperator == T_SIGNAL || m_completionOperator == T_SLOT) {
        return false;
    } else if (completionItems.count() == 1) {
        complete(completionItems.first());
        return true;
    } else if (m_completionOperator != T_LPAREN) {
        return TextEditor::ICompletionCollector::partiallyComplete(completionItems);
    }

    return false;
}

void CppCodeCompletion::cleanup()
{
    m_completions.clear();

    // Set empty map in order to avoid referencing old versions of the documents
    // until the next completion
    typeOfExpression.reset();
}

int CppCodeCompletion::findStartOfName(int pos) const
{
    if (pos == -1)
        pos = m_editor->position();
    QChar chr;

    // Skip to the start of a name
    do {
        chr = m_editor->characterAt(--pos);
    } while (chr.isLetterOrNumber() || chr == QLatin1Char('_'));

    return pos + 1;
}

bool CppCodeCompletion::objcKeywordsWanted() const
{
    if (!m_objcEnabled)
        return false;

    Core::IFile *file = m_editor->file();
    QString fileName = file->fileName();

    const Core::MimeDatabase *mdb = Core::ICore::instance()->mimeDatabase();
    return mdb->findByFile(fileName).type() == CppTools::Constants::OBJECTIVE_CPP_SOURCE_MIMETYPE;
}

#include "cppcodecompletion.moc"<|MERGE_RESOLUTION|>--- conflicted
+++ resolved
@@ -1562,13 +1562,8 @@
                         extraChars += QLatin1Char('<');
                     }
                 } else if (! function->isAmbiguous()) {
-<<<<<<< HEAD
-                    if (m_spaceAfterFunctionName)
-                        extraChars += QLatin1Char(' ');
-=======
                     if (completionSettings().m_spaceAfterFunctionName)
 			extraChars += QLatin1Char(' ');
->>>>>>> acea722d
                     extraChars += QLatin1Char('(');
 
                     // If the function doesn't return anything, automatically place the semicolon,
