/**************************************************************************
**
** This file is part of Qt Creator
**
** Copyright (c) 2009 Nokia Corporation and/or its subsidiary(-ies).
**
** Contact: Nokia Corporation (qt-info@nokia.com)
**
** Commercial Usage
**
** Licensees holding valid Qt Commercial licenses may use this file in
** accordance with the Qt Commercial License Agreement provided with the
** Software or, alternatively, in accordance with the terms contained in
** a written agreement between you and Nokia.
**
** GNU Lesser General Public License Usage
**
** Alternatively, this file may be used under the terms of the GNU Lesser
** General Public License version 2.1 as published by the Free Software
** Foundation and appearing in the file LICENSE.LGPL included in the
** packaging of this file.  Please review the following information to
** ensure the GNU Lesser General Public License version 2.1 requirements
** will be met: http://www.gnu.org/licenses/old-licenses/lgpl-2.1.html.
**
** If you are unsure which license is appropriate for your use, please
** contact the sales department at http://qt.nokia.com/contact.
**
**************************************************************************/

#ifndef CPPSETTINGSPAGE_H
#define CPPSETTINGSPAGE_H

#include <coreplugin/dialogs/ioptionspage.h>
#include <QtCore/QPointer>
#include <QtCore/QSharedPointer>
#include <QtGui/QWidget>

QT_BEGIN_NAMESPACE
namespace Ui {
    class CppFileSettingsPage;
}
class QSettings;
QT_END_NAMESPACE

namespace CppTools {
namespace Internal {

struct CppFileSettings {
    CppFileSettings();

    QString headerSuffix;
    QString sourceSuffix;
    bool lowerCaseFiles;
    QString licenseTemplatePath;

    void toSettings(QSettings *) const;
    void fromSettings(QSettings *);
    bool applySuffixesToMimeDB();

    // Convenience to return a license template completely formatted.
    // Currently made public in
    static QString licenseTemplate();


    bool equals(const CppFileSettings &rhs) const;
};

inline bool operator==(const CppFileSettings &s1, const CppFileSettings &s2) { return s1.equals(s2); }
inline bool operator!=(const CppFileSettings &s1, const CppFileSettings &s2) { return !s1.equals(s2); }

class CppFileSettingsWidget : public QWidget {
    Q_OBJECT
public:
    explicit CppFileSettingsWidget(QWidget *parent = 0);
    virtual ~CppFileSettingsWidget();

    CppFileSettings settings() const;
    void setSettings(const CppFileSettings &s);

<<<<<<< HEAD
    QString searchKeywords() const;

private slots:    
=======
private slots:
>>>>>>> a6ca3486
    void slotEdit();

private:
    inline QString licenseTemplatePath() const;
    inline void setLicenseTemplatePath(const QString &);

    Ui::CppFileSettingsPage *m_ui;
};

class CppFileSettingsPage : public Core::IOptionsPage
{
    Q_DISABLE_COPY(CppFileSettingsPage)
public:
    explicit CppFileSettingsPage(QSharedPointer<CppFileSettings> &settings,
                                 QObject *parent = 0);
    virtual ~CppFileSettingsPage();

    virtual QString id() const;
    virtual QString displayName() const;
    virtual QString category() const;
    virtual QString displayCategory() const;

    virtual QWidget *createPage(QWidget *parent);
    virtual void apply();
    virtual void finish() { }
    virtual bool matches(const QString &) const;

private:
    const QSharedPointer<CppFileSettings> m_settings;
    QPointer<CppFileSettingsWidget> m_widget;
    QString m_searchKeywords;
};

} // namespace Internal
} // namespace CppTools

#endif // CPPSETTINGSPAGE_H<|MERGE_RESOLUTION|>--- conflicted
+++ resolved
@@ -77,13 +77,9 @@
     CppFileSettings settings() const;
     void setSettings(const CppFileSettings &s);
 
-<<<<<<< HEAD
     QString searchKeywords() const;
 
-private slots:    
-=======
 private slots:
->>>>>>> a6ca3486
     void slotEdit();
 
 private:
