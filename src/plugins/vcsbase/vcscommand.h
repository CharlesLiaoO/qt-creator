--- conflicted
+++ resolved
@@ -27,11 +27,8 @@
 
 namespace Internal { class VcsCommandPrivate; }
 
-<<<<<<< HEAD
-=======
 class VcsCommand;
 
->>>>>>> f7639f45
 class VCSBASE_EXPORT CommandResult
 {
 public:
