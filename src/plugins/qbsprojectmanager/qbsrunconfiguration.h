--- conflicted
+++ resolved
@@ -64,16 +64,8 @@
 
     void updateTargetInformation();
 
-<<<<<<< HEAD
-=======
     using EnvCache = QHash<QPair<QStringList, bool>, Utils::Environment>;
     mutable EnvCache m_envCache;
-
-    QbsInstallStep *m_currentInstallStep = nullptr; // We do not take ownership!
-    ProjectExplorer::BuildStepList *m_currentBuildStepList = nullptr; // We do not take ownership!
-    QString m_uniqueProductName;
-    QString m_productDisplayName;
->>>>>>> f4594c92
     bool m_usingLibraryPaths = true;
 };
 
