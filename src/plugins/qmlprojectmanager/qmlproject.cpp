// Copyright (C) 2016 The Qt Company Ltd.
// SPDX-License-Identifier: LicenseRef-Qt-Commercial OR GPL-3.0+ OR GPL-3.0 WITH Qt-GPL-exception-1.0

#include "qmlproject.h"

#include <qtsupport/baseqtversion.h>
#include <qtsupport/qtkitaspect.h>
#include <qtsupport/qtsupportconstants.h>

#include <QTimer>

#include <projectexplorer/projectexplorerconstants.h>
#include <projectexplorer/projectmanager.h>
#include <projectexplorer/target.h>

#include <coreplugin/editormanager/editormanager.h>
#include <coreplugin/icontext.h>
#include <coreplugin/icore.h>

#include "projectexplorer/devicesupport/idevice.h"
#include "qmlprojectconstants.h"
#include "qmlprojectmanagerconstants.h"
#include "qmlprojectmanagertr.h"
#include "utils/algorithm.h"
#include <qmljs/qmljsmodelmanagerinterface.h>

#include <texteditor/textdocument.h>

#include <utils/algorithm.h>
#include <utils/infobar.h>
#include <utils/process.h>
#include <utils/qtcassert.h>

#include <QDebug>
#include <QLoggingCategory>
#include <QRegularExpression>
#include <QTextCodec>
#include <QTimer>

using namespace Core;
using namespace ProjectExplorer;
using namespace Utils;

namespace QmlProjectManager {

QmlProject::QmlProject(const Utils::FilePath &fileName)
    : Project(QString::fromLatin1(Constants::QMLPROJECT_MIMETYPE), fileName)
{
    setId(QmlProjectManager::Constants::QML_PROJECT_ID);
    setProjectLanguages(Core::Context(ProjectExplorer::Constants::QMLJS_LANGUAGE_ID));
    setDisplayName(fileName.completeBaseName());

    setNeedsBuildConfigurations(false);
    setBuildSystemCreator([](Target *t) { return new QmlBuildSystem(t); });

    if (Core::ICore::isQtDesignStudio()) {
        if (allowOnlySingleProject()) {
            EditorManager::closeAllDocuments();
            ProjectManager::closeAllProjects();
        }
    }

    connect(this, &QmlProject::anyParsingFinished, this, &QmlProject::parsingFinished);
}

void QmlProject::parsingFinished(const Target *target, bool success)
{
    // trigger only once
    disconnect(this, &QmlProject::anyParsingFinished, this, &QmlProject::parsingFinished);

    if (!target || !success || !activeTarget())
        return;

    const auto qmlBuildSystem = qobject_cast<QmlProjectManager::QmlBuildSystem *>(
        activeTarget()->buildSystem());
    if (!qmlBuildSystem)
        return;

    const auto openFile = [&](const Utils::FilePath file) {
        //why is this timer needed here?
        QTimer::singleShot(1000, this, [file] {
            Core::EditorManager::openEditor(file, Utils::Id());
        });
    };

    const Utils::FilePath fileToOpen = qmlBuildSystem->getStartupQmlFileWithFallback();
    if (!fileToOpen.isEmpty() && fileToOpen.exists() && !fileToOpen.isDir())
        openFile(fileToOpen);
}

Project::RestoreResult QmlProject::fromMap(const Store &map, QString *errorMessage)
{
    RestoreResult result = Project::fromMap(map, errorMessage);
    if (result != RestoreResult::Ok)
        return result;

    if (activeTarget())
        return RestoreResult::Ok;

    // find a kit that matches prerequisites (prefer default one)
    const QList<Kit *> kits = Utils::filtered(KitManager::kits(), [this](const Kit *k) {
        return !containsType(projectIssues(k), Task::TaskType::Error)
               && DeviceTypeKitAspect::deviceTypeId(k)
                      == ProjectExplorer::Constants::DESKTOP_DEVICE_TYPE;
    });

    if (!kits.isEmpty()) {
        if (kits.contains(KitManager::defaultKit()))
            addTargetForDefaultKit();
        else
            addTargetForKit(kits.first());
    }

    // FIXME: are there any other way?
    // What if it's not a Design Studio project? What should we do then?
    if (Core::ICore::isQtDesignStudio()) {
        int preferedVersion = preferedQtTarget(activeTarget());

        setKitWithVersion(preferedVersion, kits);
    }

    return RestoreResult::Ok;
}

bool QmlProject::setKitWithVersion(const int qtMajorVersion, const QList<Kit *> kits)
{
    const QList<Kit *> qtVersionkits = Utils::filtered(kits, [qtMajorVersion](const Kit *k) {
        if (!k->isAutoDetected())
            return false;

        if (k->isReplacementKit())
            return false;

        QtSupport::QtVersion *version = QtSupport::QtKitAspect::qtVersion(k);
        return (version && version->qtVersion().majorVersion() == qtMajorVersion);
    });


    Target *target = nullptr;

    if (!qtVersionkits.isEmpty()) {
        if (qtVersionkits.contains(KitManager::defaultKit()))
            target = addTargetForDefaultKit();
        else
            target = addTargetForKit(qtVersionkits.first());
    }

    if (target)
        target->project()->setActiveTarget(target, SetActive::NoCascade);

    return true;
}

Utils::FilePaths QmlProject::collectUiQmlFilesForFolder(const Utils::FilePath &folder) const
{
    const Utils::FilePaths uiFiles = files([&](const Node *node) {
        return node->filePath().completeSuffix() == "ui.qml"
               && node->filePath().parentDir() == folder;
    });
    return uiFiles;
}

Utils::FilePaths QmlProject::collectQmlFiles() const
{
    const Utils::FilePaths qmlFiles = files([&](const Node *node) {
        return node->filePath().completeSuffix() == "qml";
    });
    return qmlFiles;
}

Tasks QmlProject::projectIssues(const Kit *k) const
{
    Tasks result = Project::projectIssues(k);

    const QtSupport::QtVersion *version = QtSupport::QtKitAspect::qtVersion(k);
    if (!version)
        result.append(createProjectTask(Task::TaskType::Warning, Tr::tr("No Qt version set in kit.")));

    IDevice::ConstPtr dev = DeviceKitAspect::device(k);
    if (dev.isNull())
        result.append(createProjectTask(Task::TaskType::Error, Tr::tr("Kit has no device.")));

    if (version && version->qtVersion() < QVersionNumber(5, 0, 0))
        result.append(createProjectTask(Task::TaskType::Error, Tr::tr("Qt version is too old.")));

    if (dev.isNull() || !version)
        return result; // No need to check deeper than this

    if (dev->type() == ProjectExplorer::Constants::DESKTOP_DEVICE_TYPE) {
        if (version->type() == QtSupport::Constants::DESKTOPQT) {
            if (version->qmlRuntimeFilePath().isEmpty()) {
                result.append(
                    createProjectTask(Task::TaskType::Error,
                                      Tr::tr("Qt version has no QML utility.")));
            }
        } else {
            // Non-desktop Qt on a desktop device? We don't support that.
            result.append(createProjectTask(Task::TaskType::Error,
                                            Tr::tr("Non-desktop Qt is used with a desktop device.")));
        }
    } else {
        // If not a desktop device, don't check the Qt version for qml runtime binary.
        // The device is responsible for providing it and we assume qml runtime can be found
        // in $PATH if it's not explicitly given.
    }

    return result;
}

<<<<<<< HEAD
bool QmlProject::isQtDesignStudio()
{
    QtcSettings *settings = Core::ICore::settings();
    const Key qdsStandaloneEntry = "QML/Designer/StandAloneMode";
    return settings->value(qdsStandaloneEntry, false).toBool();
}

=======
>>>>>>> 97ca8cc2
bool QmlProject::isQtDesignStudioStartedFromQtC()
{
    return qEnvironmentVariableIsSet(Constants::enviromentLaunchedQDS);
}

DeploymentKnowledge QmlProject::deploymentKnowledge() const
{
    return DeploymentKnowledge::Perfect;
}

bool QmlProject::isEditModePreferred() const
{
    return !Core::ICore::isQtDesignStudio();
}

int QmlProject::preferedQtTarget(Target *target)
{
    if (!target)
        return -1;

    auto buildSystem = qobject_cast<QmlBuildSystem *>(target->buildSystem());
    return (buildSystem && buildSystem->qt6Project()) ? 6 : 5;
}

bool QmlProject::allowOnlySingleProject()
{
<<<<<<< HEAD
    QtcSettings *settings = Core::ICore::settings();
    const Key key = "QML/Designer/AllowMultipleProjects";
    return !settings->value(key, false).toBool();
=======
    auto settings = Core::ICore::settings();
    auto key = "QML/Designer/AllowMultipleProjects";
    return !settings->value(QString::fromUtf8(key), false).toBool();
>>>>>>> 97ca8cc2
}

} // namespace QmlProjectManager<|MERGE_RESOLUTION|>--- conflicted
+++ resolved
@@ -207,16 +207,6 @@
     return result;
 }
 
-<<<<<<< HEAD
-bool QmlProject::isQtDesignStudio()
-{
-    QtcSettings *settings = Core::ICore::settings();
-    const Key qdsStandaloneEntry = "QML/Designer/StandAloneMode";
-    return settings->value(qdsStandaloneEntry, false).toBool();
-}
-
-=======
->>>>>>> 97ca8cc2
 bool QmlProject::isQtDesignStudioStartedFromQtC()
 {
     return qEnvironmentVariableIsSet(Constants::enviromentLaunchedQDS);
@@ -243,15 +233,9 @@
 
 bool QmlProject::allowOnlySingleProject()
 {
-<<<<<<< HEAD
     QtcSettings *settings = Core::ICore::settings();
     const Key key = "QML/Designer/AllowMultipleProjects";
     return !settings->value(key, false).toBool();
-=======
-    auto settings = Core::ICore::settings();
-    auto key = "QML/Designer/AllowMultipleProjects";
-    return !settings->value(QString::fromUtf8(key), false).toBool();
->>>>>>> 97ca8cc2
 }
 
 } // namespace QmlProjectManager