--- conflicted
+++ resolved
@@ -4481,26 +4481,16 @@
 
     const QTextLine textLine = blockData.layout->lineAt(0);
     const QRectF rect = textLine.naturalTextRect();
-<<<<<<< HEAD
-    qreal x = textLine.cursorToX(0) + data.offset.x() + qMax(0, q->cursorWidth() - 1)
-            + singleAdvance * m_visualIndentOffset;
-=======
     qreal x = textLine.x() + data.offset.x() + qMax(0, q->cursorWidth() - 1)
-            + horizontalAdvance * m_visualIndentOffset;
->>>>>>> 77dfa71f
+              + singleAdvance * m_visualIndentOffset;
     int paintColumn = 0;
 
     const QString text = data.block.text().mid(m_visualIndentOffset);
     while (paintColumn < depth) {
         if (x >= 0) {
-<<<<<<< HEAD
             int paintPosition = data.tabSettings.positionAtColumn(text, paintColumn);
-            if (blockData.layout->lineForTextPosition(paintPosition).lineNumber() != 0)
-=======
-            int paintPosition = tabSettings.positionAtColumn(text, paintColumn);
             if (q->lineWrapMode() == QPlainTextEdit::WidgetWidth
                 && blockData.layout->lineForTextPosition(paintPosition).lineNumber() != 0) {
->>>>>>> 77dfa71f
                 break;
             }
             const QPointF top(x, blockData.boundingRect.top());
