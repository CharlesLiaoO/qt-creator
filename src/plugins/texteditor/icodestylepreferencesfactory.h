--- conflicted
+++ resolved
@@ -64,13 +64,9 @@
     virtual Utils::Id languageId() = 0;
     virtual QString displayName() = 0;
     virtual ICodeStylePreferences *createCodeStyle() const = 0;
-<<<<<<< HEAD
-    virtual CodeStyleEditorWidget *createEditor(ICodeStylePreferences *preferences, QWidget *parent) const = 0;
-=======
-    virtual QWidget *createEditor(ICodeStylePreferences *preferences,
-                                  ProjectExplorer::Project *project = nullptr,
-                                  QWidget *parent = nullptr) const = 0;
->>>>>>> bbc44cfb
+    virtual CodeStyleEditorWidget *createEditor(ICodeStylePreferences *preferences,
+                                                ProjectExplorer::Project *project = nullptr,
+                                                QWidget *parent = nullptr) const = 0;
     virtual TextEditor::Indenter *createIndenter(QTextDocument *doc) const = 0;
     virtual QString snippetProviderGroupId() const = 0;
     virtual QString previewText() const = 0;
