--- conflicted
+++ resolved
@@ -207,14 +207,10 @@
         if (importedStyle)
             m_codeStyle->setCurrentDelegate(importedStyle);
         else
-<<<<<<< HEAD
-            QMessageBox::warning(this, Tr::tr("Import Code Style"),
-                                 Tr::tr("Cannot import code style from %1"), fileName.toUserOutput());
-=======
             QMessageBox::warning(this,
-                                 tr("Import Code Style"),
-                                 tr("Cannot import code style from %1").arg(fileName.toUserOutput()));
->>>>>>> ff65caf6
+                                 Tr::tr("Import Code Style"),
+                                 Tr::tr("Cannot import code style from %1")
+                                     .arg(fileName.toUserOutput()));
     }
 }
 
