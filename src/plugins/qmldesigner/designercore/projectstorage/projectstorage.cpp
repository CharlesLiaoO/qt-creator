// Copyright (C) 2022 The Qt Company Ltd.
// SPDX-License-Identifier: LicenseRef-Qt-Commercial OR GPL-3.0-only WITH Qt-GPL-exception-1.0

#include "projectstorage.h"

#include <sqlitedatabase.h>

namespace QmlDesigner {

<<<<<<< HEAD
NanotraceHR::StringViewCategory<projectStorageTracingStatus()> &projectStorageCategory()
{
    thread_local NanotraceHR::StringViewCategory<projectStorageTracingStatus()>
        projectStorageCategory_{"project storage"_t, Tracing::eventQueue(), projectStorageCategory};

    return projectStorageCategory_;
=======
struct ProjectStorage::Statements
{
    Statements(Sqlite::Database &database)
        : database{database}
    {}

    Sqlite::Database &database;
    Sqlite::ReadWriteStatement<1, 2> insertTypeStatement{
        "INSERT OR IGNORE INTO types(sourceId, name) VALUES(?1, ?2) RETURNING typeId", database};
    Sqlite::WriteStatement<5> updatePrototypeAndExtensionStatement{
        "UPDATE types SET prototypeId=?2, prototypeNameId=?3, extensionId=?4, extensionNameId=?5 "
        "WHERE typeId=?1 AND (prototypeId IS NOT ?2 OR extensionId IS NOT ?3 AND prototypeId "
        "IS NOT ?4 OR extensionNameId IS NOT ?5)",
        database};
    mutable Sqlite::ReadStatement<1, 1> selectTypeIdByExportedNameStatement{
        "SELECT typeId FROM exportedTypeNames WHERE name=?1", database};
    mutable Sqlite::ReadStatement<1, 2> selectTypeIdByModuleIdAndExportedNameStatement{
        "SELECT typeId FROM exportedTypeNames "
        "WHERE moduleId=?1 AND name=?2 "
        "ORDER BY majorVersion DESC, minorVersion DESC "
        "LIMIT 1",
        database};
    mutable Sqlite::ReadStatement<1, 3> selectTypeIdByModuleIdAndExportedNameAndMajorVersionStatement{
        "SELECT typeId FROM exportedTypeNames "
        "WHERE moduleId=?1 AND name=?2 AND majorVersion=?3"
        "ORDER BY minorVersion DESC "
        "LIMIT 1",
        database};
    mutable Sqlite::ReadStatement<1, 4> selectTypeIdByModuleIdAndExportedNameAndVersionStatement{
        "SELECT typeId FROM exportedTypeNames "
        "WHERE moduleId=?1 AND name=?2 AND majorVersion=?3 AND minorVersion<=?4"
        "ORDER BY minorVersion DESC "
        "LIMIT 1",
        database};
    mutable Sqlite::ReadStatement<3, 1> selectPropertyDeclarationResultByPropertyDeclarationIdStatement{
        "SELECT propertyTypeId, propertyDeclarationId, propertyTraits "
        "FROM propertyDeclarations "
        "WHERE propertyDeclarationId=?1 "
        "LIMIT 1",
        database};
    mutable Sqlite::ReadStatement<1, 1> selectSourceContextIdFromSourceContextsBySourceContextPathStatement{
        "SELECT sourceContextId FROM sourceContexts WHERE sourceContextPath = ?", database};
    mutable Sqlite::ReadStatement<1, 1> selectSourceContextPathFromSourceContextsBySourceContextIdStatement{
        "SELECT sourceContextPath FROM sourceContexts WHERE sourceContextId = ?", database};
    mutable Sqlite::ReadStatement<2> selectAllSourceContextsStatement{
        "SELECT sourceContextPath, sourceContextId FROM sourceContexts", database};
    Sqlite::WriteStatement<1> insertIntoSourceContextsStatement{
        "INSERT INTO sourceContexts(sourceContextPath) VALUES (?)", database};
    mutable Sqlite::ReadStatement<1, 2> selectSourceIdFromSourcesBySourceContextIdAndSourceNameStatement{
        "SELECT sourceId FROM sources WHERE sourceContextId = ? AND sourceName = ?", database};
    mutable Sqlite::ReadStatement<2, 1> selectSourceNameAndSourceContextIdFromSourcesBySourceIdStatement{
        "SELECT sourceName, sourceContextId FROM sources WHERE sourceId = ?", database};
    mutable Sqlite::ReadStatement<1, 1> selectSourceContextIdFromSourcesBySourceIdStatement{
        "SELECT sourceContextId FROM sources WHERE sourceId = ?", database};
    Sqlite::WriteStatement<2> insertIntoSourcesStatement{
        "INSERT INTO sources(sourceContextId, sourceName) VALUES (?,?)", database};
    mutable Sqlite::ReadStatement<3> selectAllSourcesStatement{
        "SELECT sourceName, sourceContextId, sourceId  FROM sources", database};
    mutable Sqlite::ReadStatement<8, 1> selectTypeByTypeIdStatement{
        "SELECT sourceId, t.name, t.typeId, prototypeId, extensionId, traits, annotationTraits, "
        "pd.name "
        "FROM types AS t LEFT JOIN propertyDeclarations AS pd ON "
        "defaultPropertyId=propertyDeclarationId "
        "WHERE t.typeId=?",
        database};
    mutable Sqlite::ReadStatement<4, 1> selectExportedTypesByTypeIdStatement{
        "SELECT moduleId, name, ifnull(majorVersion, -1), ifnull(minorVersion, -1) FROM "
        "exportedTypeNames WHERE typeId=?",
        database};
    mutable Sqlite::ReadStatement<4, 2> selectExportedTypesByTypeIdAndSourceIdStatement{
        "SELECT etn.moduleId, name, ifnull(etn.majorVersion, -1), ifnull(etn.minorVersion, -1) "
        "FROM exportedTypeNames AS etn JOIN documentImports USING(moduleId) WHERE typeId=?1 AND "
        "sourceId=?2",
        database};
    mutable Sqlite::ReadStatement<8> selectTypesStatement{
        "SELECT sourceId, t.name, t.typeId, prototypeId, extensionId, traits, annotationTraits, "
        "pd.name "
        "FROM types AS t LEFT JOIN propertyDeclarations AS pd ON "
        "defaultPropertyId=propertyDeclarationId",
        database};
    Sqlite::WriteStatement<2> updateTypeTraitStatement{
        "UPDATE types SET traits = ?2 WHERE typeId=?1", database};
    Sqlite::WriteStatement<2> updateTypeAnnotationTraitStatement{
        "UPDATE types SET annotationTraits = ?2 WHERE typeId=?1", database};
    Sqlite::ReadStatement<1, 2> selectNotUpdatedTypesInSourcesStatement{
        "SELECT DISTINCT typeId FROM types WHERE (sourceId IN carray(?1) AND typeId NOT IN "
        "carray(?2))",
        database};
    Sqlite::WriteStatement<1> deleteTypeNamesByTypeIdStatement{
        "DELETE FROM exportedTypeNames WHERE typeId=?", database};
    Sqlite::WriteStatement<1> deleteEnumerationDeclarationByTypeIdStatement{
        "DELETE FROM enumerationDeclarations WHERE typeId=?", database};
    Sqlite::WriteStatement<1> deletePropertyDeclarationByTypeIdStatement{
        "DELETE FROM propertyDeclarations WHERE typeId=?", database};
    Sqlite::WriteStatement<1> deleteFunctionDeclarationByTypeIdStatement{
        "DELETE FROM functionDeclarations WHERE typeId=?", database};
    Sqlite::WriteStatement<1> deleteSignalDeclarationByTypeIdStatement{
        "DELETE FROM signalDeclarations WHERE typeId=?", database};
    Sqlite::WriteStatement<1> deleteTypeStatement{"DELETE FROM types  WHERE typeId=?", database};
    mutable Sqlite::ReadStatement<4, 1> selectPropertyDeclarationsByTypeIdStatement{
        "SELECT name, propertyTypeId, propertyTraits, (SELECT name FROM "
        "propertyDeclarations WHERE propertyDeclarationId=pd.aliasPropertyDeclarationId) FROM "
        "propertyDeclarations AS pd WHERE typeId=?",
        database};
    Sqlite::ReadStatement<6, 1> selectPropertyDeclarationsForTypeIdStatement{
        "SELECT name, propertyTraits, propertyTypeId, propertyImportedTypeNameId, "
        "propertyDeclarationId, aliasPropertyDeclarationId FROM propertyDeclarations "
        "WHERE typeId=? ORDER BY name",
        database};
    Sqlite::ReadWriteStatement<1, 5> insertPropertyDeclarationStatement{
        "INSERT INTO propertyDeclarations(typeId, name, propertyTypeId, propertyTraits, "
        "propertyImportedTypeNameId, aliasPropertyDeclarationId) VALUES(?1, ?2, ?3, ?4, ?5, NULL) "
        "RETURNING propertyDeclarationId",
        database};
    Sqlite::WriteStatement<4> updatePropertyDeclarationStatement{
        "UPDATE propertyDeclarations SET propertyTypeId=?2, propertyTraits=?3, "
        "propertyImportedTypeNameId=?4, aliasPropertyDeclarationId=NULL WHERE "
        "propertyDeclarationId=?1",
        database};
    Sqlite::WriteStatement<3> updatePropertyAliasDeclarationRecursivelyWithTypeAndTraitsStatement{
        "WITH RECURSIVE "
        "  properties(aliasPropertyDeclarationId) AS ( "
        "    SELECT propertyDeclarationId FROM propertyDeclarations WHERE "
        "      aliasPropertyDeclarationId=?1 "
        "   UNION ALL "
        "     SELECT pd.propertyDeclarationId FROM "
        "       propertyDeclarations AS pd JOIN properties USING(aliasPropertyDeclarationId)) "
        "UPDATE propertyDeclarations AS pd "
        "SET propertyTypeId=?2, propertyTraits=?3 "
        "FROM properties AS p "
        "WHERE pd.propertyDeclarationId=p.aliasPropertyDeclarationId",
        database};
    Sqlite::WriteStatement<1> updatePropertyAliasDeclarationRecursivelyStatement{
        "WITH RECURSIVE "
        "  propertyValues(propertyTypeId, propertyTraits) AS ("
        "    SELECT propertyTypeId, propertyTraits FROM propertyDeclarations "
        "      WHERE propertyDeclarationId=?1), "
        "  properties(aliasPropertyDeclarationId) AS ( "
        "    SELECT propertyDeclarationId FROM propertyDeclarations WHERE "
        "      aliasPropertyDeclarationId=?1 "
        "   UNION ALL "
        "     SELECT pd.propertyDeclarationId FROM "
        "       propertyDeclarations AS pd JOIN properties USING(aliasPropertyDeclarationId)) "
        "UPDATE propertyDeclarations AS pd "
        "SET propertyTypeId=pv.propertyTypeId, propertyTraits=pv.propertyTraits "
        "FROM properties AS p, propertyValues AS pv "
        "WHERE pd.propertyDeclarationId=p.aliasPropertyDeclarationId",
        database};
    Sqlite::WriteStatement<1> deletePropertyDeclarationStatement{
        "DELETE FROM propertyDeclarations WHERE propertyDeclarationId=?", database};
    Sqlite::ReadStatement<3, 1> selectPropertyDeclarationsWithAliasForTypeIdStatement{
        "SELECT name, propertyDeclarationId, aliasPropertyDeclarationId FROM propertyDeclarations "
        "WHERE typeId=? AND aliasPropertyDeclarationId IS NOT NULL ORDER BY name",
        database};
    Sqlite::WriteStatement<5> updatePropertyDeclarationWithAliasAndTypeStatement{
        "UPDATE propertyDeclarations SET propertyTypeId=?2, propertyTraits=?3, "
        "propertyImportedTypeNameId=?4, aliasPropertyDeclarationId=?5 WHERE "
        "propertyDeclarationId=?1",
        database};
    Sqlite::ReadWriteStatement<1, 2> insertAliasPropertyDeclarationStatement{
        "INSERT INTO propertyDeclarations(typeId, name) VALUES(?1, ?2) RETURNING "
        "propertyDeclarationId",
        database};
    mutable Sqlite::ReadStatement<4, 1> selectFunctionDeclarationsForTypeIdStatement{
        "SELECT name, returnTypeName, signature, functionDeclarationId FROM "
        "functionDeclarations WHERE typeId=? ORDER BY name, signature",
        database};
    mutable Sqlite::ReadStatement<3, 1> selectFunctionDeclarationsForTypeIdWithoutSignatureStatement{
        "SELECT name, returnTypeName, functionDeclarationId FROM "
        "functionDeclarations WHERE typeId=? ORDER BY name",
        database};
    mutable Sqlite::ReadStatement<3, 1> selectFunctionParameterDeclarationsStatement{
        "SELECT json_extract(json_each.value, '$.n'), json_extract(json_each.value, '$.tn'), "
        "json_extract(json_each.value, '$.tr') FROM functionDeclarations, "
        "json_each(functionDeclarations.signature) WHERE functionDeclarationId=?",
        database};
    Sqlite::WriteStatement<4> insertFunctionDeclarationStatement{
        "INSERT INTO functionDeclarations(typeId, name, returnTypeName, signature) VALUES(?1, ?2, "
        "?3, ?4)",
        database};
    Sqlite::WriteStatement<3> updateFunctionDeclarationStatement{
        "UPDATE functionDeclarations "
        "SET returnTypeName=?2, signature=?3 "
        "WHERE functionDeclarationId=?1",
        database};
    Sqlite::WriteStatement<1> deleteFunctionDeclarationStatement{
        "DELETE FROM functionDeclarations WHERE functionDeclarationId=?", database};
    mutable Sqlite::ReadStatement<3, 1> selectSignalDeclarationsForTypeIdStatement{
        "SELECT name, signature, signalDeclarationId FROM signalDeclarations WHERE typeId=? ORDER "
        "BY name, signature",
        database};
    mutable Sqlite::ReadStatement<2, 1> selectSignalDeclarationsForTypeIdWithoutSignatureStatement{
        "SELECT name, signalDeclarationId FROM signalDeclarations WHERE typeId=? ORDER BY name",
        database};
    mutable Sqlite::ReadStatement<3, 1> selectSignalParameterDeclarationsStatement{
        "SELECT json_extract(json_each.value, '$.n'), json_extract(json_each.value, '$.tn'), "
        "json_extract(json_each.value, '$.tr') FROM signalDeclarations, "
        "json_each(signalDeclarations.signature) WHERE signalDeclarationId=?",
        database};
    Sqlite::WriteStatement<3> insertSignalDeclarationStatement{
        "INSERT INTO signalDeclarations(typeId, name, signature) VALUES(?1, ?2, ?3)", database};
    Sqlite::WriteStatement<2> updateSignalDeclarationStatement{
        "UPDATE signalDeclarations SET  signature=?2 WHERE signalDeclarationId=?1", database};
    Sqlite::WriteStatement<1> deleteSignalDeclarationStatement{
        "DELETE FROM signalDeclarations WHERE signalDeclarationId=?", database};
    mutable Sqlite::ReadStatement<3, 1> selectEnumerationDeclarationsForTypeIdStatement{
        "SELECT name, enumeratorDeclarations, enumerationDeclarationId FROM "
        "enumerationDeclarations WHERE typeId=? ORDER BY name",
        database};
    mutable Sqlite::ReadStatement<2, 1> selectEnumerationDeclarationsForTypeIdWithoutEnumeratorDeclarationsStatement{
        "SELECT name, enumerationDeclarationId FROM enumerationDeclarations WHERE typeId=? ORDER "
        "BY name",
        database};
    mutable Sqlite::ReadStatement<3, 1> selectEnumeratorDeclarationStatement{
        "SELECT json_each.key, json_each.value, json_each.type!='null' FROM "
        "enumerationDeclarations, json_each(enumerationDeclarations.enumeratorDeclarations) WHERE "
        "enumerationDeclarationId=?",
        database};
    Sqlite::WriteStatement<3> insertEnumerationDeclarationStatement{
        "INSERT INTO enumerationDeclarations(typeId, name, enumeratorDeclarations) VALUES(?1, ?2, "
        "?3)",
        database};
    Sqlite::WriteStatement<2> updateEnumerationDeclarationStatement{
        "UPDATE enumerationDeclarations SET  enumeratorDeclarations=?2 WHERE "
        "enumerationDeclarationId=?1",
        database};
    Sqlite::WriteStatement<1> deleteEnumerationDeclarationStatement{
        "DELETE FROM enumerationDeclarations WHERE enumerationDeclarationId=?", database};
    mutable Sqlite::ReadStatement<1, 1> selectModuleIdByNameStatement{
        "SELECT moduleId FROM modules WHERE name=? LIMIT 1", database};
    mutable Sqlite::ReadWriteStatement<1, 1> insertModuleNameStatement{
        "INSERT INTO modules(name) VALUES(?1) RETURNING moduleId", database};
    mutable Sqlite::ReadStatement<1, 1> selectModuleNameStatement{
        "SELECT name FROM modules WHERE moduleId =?1", database};
    mutable Sqlite::ReadStatement<2> selectAllModulesStatement{"SELECT name, moduleId FROM modules",
                                                               database};
    mutable Sqlite::ReadStatement<1, 2> selectTypeIdBySourceIdAndNameStatement{
        "SELECT typeId FROM types WHERE sourceId=?1 and name=?2", database};
    mutable Sqlite::ReadStatement<1, 3> selectTypeIdByModuleIdsAndExportedNameStatement{
        "SELECT typeId FROM exportedTypeNames WHERE moduleId IN carray(?1, ?2, 'int32') AND "
        "name=?3",
        database};
    mutable Sqlite::ReadStatement<4> selectAllDocumentImportForSourceIdStatement{
        "SELECT moduleId, majorVersion, minorVersion, sourceId "
        "FROM documentImports ",
        database};
    mutable Sqlite::ReadStatement<5, 2> selectDocumentImportForSourceIdStatement{
        "SELECT importId, sourceId, moduleId, majorVersion, minorVersion "
        "FROM documentImports WHERE sourceId IN carray(?1) AND kind=?2 ORDER BY sourceId, "
        "moduleId, majorVersion, minorVersion",
        database};
    Sqlite::ReadWriteStatement<1, 5> insertDocumentImportWithoutVersionStatement{
        "INSERT INTO documentImports(sourceId, moduleId, sourceModuleId, kind, "
        "parentImportId) VALUES (?1, ?2, ?3, ?4, ?5) RETURNING importId",
        database};
    Sqlite::ReadWriteStatement<1, 6> insertDocumentImportWithMajorVersionStatement{
        "INSERT INTO documentImports(sourceId, moduleId, sourceModuleId, kind, majorVersion, "
        "parentImportId) VALUES (?1, ?2, ?3, ?4, ?5, ?6) RETURNING importId",
        database};
    Sqlite::ReadWriteStatement<1, 7> insertDocumentImportWithVersionStatement{
        "INSERT INTO documentImports(sourceId, moduleId, sourceModuleId, kind, majorVersion, "
        "minorVersion, parentImportId) VALUES (?1, ?2, ?3, ?4, ?5, ?6, ?7) RETURNING "
        "importId",
        database};
    Sqlite::WriteStatement<1> deleteDocumentImportStatement{
        "DELETE FROM documentImports WHERE importId=?1", database};
    Sqlite::WriteStatement<2> deleteDocumentImportsWithParentImportIdStatement{
        "DELETE FROM documentImports WHERE sourceId=?1 AND parentImportId=?2", database};
    Sqlite::WriteStatement<1> deleteDocumentImportsWithSourceIdsStatement{
        "DELETE FROM documentImports WHERE sourceId IN carray(?1)", database};
    mutable Sqlite::ReadStatement<1, 2> selectPropertyDeclarationIdByTypeIdAndNameStatement{
        "SELECT propertyDeclarationId "
        "FROM propertyDeclarations "
        "WHERE typeId=?1 AND name=?2 "
        "LIMIT 1",
        database};
    Sqlite::WriteStatement<2> updateAliasIdPropertyDeclarationStatement{
        "UPDATE propertyDeclarations SET aliasPropertyDeclarationId=?2  WHERE "
        "aliasPropertyDeclarationId=?1",
        database};
    Sqlite::WriteStatement<2> updateAliasPropertyDeclarationByAliasPropertyDeclarationIdStatement{
        "UPDATE propertyDeclarations SET propertyTypeId=new.propertyTypeId, "
        "propertyTraits=new.propertyTraits, aliasPropertyDeclarationId=?1 FROM (SELECT "
        "propertyTypeId, propertyTraits FROM propertyDeclarations WHERE propertyDeclarationId=?1) "
        "AS new WHERE aliasPropertyDeclarationId=?2",
        database};
    Sqlite::WriteStatement<1> updateAliasPropertyDeclarationToNullStatement{
        "UPDATE propertyDeclarations SET aliasPropertyDeclarationId=NULL, propertyTypeId=NULL, "
        "propertyTraits=NULL WHERE propertyDeclarationId=? AND (aliasPropertyDeclarationId IS NOT "
        "NULL OR propertyTypeId IS NOT NULL OR propertyTraits IS NOT NULL)",
        database};
    Sqlite::ReadStatement<5, 1> selectAliasPropertiesDeclarationForPropertiesWithTypeIdStatement{
        "SELECT alias.typeId, alias.propertyDeclarationId, alias.propertyImportedTypeNameId, "
        "  alias.aliasPropertyDeclarationId, alias.aliasPropertyDeclarationTailId "
        "FROM propertyDeclarations AS alias JOIN propertyDeclarations AS target "
        "  ON alias.aliasPropertyDeclarationId=target.propertyDeclarationId OR "
        "    alias.aliasPropertyDeclarationTailId=target.propertyDeclarationId "
        "WHERE alias.propertyTypeId=?1 "
        "UNION ALL "
        "SELECT alias.typeId, alias.propertyDeclarationId, alias.propertyImportedTypeNameId, "
        "  alias.aliasPropertyDeclarationId, alias.aliasPropertyDeclarationTailId "
        "FROM propertyDeclarations AS alias JOIN propertyDeclarations AS target "
        "  ON alias.aliasPropertyDeclarationId=target.propertyDeclarationId OR "
        "    alias.aliasPropertyDeclarationTailId=target.propertyDeclarationId "
        "WHERE target.typeId=?1 "
        "UNION ALL "
        "SELECT alias.typeId, alias.propertyDeclarationId, alias.propertyImportedTypeNameId, "
        "  alias.aliasPropertyDeclarationId, alias.aliasPropertyDeclarationTailId "
        "FROM propertyDeclarations AS alias JOIN propertyDeclarations AS target "
        "  ON alias.aliasPropertyDeclarationId=target.propertyDeclarationId OR "
        "    alias.aliasPropertyDeclarationTailId=target.propertyDeclarationId "
        "WHERE  alias.propertyImportedTypeNameId IN "
        "  (SELECT importedTypeNameId FROM exportedTypeNames JOIN importedTypeNames USING(name) "
        "   WHERE typeId=?1)",
        database};
    Sqlite::ReadStatement<3, 1> selectAliasPropertiesDeclarationForPropertiesWithAliasIdStatement{
        "WITH RECURSIVE "
        "  properties(propertyDeclarationId, propertyImportedTypeNameId, typeId, "
        "    aliasPropertyDeclarationId) AS ("
        "      SELECT propertyDeclarationId, propertyImportedTypeNameId, typeId, "
        "        aliasPropertyDeclarationId FROM propertyDeclarations WHERE "
        "        aliasPropertyDeclarationId=?1"
        "    UNION ALL "
        "      SELECT pd.propertyDeclarationId, pd.propertyImportedTypeNameId, pd.typeId, "
        "        pd.aliasPropertyDeclarationId FROM propertyDeclarations AS pd JOIN properties AS "
        "        p ON pd.aliasPropertyDeclarationId=p.propertyDeclarationId)"
        "SELECT propertyDeclarationId, propertyImportedTypeNameId, aliasPropertyDeclarationId "
        "  FROM properties",
        database};
    Sqlite::ReadWriteStatement<3, 1> updatesPropertyDeclarationPropertyTypeToNullStatement{
        "UPDATE propertyDeclarations SET propertyTypeId=NULL WHERE propertyTypeId=?1 AND "
        "aliasPropertyDeclarationId IS NULL RETURNING typeId, propertyDeclarationId, "
        "propertyImportedTypeNameId",
        database};
    mutable Sqlite::ReadStatement<1, 1> selectPropertyNameStatement{
        "SELECT name FROM propertyDeclarations WHERE propertyDeclarationId=?", database};
    Sqlite::WriteStatement<2> updatePropertyDeclarationTypeStatement{
        "UPDATE propertyDeclarations SET propertyTypeId=?2 WHERE propertyDeclarationId=?1", database};
    Sqlite::ReadWriteStatement<2, 1> updatePrototypeIdToNullStatement{
        "UPDATE types SET prototypeId=NULL WHERE prototypeId=?1 RETURNING "
        "typeId, prototypeNameId",
        database};
    Sqlite::ReadWriteStatement<2, 1> updateExtensionIdToNullStatement{
        "UPDATE types SET extensionId=NULL WHERE extensionId=?1 RETURNING "
        "typeId, extensionNameId",
        database};
    Sqlite::WriteStatement<2> updateTypePrototypeStatement{
        "UPDATE types SET prototypeId=?2 WHERE typeId=?1", database};
    Sqlite::WriteStatement<2> updateTypeExtensionStatement{
        "UPDATE types SET extensionId=?2 WHERE typeId=?1", database};
    mutable Sqlite::ReadStatement<1, 1> selectPrototypeAndExtensionIdsStatement{
        "WITH RECURSIVE "
        "  prototypes(typeId) AS (  "
        "      SELECT prototypeId FROM types WHERE typeId=?1 "
        "    UNION ALL "
        "      SELECT extensionId FROM types WHERE typeId=?1 "
        "    UNION ALL "
        "      SELECT prototypeId FROM types JOIN prototypes USING(typeId) "
        "    UNION ALL "
        "      SELECT extensionId FROM types JOIN prototypes USING(typeId)) "
        "SELECT typeId FROM prototypes WHERE typeId IS NOT NULL",
        database};
    Sqlite::WriteStatement<3> updatePropertyDeclarationAliasIdAndTypeNameIdStatement{
        "UPDATE propertyDeclarations SET aliasPropertyDeclarationId=?2, "
        "propertyImportedTypeNameId=?3 WHERE propertyDeclarationId=?1 AND "
        "(aliasPropertyDeclarationId IS NOT ?2 OR propertyImportedTypeNameId IS NOT ?3)",
        database};
    Sqlite::WriteStatement<1> updatetPropertiesDeclarationValuesOfAliasStatement{
        "WITH RECURSIVE "
        "  properties(propertyDeclarationId, propertyTypeId, propertyTraits) AS ( "
        "      SELECT aliasPropertyDeclarationId, propertyTypeId, propertyTraits FROM "
        "       propertyDeclarations WHERE propertyDeclarationId=?1 "
        "   UNION ALL "
        "      SELECT pd.aliasPropertyDeclarationId, pd.propertyTypeId, pd.propertyTraits FROM "
        "        propertyDeclarations AS pd JOIN properties USING(propertyDeclarationId)) "
        "UPDATE propertyDeclarations AS pd SET propertyTypeId=p.propertyTypeId, "
        "  propertyTraits=p.propertyTraits "
        "FROM properties AS p "
        "WHERE pd.propertyDeclarationId=?1 AND p.propertyDeclarationId IS NULL AND "
        "  (pd.propertyTypeId IS NOT p.propertyTypeId OR pd.propertyTraits IS NOT "
        "  p.propertyTraits)",
        database};
    Sqlite::WriteStatement<1> updatePropertyDeclarationAliasIdToNullStatement{
        "UPDATE propertyDeclarations SET aliasPropertyDeclarationId=NULL  WHERE "
        "propertyDeclarationId=?1",
        database};
    mutable Sqlite::ReadStatement<1, 1> selectPropertyDeclarationIdsForAliasChainStatement{
        "WITH RECURSIVE "
        "  properties(propertyDeclarationId) AS ( "
        "    SELECT aliasPropertyDeclarationId FROM propertyDeclarations WHERE "
        "     propertyDeclarationId=?1 "
        "   UNION ALL "
        "     SELECT aliasPropertyDeclarationId FROM propertyDeclarations JOIN properties "
        "       USING(propertyDeclarationId)) "
        "SELECT propertyDeclarationId FROM properties",
        database};
    mutable Sqlite::ReadStatement<3> selectAllFileStatusesStatement{
        "SELECT sourceId, size, lastModified FROM fileStatuses ORDER BY sourceId", database};
    mutable Sqlite::ReadStatement<3, 1> selectFileStatusesForSourceIdsStatement{
        "SELECT sourceId, size, lastModified FROM fileStatuses WHERE sourceId IN carray(?1) ORDER "
        "BY sourceId",
        database};
    mutable Sqlite::ReadStatement<3, 1> selectFileStatusesForSourceIdStatement{
        "SELECT sourceId, size, lastModified FROM fileStatuses WHERE sourceId=?1 ORDER BY sourceId",
        database};
    Sqlite::WriteStatement<3> insertFileStatusStatement{
        "INSERT INTO fileStatuses(sourceId, size, lastModified) VALUES(?1, ?2, ?3)", database};
    Sqlite::WriteStatement<1> deleteFileStatusStatement{
        "DELETE FROM fileStatuses WHERE sourceId=?1", database};
    Sqlite::WriteStatement<3> updateFileStatusStatement{
        "UPDATE fileStatuses SET size=?2, lastModified=?3 WHERE sourceId=?1", database};
    Sqlite::ReadStatement<1, 1> selectTypeIdBySourceIdStatement{
        "SELECT typeId FROM types WHERE sourceId=?", database};
    mutable Sqlite::ReadStatement<1, 3> selectImportedTypeNameIdStatement{
        "SELECT importedTypeNameId FROM importedTypeNames WHERE kind=?1 AND importOrSourceId=?2 "
        "AND name=?3 LIMIT 1",
        database};
    mutable Sqlite::ReadWriteStatement<1, 3> insertImportedTypeNameIdStatement{
        "INSERT INTO importedTypeNames(kind, importOrSourceId, name) VALUES (?1, ?2, ?3) "
        "RETURNING importedTypeNameId",
        database};
    mutable Sqlite::ReadStatement<1, 2> selectImportIdBySourceIdAndModuleIdStatement{
        "SELECT importId FROM documentImports WHERE sourceId=?1 AND moduleId=?2 AND majorVersion "
        "IS NULL AND minorVersion IS NULL LIMIT 1",
        database};
    mutable Sqlite::ReadStatement<1, 3> selectImportIdBySourceIdAndModuleIdAndMajorVersionStatement{
        "SELECT importId FROM documentImports WHERE sourceId=?1 AND moduleId=?2 AND "
        "majorVersion=?3 AND minorVersion IS NULL LIMIT 1",
        database};
    mutable Sqlite::ReadStatement<1, 4> selectImportIdBySourceIdAndModuleIdAndVersionStatement{
        "SELECT importId FROM documentImports WHERE sourceId=?1 AND moduleId=?2 AND "
        "majorVersion=?3 AND minorVersion=?4 LIMIT 1",
        database};
    mutable Sqlite::ReadStatement<1, 1> selectKindFromImportedTypeNamesStatement{
        "SELECT kind FROM importedTypeNames WHERE importedTypeNameId=?1", database};
    mutable Sqlite::ReadStatement<1, 1> selectNameFromImportedTypeNamesStatement{
        "SELECT name FROM importedTypeNames WHERE importedTypeNameId=?1", database};
    mutable Sqlite::ReadStatement<1, 1> selectTypeIdForQualifiedImportedTypeNameNamesStatement{
        "SELECT typeId FROM importedTypeNames AS itn JOIN documentImports AS di ON "
        "importOrSourceId=di.importId JOIN documentImports AS di2 ON di.sourceId=di2.sourceId AND "
        "di.moduleId=di2.sourceModuleId "
        "JOIN exportedTypeNames AS etn ON di2.moduleId=etn.moduleId WHERE "
        "itn.kind=2 AND importedTypeNameId=?1 AND itn.name=etn.name AND "
        "(di.majorVersion IS NULL OR (di.majorVersion=etn.majorVersion AND (di.minorVersion IS "
        "NULL OR di.minorVersion>=etn.minorVersion))) ORDER BY etn.majorVersion DESC NULLS FIRST, "
        "etn.minorVersion DESC NULLS FIRST LIMIT 1",
        database};
    mutable Sqlite::ReadStatement<1, 1> selectTypeIdForImportedTypeNameNamesStatement{
        "WITH "
        "  importTypeNames(moduleId, name, kind, majorVersion, minorVersion) AS ( "
        "    SELECT moduleId, name, di.kind, majorVersion, minorVersion "
        "    FROM importedTypeNames AS itn JOIN documentImports AS di ON "
        "      importOrSourceId=sourceId "
        "    WHERE "
        "      importedTypeNameId=?1 AND itn.kind=1) "
        "SELECT typeId FROM importTypeNames AS itn "
        "  JOIN exportedTypeNames AS etn USING(moduleId, name) "
        "WHERE (itn.majorVersion IS NULL OR (itn.majorVersion=etn.majorVersion "
        "  AND (itn.minorVersion IS NULL OR itn.minorVersion>=etn.minorVersion))) "
        "ORDER BY itn.kind, etn.majorVersion DESC NULLS FIRST, etn.minorVersion DESC NULLS FIRST "
        "LIMIT 1",
        database};
    Sqlite::WriteStatement<0> deleteAllSourcesStatement{"DELETE FROM sources", database};
    Sqlite::WriteStatement<0> deleteAllSourceContextsStatement{"DELETE FROM sourceContexts", database};
    mutable Sqlite::ReadStatement<6, 1> selectExportedTypesForSourceIdsStatement{
        "SELECT moduleId, name, ifnull(majorVersion, -1), ifnull(minorVersion, -1), typeId, "
        "exportedTypeNameId FROM exportedTypeNames WHERE typeId in carray(?1) ORDER BY moduleId, "
        "name, majorVersion, minorVersion",
        database};
    Sqlite::WriteStatement<5> insertExportedTypeNamesWithVersionStatement{
        "INSERT INTO exportedTypeNames(moduleId, name, majorVersion, minorVersion, typeId) "
        "VALUES(?1, ?2, ?3, ?4, ?5)",
        database};
    Sqlite::WriteStatement<4> insertExportedTypeNamesWithMajorVersionStatement{
        "INSERT INTO exportedTypeNames(moduleId, name, majorVersion, typeId) "
        "VALUES(?1, ?2, ?3, ?4)",
        database};
    Sqlite::WriteStatement<3> insertExportedTypeNamesWithoutVersionStatement{
        "INSERT INTO exportedTypeNames(moduleId, name, typeId) VALUES(?1, ?2, ?3)", database};
    Sqlite::WriteStatement<1> deleteExportedTypeNameStatement{
        "DELETE FROM exportedTypeNames WHERE exportedTypeNameId=?", database};
    Sqlite::WriteStatement<2> updateExportedTypeNameTypeIdStatement{
        "UPDATE exportedTypeNames SET typeId=?2 WHERE exportedTypeNameId=?1", database};
    mutable Sqlite::ReadStatement<4, 1> selectProjectDatasForSourceIdsStatement{
        "SELECT projectSourceId, sourceId, moduleId, fileType FROM projectDatas WHERE "
        "projectSourceId IN carray(?1) ORDER BY projectSourceId, sourceId",
        database};
    Sqlite::WriteStatement<4> insertProjectDataStatement{
        "INSERT INTO projectDatas(projectSourceId, sourceId, "
        "moduleId, fileType) VALUES(?1, ?2, ?3, ?4)",
        database};
    Sqlite::WriteStatement<2> deleteProjectDataStatement{
        "DELETE FROM projectDatas WHERE projectSourceId=?1 AND sourceId=?2", database};
    Sqlite::WriteStatement<4> updateProjectDataStatement{
        "UPDATE projectDatas SET moduleId=?3, fileType=?4 WHERE projectSourceId=?1 AND sourceId=?2",
        database};
    mutable Sqlite::ReadStatement<4, 1> selectProjectDatasForSourceIdStatement{
        "SELECT projectSourceId, sourceId, moduleId, fileType FROM projectDatas WHERE "
        "projectSourceId=?1",
        database};
    mutable Sqlite::ReadStatement<4, 1> selectProjectDataForSourceIdStatement{
        "SELECT projectSourceId, sourceId, moduleId, fileType FROM projectDatas WHERE "
        "sourceId=?1 LIMIT 1",
        database};
    mutable Sqlite::ReadStatement<1, 1> selectTypeIdsForSourceIdsStatement{
        "SELECT typeId FROM types WHERE sourceId IN carray(?1)", database};
    mutable Sqlite::ReadStatement<6, 1> selectModuleExportedImportsForSourceIdStatement{
        "SELECT moduleExportedImportId, moduleId, exportedModuleId, ifnull(majorVersion, -1), "
        "ifnull(minorVersion, -1), isAutoVersion FROM moduleExportedImports WHERE moduleId IN "
        "carray(?1) ORDER BY moduleId, exportedModuleId",
        database};
    Sqlite::WriteStatement<3> insertModuleExportedImportWithoutVersionStatement{
        "INSERT INTO moduleExportedImports(moduleId, exportedModuleId, isAutoVersion) "
        "VALUES (?1, ?2, ?3)",
        database};
    Sqlite::WriteStatement<4> insertModuleExportedImportWithMajorVersionStatement{
        "INSERT INTO moduleExportedImports(moduleId, exportedModuleId, isAutoVersion, "
        "majorVersion) VALUES (?1, ?2, ?3, ?4)",
        database};
    Sqlite::WriteStatement<5> insertModuleExportedImportWithVersionStatement{
        "INSERT INTO moduleExportedImports(moduleId, exportedModuleId, isAutoVersion, "
        "majorVersion, minorVersion) VALUES (?1, ?2, ?3, ?4, ?5)",
        database};
    Sqlite::WriteStatement<1> deleteModuleExportedImportStatement{
        "DELETE FROM moduleExportedImports WHERE moduleExportedImportId=?1", database};
    mutable Sqlite::ReadStatement<3, 3> selectModuleExportedImportsForModuleIdStatement{
        "WITH RECURSIVE "
        "  imports(moduleId, majorVersion, minorVersion, moduleExportedImportId) AS ( "
        "      SELECT exportedModuleId, "
        "             iif(isAutoVersion=1, ?2, majorVersion), "
        "             iif(isAutoVersion=1, ?3, minorVersion), "
        "             moduleExportedImportId "
        "        FROM moduleExportedImports WHERE moduleId=?1 "
        "    UNION ALL "
        "      SELECT exportedModuleId, "
        "             iif(mei.isAutoVersion=1, i.majorVersion, mei.majorVersion), "
        "             iif(mei.isAutoVersion=1, i.minorVersion, mei.minorVersion), "
        "             mei.moduleExportedImportId "
        "        FROM moduleExportedImports AS mei JOIN imports AS i USING(moduleId)) "
        "SELECT DISTINCT moduleId, ifnull(majorVersion, -1), ifnull(minorVersion, -1) "
        "FROM imports",
        database};
    mutable Sqlite::ReadStatement<1, 1> selectLocalPropertyDeclarationIdsForTypeStatement{
        "SELECT propertyDeclarationId "
        "FROM propertyDeclarations "
        "WHERE typeId=? "
        "ORDER BY propertyDeclarationId",
        database};
    mutable Sqlite::ReadStatement<1, 2> selectLocalPropertyDeclarationIdForTypeAndPropertyNameStatement{
        "SELECT propertyDeclarationId "
        "FROM propertyDeclarations "
        "WHERE typeId=?1 AND name=?2 LIMIT 1",
        database};
    mutable Sqlite::ReadStatement<4, 1> selectPropertyDeclarationForPropertyDeclarationIdStatement{
        "SELECT typeId, name, propertyTraits, propertyTypeId "
        "FROM propertyDeclarations "
        "WHERE propertyDeclarationId=?1 LIMIT 1",
        database};
    mutable Sqlite::ReadStatement<1, 1> selectSignalDeclarationNamesForTypeStatement{
        "WITH RECURSIVE "
        "  all_prototype_and_extension(typeId, prototypeId) AS ("
        "       SELECT typeId, prototypeId FROM types WHERE prototypeId IS NOT NULL"
        "    UNION ALL "
        "       SELECT typeId, extensionId FROM types WHERE extensionId IS NOT NULL),"
        "  typeChain(typeId) AS ("
        "      VALUES(?1)"
        "    UNION ALL "
        "      SELECT prototypeId FROM all_prototype_and_extension JOIN typeChain "
        "        USING(typeId)) "
        "SELECT name FROM typeChain JOIN signalDeclarations "
        "  USING(typeId) ORDER BY name",
        database};
    mutable Sqlite::ReadStatement<1, 1> selectFuncionDeclarationNamesForTypeStatement{
        "WITH RECURSIVE "
        "  all_prototype_and_extension(typeId, prototypeId) AS ("
        "       SELECT typeId, prototypeId FROM types WHERE prototypeId IS NOT NULL"
        "    UNION ALL "
        "       SELECT typeId, extensionId FROM types WHERE extensionId IS NOT NULL),"
        "  typeChain(typeId) AS ("
        "      VALUES(?1)"
        "    UNION ALL "
        "      SELECT prototypeId FROM all_prototype_and_extension JOIN typeChain "
        "        USING(typeId))"
        "SELECT name FROM typeChain JOIN functionDeclarations "
        "  USING(typeId) ORDER BY name",
        database};
    mutable Sqlite::ReadStatement<2> selectTypesWithDefaultPropertyStatement{
        "SELECT typeId, defaultPropertyId FROM types ORDER BY typeId", database};
    Sqlite::WriteStatement<2> updateDefaultPropertyIdStatement{
        "UPDATE types SET defaultPropertyId=?2 WHERE typeId=?1", database};
    Sqlite::WriteStatement<1> updateDefaultPropertyIdToNullStatement{
        "UPDATE types SET defaultPropertyId=NULL WHERE defaultPropertyId=?1", database};
    mutable Sqlite::ReadStatement<3, 1> selectInfoTypeByTypeIdStatement{
        "SELECT sourceId, traits, annotationTraits FROM types WHERE typeId=?", database};
    mutable Sqlite::ReadStatement<1, 1> selectDefaultPropertyDeclarationIdStatement{
        "SELECT defaultPropertyId FROM types WHERE typeId=?", database};
    mutable Sqlite::ReadStatement<1, 1> selectPrototypeIdsForTypeIdInOrderStatement{
        "WITH RECURSIVE "
        "  all_prototype_and_extension(typeId, prototypeId) AS ("
        "       SELECT typeId, prototypeId FROM types WHERE prototypeId IS NOT NULL"
        "    UNION ALL "
        "       SELECT typeId, extensionId FROM types WHERE extensionId IS NOT NULL),"
        "  prototypes(typeId, level) AS ("
        "       SELECT prototypeId, 0 FROM all_prototype_and_extension WHERE typeId=?"
        "    UNION ALL "
        "      SELECT prototypeId, p.level+1 FROM all_prototype_and_extension JOIN "
        "        prototypes AS p USING(typeId)) "
        "SELECT typeId FROM prototypes ORDER BY level",
        database};
    Sqlite::WriteStatement<2> upsertPropertyEditorPathIdStatement{
        "INSERT INTO propertyEditorPaths(typeId, pathSourceId) VALUES(?1, ?2) ON CONFLICT DO "
        "UPDATE SET pathSourceId=excluded.pathSourceId WHERE pathSourceId IS NOT "
        "excluded.pathSourceId",
        database};
    mutable Sqlite::ReadStatement<1, 1> selectPropertyEditorPathIdStatement{
        "SELECT pathSourceId FROM propertyEditorPaths WHERE typeId=?", database};
    mutable Sqlite::ReadStatement<3, 1> selectPropertyEditorPathsForForSourceIdsStatement{
        "SELECT typeId, pathSourceId, directoryId "
        "FROM propertyEditorPaths "
        "WHERE directoryId IN carray(?1) "
        "ORDER BY typeId",
        database};
    Sqlite::WriteStatement<3> insertPropertyEditorPathStatement{
        "INSERT INTO propertyEditorPaths(typeId, pathSourceId, directoryId) VALUES (?1, ?2, ?3)",
        database};
    Sqlite::WriteStatement<3> updatePropertyEditorPathsStatement{
        "UPDATE propertyEditorPaths "
        "SET pathSourceId=?2, directoryId=?3 "
        "WHERE typeId=?1",
        database};
    Sqlite::WriteStatement<1> deletePropertyEditorPathStatement{
        "DELETE FROM propertyEditorPaths WHERE typeId=?1", database};
    mutable Sqlite::ReadStatement<4, 1> selectTypeAnnotationsForSourceIdsStatement{
        "SELECT typeId, iconPath, itemLibrary, hints FROM typeAnnotations WHERE "
        "sourceId IN carray(?1) ORDER BY typeId",
        database};
    Sqlite::WriteStatement<6> insertTypeAnnotationStatement{
        "INSERT INTO "
        "  typeAnnotations(typeId, sourceId, directorySourceId, iconPath, itemLibrary, hints) "
        "VALUES(?1, ?2, ?3, ?4, ?5, ?6)",
        database};
    Sqlite::WriteStatement<4> updateTypeAnnotationStatement{
        "UPDATE typeAnnotations SET iconPath=?2, itemLibrary=?3, hints=?4 WHERE typeId=?1", database};
    Sqlite::WriteStatement<1> deleteTypeAnnotationStatement{
        "DELETE FROM typeAnnotations WHERE typeId=?1", database};
    mutable Sqlite::ReadStatement<1, 1> selectTypeIconPathStatement{
        "SELECT iconPath FROM typeAnnotations WHERE typeId=?1", database};
    mutable Sqlite::ReadStatement<2, 1> selectTypeHintsStatement{
        "SELECT hints.key, hints.value "
        "FROM typeAnnotations, json_each(typeAnnotations.hints) AS hints "
        "WHERE typeId=?1 AND hints IS NOT NULL",
        database};
    mutable Sqlite::ReadStatement<1, 1> selectTypeAnnotationSourceIdsStatement{
        "SELECT sourceId FROM typeAnnotations WHERE directorySourceId=?1 ORDER BY sourceId", database};
    mutable Sqlite::ReadStatement<1, 0> selectTypeAnnotationDirectorySourceIdsStatement{
        "SELECT DISTINCT directorySourceId FROM typeAnnotations ORDER BY directorySourceId", database};
    mutable Sqlite::ReadStatement<9> selectItemLibraryEntriesStatement{
        "SELECT typeId, i.value->>'$.name', i.value->>'$.iconPath', i.value->>'$.category', "
        "  i.value->>'$.import', i.value->>'$.toolTip', i.value->>'$.properties', "
        "  i.value->>'$.extraFilePaths', i.value->>'$.templatePath' "
        "FROM typeAnnotations AS ta , json_each(ta.itemLibrary) AS i "
        "WHERE ta.itemLibrary IS NOT NULL",
        database};
    mutable Sqlite::ReadStatement<9, 1> selectItemLibraryEntriesByTypeIdStatement{
        "SELECT typeId, i.value->>'$.name', i.value->>'$.iconPath', i.value->>'$.category', "
        "  i.value->>'$.import', i.value->>'$.toolTip', i.value->>'$.properties', "
        "  i.value->>'$.extraFilePaths', i.value->>'$.templatePath' "
        "FROM typeAnnotations AS ta, json_each(ta.itemLibrary) AS i "
        "WHERE typeId=?1 AND ta.itemLibrary IS NOT NULL",
        database};
    mutable Sqlite::ReadStatement<9, 1> selectItemLibraryEntriesBySourceIdStatement{
        "SELECT typeId, i.value->>'$.name', i.value->>'$.iconPath', "
        "i.value->>'$.category', "
        "  i.value->>'$.import', i.value->>'$.toolTip', i.value->>'$.properties', "
        "  i.value->>'$.extraFilePaths', i.value->>'$.templatePath' "
        "FROM typeAnnotations, json_each(typeAnnotations.itemLibrary) AS i "
        "WHERE typeId IN (SELECT DISTINCT typeId "
        "                 FROM documentImports AS di JOIN exportedTypeNames "
        "                   USING(moduleId) "
        "                 WHERE di.sourceId=?)",
        database};
    mutable Sqlite::ReadStatement<3, 1> selectItemLibraryPropertiesStatement{
        "SELECT p.value->>0, p.value->>1, p.value->>2 FROM json_each(?1) AS p", database};
    mutable Sqlite::ReadStatement<1, 1> selectItemLibraryExtraFilePathsStatement{
        "SELECT p.value FROM json_each(?1) AS p", database};
    mutable Sqlite::ReadStatement<1, 1> selectTypeIdsByModuleIdStatement{
        "SELECT DISTINCT typeId FROM exportedTypeNames WHERE moduleId=?", database};
    mutable Sqlite::ReadStatement<1, 1> selectHeirTypeIdsStatement{
        "WITH RECURSIVE "
        "  typeSelection(typeId) AS ("
        "      SELECT typeId FROM types WHERE prototypeId=?1 OR extensionId=?1"
        "    UNION ALL "
        "      SELECT t.typeId "
        "      FROM types AS t JOIN typeSelection AS ts "
        "      WHERE prototypeId=ts.typeId OR extensionId=ts.typeId)"
        "SELECT typeId FROM typeSelection",
        database};
};

class ProjectStorage::Initializer
{
public:
    Initializer(Database &database, bool isInitialized)
    {
        if (!isInitialized) {
            auto moduleIdColumn = createModulesTable(database);
            createSourceContextsTable(database);
            createSourcesTable(database);
            createTypesAndePropertyDeclarationsTables(database, moduleIdColumn);
            createExportedTypeNamesTable(database, moduleIdColumn);
            createImportedTypeNamesTable(database);
            createEnumerationsTable(database);
            createFunctionsTable(database);
            createSignalsTable(database);
            createModuleExportedImportsTable(database, moduleIdColumn);
            createDocumentImportsTable(database, moduleIdColumn);
            createFileStatusesTable(database);
            createProjectDatasTable(database);
            createPropertyEditorPathsTable(database);
            createTypeAnnotionsTable(database);
        }
        database.setIsInitialized(true);
    }

    void createSourceContextsTable(Database &database)
    {
        Sqlite::Table table;
        table.setUseIfNotExists(true);
        table.setName("sourceContexts");
        table.addColumn("sourceContextId", Sqlite::ColumnType::Integer, {Sqlite::PrimaryKey{}});
        const Sqlite::Column &sourceContextPathColumn = table.addColumn("sourceContextPath");

        table.addUniqueIndex({sourceContextPathColumn});

        table.initialize(database);
    }

    void createSourcesTable(Database &database)
    {
        Sqlite::StrictTable table;
        table.setUseIfNotExists(true);
        table.setName("sources");
        table.addColumn("sourceId", Sqlite::StrictColumnType::Integer, {Sqlite::PrimaryKey{}});
        const auto &sourceContextIdColumn = table.addColumn(
            "sourceContextId",
            Sqlite::StrictColumnType::Integer,
            {Sqlite::NotNull{},
             Sqlite::ForeignKey{"sourceContexts",
                                "sourceContextId",
                                Sqlite::ForeignKeyAction::NoAction,
                                Sqlite::ForeignKeyAction::Cascade}});
        const auto &sourceNameColumn = table.addColumn("sourceName", Sqlite::StrictColumnType::Text);
        table.addUniqueIndex({sourceContextIdColumn, sourceNameColumn});

        table.initialize(database);
    }

    void createTypesAndePropertyDeclarationsTables(
        Database &database, [[maybe_unused]] const Sqlite::StrictColumn &foreignModuleIdColumn)
    {
        Sqlite::StrictTable typesTable;
        typesTable.setUseIfNotExists(true);
        typesTable.setName("types");
        typesTable.addColumn("typeId", Sqlite::StrictColumnType::Integer, {Sqlite::PrimaryKey{}});
        auto &sourceIdColumn = typesTable.addColumn("sourceId", Sqlite::StrictColumnType::Integer);
        auto &typesNameColumn = typesTable.addColumn("name", Sqlite::StrictColumnType::Text);
        typesTable.addColumn("traits", Sqlite::StrictColumnType::Integer);
        auto &prototypeIdColumn = typesTable.addForeignKeyColumn("prototypeId",
                                                                 typesTable,
                                                                 Sqlite::ForeignKeyAction::NoAction,
                                                                 Sqlite::ForeignKeyAction::Restrict);
        typesTable.addColumn("prototypeNameId", Sqlite::StrictColumnType::Integer);
        auto &extensionIdColumn = typesTable.addForeignKeyColumn("extensionId",
                                                                 typesTable,
                                                                 Sqlite::ForeignKeyAction::NoAction,
                                                                 Sqlite::ForeignKeyAction::Restrict);
        typesTable.addColumn("extensionNameId", Sqlite::StrictColumnType::Integer);
        auto &defaultPropertyIdColumn = typesTable.addColumn("defaultPropertyId",
                                                             Sqlite::StrictColumnType::Integer);
        typesTable.addColumn("annotationTraits", Sqlite::StrictColumnType::Integer);
        typesTable.addUniqueIndex({sourceIdColumn, typesNameColumn});
        typesTable.addIndex({defaultPropertyIdColumn});
        typesTable.addIndex({prototypeIdColumn});
        typesTable.addIndex({extensionIdColumn});

        typesTable.initialize(database);

        {
            Sqlite::StrictTable propertyDeclarationTable;
            propertyDeclarationTable.setUseIfNotExists(true);
            propertyDeclarationTable.setName("propertyDeclarations");
            propertyDeclarationTable.addColumn("propertyDeclarationId",
                                               Sqlite::StrictColumnType::Integer,
                                               {Sqlite::PrimaryKey{}});
            auto &typeIdColumn = propertyDeclarationTable.addColumn("typeId");
            auto &nameColumn = propertyDeclarationTable.addColumn("name");
            auto &propertyTypeIdColumn = propertyDeclarationTable.addForeignKeyColumn(
                "propertyTypeId",
                typesTable,
                Sqlite::ForeignKeyAction::NoAction,
                Sqlite::ForeignKeyAction::Restrict);
            propertyDeclarationTable.addColumn("propertyTraits", Sqlite::StrictColumnType::Integer);
            propertyDeclarationTable.addColumn("propertyImportedTypeNameId",
                                               Sqlite::StrictColumnType::Integer);
            auto &aliasPropertyDeclarationIdColumn = propertyDeclarationTable.addForeignKeyColumn(
                "aliasPropertyDeclarationId",
                propertyDeclarationTable,
                Sqlite::ForeignKeyAction::NoAction,
                Sqlite::ForeignKeyAction::Restrict);
            auto &aliasPropertyDeclarationTailIdColumn = propertyDeclarationTable.addForeignKeyColumn(
                "aliasPropertyDeclarationTailId",
                propertyDeclarationTable,
                Sqlite::ForeignKeyAction::NoAction,
                Sqlite::ForeignKeyAction::Restrict);

            propertyDeclarationTable.addUniqueIndex({typeIdColumn, nameColumn});
            propertyDeclarationTable.addIndex({propertyTypeIdColumn});
            propertyDeclarationTable.addIndex({aliasPropertyDeclarationIdColumn},
                                              "aliasPropertyDeclarationId IS NOT NULL");
            propertyDeclarationTable.addIndex({aliasPropertyDeclarationTailIdColumn},
                                              "aliasPropertyDeclarationTailId IS NOT NULL");

            propertyDeclarationTable.initialize(database);
        }
    }

    void createExportedTypeNamesTable(Database &database,
                                      const Sqlite::StrictColumn &foreignModuleIdColumn)
    {
        Sqlite::StrictTable table;
        table.setUseIfNotExists(true);
        table.setName("exportedTypeNames");
        table.addColumn("exportedTypeNameId",
                        Sqlite::StrictColumnType::Integer,
                        {Sqlite::PrimaryKey{}});
        auto &moduleIdColumn = table.addForeignKeyColumn("moduleId",
                                                         foreignModuleIdColumn,
                                                         Sqlite::ForeignKeyAction::NoAction,
                                                         Sqlite::ForeignKeyAction::NoAction);
        auto &nameColumn = table.addColumn("name", Sqlite::StrictColumnType::Text);
        auto &typeIdColumn = table.addColumn("typeId", Sqlite::StrictColumnType::Integer);
        auto &majorVersionColumn = table.addColumn("majorVersion", Sqlite::StrictColumnType::Integer);
        auto &minorVersionColumn = table.addColumn("minorVersion", Sqlite::StrictColumnType::Integer);

        table.addUniqueIndex({moduleIdColumn, nameColumn},
                             "majorVersion IS NULL AND minorVersion IS NULL");
        table.addUniqueIndex({moduleIdColumn, nameColumn, majorVersionColumn},
                             "majorVersion IS NOT NULL AND minorVersion IS NULL");
        table.addUniqueIndex({moduleIdColumn, nameColumn, majorVersionColumn, minorVersionColumn},
                             "majorVersion IS NOT NULL AND minorVersion IS NOT NULL");

        table.addIndex({typeIdColumn});
        table.addIndex({moduleIdColumn, nameColumn});

        table.initialize(database);
    }

    void createImportedTypeNamesTable(Database &database)
    {
        Sqlite::StrictTable table;
        table.setUseIfNotExists(true);
        table.setName("importedTypeNames");
        table.addColumn("importedTypeNameId",
                        Sqlite::StrictColumnType::Integer,
                        {Sqlite::PrimaryKey{}});
        auto &importOrSourceIdColumn = table.addColumn("importOrSourceId");
        auto &nameColumn = table.addColumn("name", Sqlite::StrictColumnType::Text);
        auto &kindColumn = table.addColumn("kind", Sqlite::StrictColumnType::Integer);

        table.addUniqueIndex({kindColumn, importOrSourceIdColumn, nameColumn});
        table.addIndex({nameColumn});

        table.initialize(database);
    }

    void createEnumerationsTable(Database &database)
    {
        Sqlite::StrictTable table;
        table.setUseIfNotExists(true);
        table.setName("enumerationDeclarations");
        table.addColumn("enumerationDeclarationId",
                        Sqlite::StrictColumnType::Integer,
                        {Sqlite::PrimaryKey{}});
        auto &typeIdColumn = table.addColumn("typeId", Sqlite::StrictColumnType::Integer);
        auto &nameColumn = table.addColumn("name", Sqlite::StrictColumnType::Text);
        table.addColumn("enumeratorDeclarations", Sqlite::StrictColumnType::Text);

        table.addUniqueIndex({typeIdColumn, nameColumn});

        table.initialize(database);
    }

    void createFunctionsTable(Database &database)
    {
        Sqlite::StrictTable table;
        table.setUseIfNotExists(true);
        table.setName("functionDeclarations");
        table.addColumn("functionDeclarationId",
                        Sqlite::StrictColumnType::Integer,
                        {Sqlite::PrimaryKey{}});
        auto &typeIdColumn = table.addColumn("typeId", Sqlite::StrictColumnType::Integer);
        auto &nameColumn = table.addColumn("name", Sqlite::StrictColumnType::Text);
        auto &signatureColumn = table.addColumn("signature", Sqlite::StrictColumnType::Text);
        table.addColumn("returnTypeName");

        table.addUniqueIndex({typeIdColumn, nameColumn, signatureColumn});

        table.initialize(database);
    }

    void createSignalsTable(Database &database)
    {
        Sqlite::StrictTable table;
        table.setUseIfNotExists(true);
        table.setName("signalDeclarations");
        table.addColumn("signalDeclarationId",
                        Sqlite::StrictColumnType::Integer,
                        {Sqlite::PrimaryKey{}});
        auto &typeIdColumn = table.addColumn("typeId", Sqlite::StrictColumnType::Integer);
        auto &nameColumn = table.addColumn("name", Sqlite::StrictColumnType::Text);
        auto &signatureColumn = table.addColumn("signature", Sqlite::StrictColumnType::Text);

        table.addUniqueIndex({typeIdColumn, nameColumn, signatureColumn});

        table.initialize(database);
    }

    Sqlite::StrictColumn createModulesTable(Database &database)
    {
        Sqlite::StrictTable table;
        table.setUseIfNotExists(true);
        table.setName("modules");
        auto &modelIdColumn = table.addColumn("moduleId",
                                              Sqlite::StrictColumnType::Integer,
                                              {Sqlite::PrimaryKey{}});
        auto &nameColumn = table.addColumn("name", Sqlite::StrictColumnType::Text);

        table.addUniqueIndex({nameColumn});

        table.initialize(database);

        return std::move(modelIdColumn);
    }

    void createModuleExportedImportsTable(Database &database,
                                          const Sqlite::StrictColumn &foreignModuleIdColumn)
    {
        Sqlite::StrictTable table;
        table.setUseIfNotExists(true);
        table.setName("moduleExportedImports");
        table.addColumn("moduleExportedImportId",
                        Sqlite::StrictColumnType::Integer,
                        {Sqlite::PrimaryKey{}});
        auto &moduleIdColumn = table.addForeignKeyColumn("moduleId",
                                                         foreignModuleIdColumn,
                                                         Sqlite::ForeignKeyAction::NoAction,
                                                         Sqlite::ForeignKeyAction::Cascade,
                                                         Sqlite::Enforment::Immediate);
        auto &sourceIdColumn = table.addColumn("exportedModuleId", Sqlite::StrictColumnType::Integer);
        table.addColumn("isAutoVersion", Sqlite::StrictColumnType::Integer);
        table.addColumn("majorVersion", Sqlite::StrictColumnType::Integer);
        table.addColumn("minorVersion", Sqlite::StrictColumnType::Integer);

        table.addUniqueIndex({sourceIdColumn, moduleIdColumn});

        table.initialize(database);
    }

    void createDocumentImportsTable(Database &database,
                                    const Sqlite::StrictColumn &foreignModuleIdColumn)
    {
        Sqlite::StrictTable table;
        table.setUseIfNotExists(true);
        table.setName("documentImports");
        table.addColumn("importId", Sqlite::StrictColumnType::Integer, {Sqlite::PrimaryKey{}});
        auto &sourceIdColumn = table.addColumn("sourceId", Sqlite::StrictColumnType::Integer);
        auto &moduleIdColumn = table.addForeignKeyColumn("moduleId",
                                                         foreignModuleIdColumn,
                                                         Sqlite::ForeignKeyAction::NoAction,
                                                         Sqlite::ForeignKeyAction::Cascade,
                                                         Sqlite::Enforment::Immediate);
        auto &sourceModuleIdColumn = table.addForeignKeyColumn("sourceModuleId",
                                                               foreignModuleIdColumn,
                                                               Sqlite::ForeignKeyAction::NoAction,
                                                               Sqlite::ForeignKeyAction::Cascade,
                                                               Sqlite::Enforment::Immediate);
        auto &kindColumn = table.addColumn("kind", Sqlite::StrictColumnType::Integer);
        auto &majorVersionColumn = table.addColumn("majorVersion", Sqlite::StrictColumnType::Integer);
        auto &minorVersionColumn = table.addColumn("minorVersion", Sqlite::StrictColumnType::Integer);
        auto &parentImportIdColumn = table.addColumn("parentImportId",
                                                     Sqlite::StrictColumnType::Integer);

        table.addUniqueIndex(
            {sourceIdColumn, moduleIdColumn, kindColumn, sourceModuleIdColumn, parentImportIdColumn},
            "majorVersion IS NULL AND minorVersion IS NULL");
        table.addUniqueIndex({sourceIdColumn,
                              moduleIdColumn,
                              kindColumn,
                              sourceModuleIdColumn,
                              majorVersionColumn,
                              parentImportIdColumn},
                             "majorVersion IS NOT NULL AND minorVersion IS NULL");
        table.addUniqueIndex({sourceIdColumn,
                              moduleIdColumn,
                              kindColumn,
                              sourceModuleIdColumn,
                              majorVersionColumn,
                              minorVersionColumn,
                              parentImportIdColumn},
                             "majorVersion IS NOT NULL AND minorVersion IS NOT NULL");

        table.addIndex({sourceIdColumn, kindColumn});

        table.initialize(database);
    }

    void createFileStatusesTable(Database &database)
    {
        Sqlite::StrictTable table;
        table.setUseIfNotExists(true);
        table.setName("fileStatuses");
        table.addColumn("sourceId",
                        Sqlite::StrictColumnType::Integer,
                        {Sqlite::PrimaryKey{},
                         Sqlite::ForeignKey{"sources",
                                            "sourceId",
                                            Sqlite::ForeignKeyAction::NoAction,
                                            Sqlite::ForeignKeyAction::Cascade}});
        table.addColumn("size", Sqlite::StrictColumnType::Integer);
        table.addColumn("lastModified", Sqlite::StrictColumnType::Integer);

        table.initialize(database);
    }

    void createProjectDatasTable(Database &database)
    {
        Sqlite::StrictTable table;
        table.setUseIfNotExists(true);
        table.setUseWithoutRowId(true);
        table.setName("projectDatas");
        auto &projectSourceIdColumn = table.addColumn("projectSourceId",
                                                      Sqlite::StrictColumnType::Integer);
        auto &sourceIdColumn = table.addColumn("sourceId", Sqlite::StrictColumnType::Integer);
        table.addColumn("moduleId", Sqlite::StrictColumnType::Integer);
        table.addColumn("fileType", Sqlite::StrictColumnType::Integer);

        table.addPrimaryKeyContraint({projectSourceIdColumn, sourceIdColumn});
        table.addUniqueIndex({sourceIdColumn});

        table.initialize(database);
    }

    void createPropertyEditorPathsTable(Database &database)
    {
        Sqlite::StrictTable table;
        table.setUseIfNotExists(true);
        table.setUseWithoutRowId(true);
        table.setName("propertyEditorPaths");
        table.addColumn("typeId", Sqlite::StrictColumnType::Integer, {Sqlite::PrimaryKey{}});
        table.addColumn("pathSourceId", Sqlite::StrictColumnType::Integer);
        auto &directoryIdColumn = table.addColumn("directoryId", Sqlite::StrictColumnType::Integer);

        table.addIndex({directoryIdColumn});

        table.initialize(database);
    }

    void createTypeAnnotionsTable(Database &database)
    {
        Sqlite::StrictTable table;
        table.setUseIfNotExists(true);
        table.setUseWithoutRowId(true);
        table.setName("typeAnnotations");
        auto &typeIdColumn = table.addColumn("typeId",
                                             Sqlite::StrictColumnType::Integer,
                                             {Sqlite::PrimaryKey{}});
        auto &sourceIdColumn = table.addColumn("sourceId", Sqlite::StrictColumnType::Integer);
        auto &directorySourceIdColumn = table.addColumn("directorySourceId",
                                                        Sqlite::StrictColumnType::Integer);

        table.addColumn("iconPath", Sqlite::StrictColumnType::Text);
        table.addColumn("itemLibrary", Sqlite::StrictColumnType::Text);
        table.addColumn("hints", Sqlite::StrictColumnType::Text);

        table.addUniqueIndex({sourceIdColumn, typeIdColumn});
        table.addIndex({directorySourceIdColumn});

        table.initialize(database);
    }
};

ProjectStorage::ProjectStorage(Database &database, bool isInitialized)
    : database{database}
    , exclusiveTransaction{database}
    , initializer{std::make_unique<ProjectStorage::Initializer>(database, isInitialized)}
    , moduleCache{ModuleStorageAdapter{*this}}
    , s{std::make_unique<ProjectStorage::Statements>(database)}
{
    NanotraceHR::Tracer tracer{"initialize"_t, projectStorageCategory()};

    exclusiveTransaction.commit();

    database.walCheckpointFull();

    moduleCache.populate();
}

ProjectStorage::~ProjectStorage() = default;

void ProjectStorage::synchronize(Storage::Synchronization::SynchronizationPackage package)
{
    NanotraceHR::Tracer tracer{"synchronize"_t, projectStorageCategory()};

    TypeIds deletedTypeIds;
    Sqlite::withImmediateTransaction(database, [&] {
        AliasPropertyDeclarations insertedAliasPropertyDeclarations;
        AliasPropertyDeclarations updatedAliasPropertyDeclarations;

        AliasPropertyDeclarations relinkableAliasPropertyDeclarations;
        PropertyDeclarations relinkablePropertyDeclarations;
        Prototypes relinkablePrototypes;
        Prototypes relinkableExtensions;

        TypeIds updatedTypeIds;
        updatedTypeIds.reserve(package.types.size());

        TypeIds typeIdsToBeDeleted;

        std::sort(package.updatedSourceIds.begin(), package.updatedSourceIds.end());

        synchronizeFileStatuses(package.fileStatuses, package.updatedFileStatusSourceIds);
        synchronizeImports(package.imports,
                           package.updatedSourceIds,
                           package.moduleDependencies,
                           package.updatedModuleDependencySourceIds,
                           package.moduleExportedImports,
                           package.updatedModuleIds);
        synchronizeTypes(package.types,
                         updatedTypeIds,
                         insertedAliasPropertyDeclarations,
                         updatedAliasPropertyDeclarations,
                         relinkableAliasPropertyDeclarations,
                         relinkablePropertyDeclarations,
                         relinkablePrototypes,
                         relinkableExtensions,
                         package.updatedSourceIds);
        synchronizeTypeAnnotations(package.typeAnnotations, package.updatedTypeAnnotationSourceIds);
        synchronizePropertyEditorQmlPaths(package.propertyEditorQmlPaths,
                                          package.updatedPropertyEditorQmlPathSourceIds);

        deleteNotUpdatedTypes(updatedTypeIds,
                              package.updatedSourceIds,
                              typeIdsToBeDeleted,
                              relinkableAliasPropertyDeclarations,
                              relinkablePropertyDeclarations,
                              relinkablePrototypes,
                              relinkableExtensions,
                              deletedTypeIds);

        relink(relinkableAliasPropertyDeclarations,
               relinkablePropertyDeclarations,
               relinkablePrototypes,
               relinkableExtensions,
               deletedTypeIds);

        linkAliases(insertedAliasPropertyDeclarations, updatedAliasPropertyDeclarations);

        synchronizeProjectDatas(package.projectDatas, package.updatedProjectSourceIds);

        commonTypeCache_.resetTypeIds();
    });

    callRefreshMetaInfoCallback(deletedTypeIds);
}

void ProjectStorage::synchronizeDocumentImports(Storage::Imports imports, SourceId sourceId)
{
    using NanotraceHR::keyValue;
    NanotraceHR::Tracer tracer{"synchronize document imports"_t,
                               projectStorageCategory(),
                               keyValue("imports", imports),
                               keyValue("source id", sourceId)};

    Sqlite::withImmediateTransaction(database, [&] {
        synchronizeDocumentImports(imports, {sourceId}, Storage::Synchronization::ImportKind::Import);
    });
}

void ProjectStorage::addObserver(ProjectStorageObserver *observer)
{
    NanotraceHR::Tracer tracer{"add observer"_t, projectStorageCategory()};
    observers.push_back(observer);
}

void ProjectStorage::removeObserver(ProjectStorageObserver *observer)
{
    NanotraceHR::Tracer tracer{"remove observer"_t, projectStorageCategory()};
    observers.removeOne(observer);
}

ModuleId ProjectStorage::moduleId(Utils::SmallStringView moduleName) const
{
    using NanotraceHR::keyValue;
    NanotraceHR::Tracer tracer{"get module id"_t,
                               projectStorageCategory(),
                               keyValue("module name", moduleName)};

    auto moduleId = moduleCache.id(moduleName);

    tracer.end(keyValue("module id", moduleId));

    return moduleId;
}

Utils::SmallString ProjectStorage::moduleName(ModuleId moduleId) const
{
    using NanotraceHR::keyValue;
    NanotraceHR::Tracer tracer{"get module name"_t,
                               projectStorageCategory(),
                               keyValue("module id", moduleId)};

    if (!moduleId)
        throw ModuleDoesNotExists{};

    auto moduleName = moduleCache.value(moduleId);

    tracer.end(keyValue("module name", moduleName));

    return moduleName;
}

TypeId ProjectStorage::typeId(ModuleId moduleId,
                              Utils::SmallStringView exportedTypeName,
                              Storage::Version version) const
{
    using NanotraceHR::keyValue;
    NanotraceHR::Tracer tracer{"get type id by exported name"_t,
                               projectStorageCategory(),
                               keyValue("module id", moduleId),
                               keyValue("exported type name", exportedTypeName),
                               keyValue("version", version)};

    TypeId typeId;

    if (version.minor) {
        typeId = s->selectTypeIdByModuleIdAndExportedNameAndVersionStatement.valueWithTransaction<TypeId>(
            moduleId, exportedTypeName, version.major.value, version.minor.value);

    } else if (version.major) {
        typeId = s->selectTypeIdByModuleIdAndExportedNameAndMajorVersionStatement
                     .valueWithTransaction<TypeId>(moduleId, exportedTypeName, version.major.value);

    } else {
        typeId = s->selectTypeIdByModuleIdAndExportedNameStatement
                     .valueWithTransaction<TypeId>(moduleId, exportedTypeName);
    }

    tracer.end(keyValue("type id", typeId));

    return typeId;
}

TypeId ProjectStorage::typeId(ImportedTypeNameId typeNameId) const
{
    using NanotraceHR::keyValue;
    NanotraceHR::Tracer tracer{"get type id by imported type name"_t,
                               projectStorageCategory(),
                               keyValue("imported type name id", typeNameId)};

    auto typeId = Sqlite::withDeferredTransaction(database, [&] { return fetchTypeId(typeNameId); });

    tracer.end(keyValue("type id", typeId));

    return typeId;
}

QVarLengthArray<TypeId, 256> ProjectStorage::typeIds(ModuleId moduleId) const
{
    using NanotraceHR::keyValue;
    NanotraceHR::Tracer tracer{"get type ids by module id"_t,
                               projectStorageCategory(),
                               keyValue("module id", moduleId)};

    auto typeIds = s->selectTypeIdsByModuleIdStatement
                       .valuesWithTransaction<QVarLengthArray<TypeId, 256>>(moduleId);

    tracer.end(keyValue("type ids", typeIds));

    return typeIds;
}

Storage::Info::ExportedTypeNames ProjectStorage::exportedTypeNames(TypeId typeId) const
{
    using NanotraceHR::keyValue;
    NanotraceHR::Tracer tracer{"get exported type names by type id"_t,
                               projectStorageCategory(),
                               keyValue("type id", typeId)};

    auto exportedTypenames = s->selectExportedTypesByTypeIdStatement
                                 .valuesWithTransaction<Storage::Info::ExportedTypeName, 4>(typeId);

    tracer.end(keyValue("exported type names", exportedTypenames));

    return exportedTypenames;
}

Storage::Info::ExportedTypeNames ProjectStorage::exportedTypeNames(TypeId typeId, SourceId sourceId) const
{
    using NanotraceHR::keyValue;
    NanotraceHR::Tracer tracer{"get exported type names by source id"_t,
                               projectStorageCategory(),
                               keyValue("type id", typeId),
                               keyValue("source id", sourceId)};

    auto exportedTypenames = s->selectExportedTypesByTypeIdAndSourceIdStatement
                                 .valuesWithTransaction<Storage::Info::ExportedTypeName, 4>(typeId,
                                                                                            sourceId);

    tracer.end(keyValue("exported type names", exportedTypenames));

    return exportedTypenames;
}

ImportId ProjectStorage::importId(const Storage::Import &import) const
{
    using NanotraceHR::keyValue;
    NanotraceHR::Tracer tracer{"get import id by import"_t,
                               projectStorageCategory(),
                               keyValue("import", import)};

    auto importId = Sqlite::withDeferredTransaction(database, [&] {
        return fetchImportId(import.sourceId, import);
    });

    tracer.end(keyValue("import id", importId));

    return importId;
}

ImportedTypeNameId ProjectStorage::importedTypeNameId(ImportId importId,
                                                      Utils::SmallStringView typeName)
{
    using NanotraceHR::keyValue;
    NanotraceHR::Tracer tracer{"get imported type name id by import id"_t,
                               projectStorageCategory(),
                               keyValue("import id", importId),
                               keyValue("imported type name", typeName)};

    auto importedTypeNameId = Sqlite::withDeferredTransaction(database, [&] {
        return fetchImportedTypeNameId(Storage::Synchronization::TypeNameKind::QualifiedExported,
                                       importId,
                                       typeName);
    });

    tracer.end(keyValue("imported type name id", importedTypeNameId));

    return importedTypeNameId;
}

ImportedTypeNameId ProjectStorage::importedTypeNameId(SourceId sourceId,
                                                      Utils::SmallStringView typeName)
{
    using NanotraceHR::keyValue;
    NanotraceHR::Tracer tracer{"get imported type name id by source id"_t,
                               projectStorageCategory(),
                               keyValue("source id", sourceId),
                               keyValue("imported type name", typeName)};

    auto importedTypeNameId = Sqlite::withDeferredTransaction(database, [&] {
        return fetchImportedTypeNameId(Storage::Synchronization::TypeNameKind::Exported,
                                       sourceId,
                                       typeName);
    });

    tracer.end(keyValue("imported type name id", importedTypeNameId));

    return importedTypeNameId;
}

QVarLengthArray<PropertyDeclarationId, 128> ProjectStorage::propertyDeclarationIds(TypeId typeId) const
{
    using NanotraceHR::keyValue;
    NanotraceHR::Tracer tracer{"get property declaration ids"_t,
                               projectStorageCategory(),
                               keyValue("type id", typeId)};

    auto propertyDeclarationIds = Sqlite::withDeferredTransaction(database, [&] {
        return fetchPropertyDeclarationIds(typeId);
    });

    std::sort(propertyDeclarationIds.begin(), propertyDeclarationIds.end());

    tracer.end(keyValue("property declaration ids", propertyDeclarationIds));

    return propertyDeclarationIds;
}

QVarLengthArray<PropertyDeclarationId, 128> ProjectStorage::localPropertyDeclarationIds(TypeId typeId) const
{
    using NanotraceHR::keyValue;
    NanotraceHR::Tracer tracer{"get local property declaration ids"_t,
                               projectStorageCategory(),
                               keyValue("type id", typeId)};

    auto propertyDeclarationIds = s->selectLocalPropertyDeclarationIdsForTypeStatement
                                      .valuesWithTransaction<QVarLengthArray<PropertyDeclarationId, 128>>(
                                          typeId);

    tracer.end(keyValue("property declaration ids", propertyDeclarationIds));

    return propertyDeclarationIds;
}

PropertyDeclarationId ProjectStorage::propertyDeclarationId(TypeId typeId,
                                                            Utils::SmallStringView propertyName) const
{
    using NanotraceHR::keyValue;
    NanotraceHR::Tracer tracer{"get property declaration id"_t,
                               projectStorageCategory(),
                               keyValue("type id", typeId),
                               keyValue("property name", propertyName)};

    auto propertyDeclarationId = Sqlite::withDeferredTransaction(database, [&] {
        return fetchPropertyDeclarationId(typeId, propertyName);
    });

    tracer.end(keyValue("property declaration id", propertyDeclarationId));

    return propertyDeclarationId;
}

PropertyDeclarationId ProjectStorage::localPropertyDeclarationId(TypeId typeId,
                                                                 Utils::SmallStringView propertyName) const
{
    using NanotraceHR::keyValue;
    NanotraceHR::Tracer tracer{"get local property declaration id"_t,
                               projectStorageCategory(),
                               keyValue("type id", typeId),
                               keyValue("property name", propertyName)};

    auto propertyDeclarationId = s->selectLocalPropertyDeclarationIdForTypeAndPropertyNameStatement
                                     .valueWithTransaction<PropertyDeclarationId>(typeId,
                                                                                  propertyName);

    tracer.end(keyValue("property declaration id", propertyDeclarationId));

    return propertyDeclarationId;
}

PropertyDeclarationId ProjectStorage::defaultPropertyDeclarationId(TypeId typeId) const
{
    using NanotraceHR::keyValue;
    NanotraceHR::Tracer tracer{"get default property declaration id"_t,
                               projectStorageCategory(),
                               keyValue("type id", typeId)};

    auto propertyDeclarationId = Sqlite::withDeferredTransaction(database, [&] {
        return fetchDefaultPropertyDeclarationId(typeId);
    });

    tracer.end(keyValue("property declaration id", propertyDeclarationId));

    return propertyDeclarationId;
}

std::optional<Storage::Info::PropertyDeclaration> ProjectStorage::propertyDeclaration(
    PropertyDeclarationId propertyDeclarationId) const
{
    using NanotraceHR::keyValue;
    NanotraceHR::Tracer tracer{"get property declaration"_t,
                               projectStorageCategory(),
                               keyValue("property declaration id", propertyDeclarationId)};

    auto propertyDeclaration = s->selectPropertyDeclarationForPropertyDeclarationIdStatement
                                   .optionalValueWithTransaction<Storage::Info::PropertyDeclaration>(
                                       propertyDeclarationId);

    tracer.end(keyValue("property declaration", propertyDeclaration));

    return propertyDeclaration;
}

std::optional<Storage::Info::Type> ProjectStorage::type(TypeId typeId) const
{
    using NanotraceHR::keyValue;
    NanotraceHR::Tracer tracer{"get type"_t, projectStorageCategory(), keyValue("type id", typeId)};

    auto type = s->selectInfoTypeByTypeIdStatement.optionalValueWithTransaction<Storage::Info::Type>(
        typeId);

    tracer.end(keyValue("type", type));

    return type;
}

Utils::PathString ProjectStorage::typeIconPath(TypeId typeId) const
{
    using NanotraceHR::keyValue;
    NanotraceHR::Tracer tracer{"get type icon path"_t,
                               projectStorageCategory(),
                               keyValue("type id", typeId)};

    auto typeIconPath = s->selectTypeIconPathStatement.valueWithTransaction<Utils::PathString>(typeId);

    tracer.end(keyValue("type icon path", typeIconPath));

    return typeIconPath;
}

Storage::Info::TypeHints ProjectStorage::typeHints(TypeId typeId) const
{
    using NanotraceHR::keyValue;
    NanotraceHR::Tracer tracer{"get type hints"_t,
                               projectStorageCategory(),
                               keyValue("type id", typeId)};

    auto typeHints = s->selectTypeHintsStatement.valuesWithTransaction<Storage::Info::TypeHints, 4>(
        typeId);

    tracer.end(keyValue("type hints", typeHints));

    return typeHints;
}

SmallSourceIds<4> ProjectStorage::typeAnnotationSourceIds(SourceId directoryId) const
{
    using NanotraceHR::keyValue;
    NanotraceHR::Tracer tracer{"get type annotaion source ids"_t,
                               projectStorageCategory(),
                               keyValue("source id", directoryId)};

    auto sourceIds = s->selectTypeAnnotationSourceIdsStatement.valuesWithTransaction<SmallSourceIds<4>>(
        directoryId);

    tracer.end(keyValue("source ids", sourceIds));

    return sourceIds;
}

SmallSourceIds<64> ProjectStorage::typeAnnotationDirectorySourceIds() const
{
    using NanotraceHR::keyValue;
    NanotraceHR::Tracer tracer{"get type annotaion source ids"_t, projectStorageCategory()};

    auto sourceIds = s->selectTypeAnnotationDirectorySourceIdsStatement
                         .valuesWithTransaction<SmallSourceIds<64>>();

    tracer.end(keyValue("source ids", sourceIds));

    return sourceIds;
}

Storage::Info::ItemLibraryEntries ProjectStorage::itemLibraryEntries(TypeId typeId) const
{
    using NanotraceHR::keyValue;
    NanotraceHR::Tracer tracer{"get item library entries  by type id"_t,
                               projectStorageCategory(),
                               keyValue("type id", typeId)};

    using Storage::Info::ItemLibraryProperties;
    Storage::Info::ItemLibraryEntries entries;

    auto callback = [&](TypeId typeId_,
                        Utils::SmallStringView name,
                        Utils::SmallStringView iconPath,
                        Utils::SmallStringView category,
                        Utils::SmallStringView import,
                        Utils::SmallStringView toolTip,
                        Utils::SmallStringView properties,
                        Utils::SmallStringView extraFilePaths,
                        Utils::SmallStringView templatePath) {
        auto &last = entries.emplace_back(typeId_, name, iconPath, category, import, toolTip, templatePath);
        if (properties.size())
            s->selectItemLibraryPropertiesStatement.readTo(last.properties, properties);
        if (extraFilePaths.size())
            s->selectItemLibraryExtraFilePathsStatement.readTo(last.extraFilePaths, extraFilePaths);
    };

    s->selectItemLibraryEntriesByTypeIdStatement.readCallbackWithTransaction(callback, typeId);

    tracer.end(keyValue("item library entries", entries));

    return entries;
}

Storage::Info::ItemLibraryEntries ProjectStorage::itemLibraryEntries(ImportId importId) const
{
    using NanotraceHR::keyValue;
    NanotraceHR::Tracer tracer{"get item library entries  by import id"_t,
                               projectStorageCategory(),
                               keyValue("import id", importId)};

    using Storage::Info::ItemLibraryProperties;
    Storage::Info::ItemLibraryEntries entries;

    auto callback = [&](TypeId typeId_,
                        Utils::SmallStringView name,
                        Utils::SmallStringView iconPath,
                        Utils::SmallStringView category,
                        Utils::SmallStringView import,
                        Utils::SmallStringView toolTip,
                        Utils::SmallStringView properties,
                        Utils::SmallStringView extraFilePaths,
                        Utils::SmallStringView templatePath) {
        auto &last = entries.emplace_back(typeId_, name, iconPath, category, import, toolTip, templatePath);
        if (properties.size())
            s->selectItemLibraryPropertiesStatement.readTo(last.properties, properties);
        if (extraFilePaths.size())
            s->selectItemLibraryExtraFilePathsStatement.readTo(last.extraFilePaths, extraFilePaths);
    };

    s->selectItemLibraryEntriesByTypeIdStatement.readCallbackWithTransaction(callback, importId);

    tracer.end(keyValue("item library entries", entries));

    return entries;
}

Storage::Info::ItemLibraryEntries ProjectStorage::itemLibraryEntries(SourceId sourceId) const
{
    using NanotraceHR::keyValue;
    NanotraceHR::Tracer tracer{"get item library entries by source id"_t,
                               projectStorageCategory(),
                               keyValue("source id", sourceId)};

    using Storage::Info::ItemLibraryProperties;
    Storage::Info::ItemLibraryEntries entries;

    auto callback = [&](TypeId typeId,
                        Utils::SmallStringView name,
                        Utils::SmallStringView iconPath,
                        Utils::SmallStringView category,
                        Utils::SmallStringView import,
                        Utils::SmallStringView toolTip,
                        Utils::SmallStringView properties,
                        Utils::SmallStringView extraFilePaths,
                        Utils::SmallStringView templatePath) {
        auto &last = entries.emplace_back(typeId, name, iconPath, category, import, toolTip, templatePath);
        if (properties.size())
            s->selectItemLibraryPropertiesStatement.readTo(last.properties, properties);
        if (extraFilePaths.size())
            s->selectItemLibraryExtraFilePathsStatement.readTo(last.extraFilePaths, extraFilePaths);
    };

    s->selectItemLibraryEntriesBySourceIdStatement.readCallbackWithTransaction(callback, sourceId);

    tracer.end(keyValue("item library entries", entries));

    return entries;
}

Storage::Info::ItemLibraryEntries ProjectStorage::allItemLibraryEntries() const
{
    using NanotraceHR::keyValue;
    NanotraceHR::Tracer tracer{"get all item library entries"_t, projectStorageCategory()};

    using Storage::Info::ItemLibraryProperties;
    Storage::Info::ItemLibraryEntries entries;

    auto callback = [&](TypeId typeId,
                        Utils::SmallStringView name,
                        Utils::SmallStringView iconPath,
                        Utils::SmallStringView category,
                        Utils::SmallStringView import,
                        Utils::SmallStringView toolTip,
                        Utils::SmallStringView properties,
                        Utils::SmallStringView extraFilePaths,
                        Utils::SmallStringView templatePath) {
        auto &last = entries.emplace_back(typeId, name, iconPath, category, import, toolTip, templatePath);
        if (properties.size())
            s->selectItemLibraryPropertiesStatement.readTo(last.properties, properties);
        if (extraFilePaths.size())
            s->selectItemLibraryExtraFilePathsStatement.readTo(last.extraFilePaths, extraFilePaths);
    };

    s->selectItemLibraryEntriesStatement.readCallbackWithTransaction(callback);

    tracer.end(keyValue("item library entries", entries));

    return entries;
}

std::vector<Utils::SmallString> ProjectStorage::signalDeclarationNames(TypeId typeId) const
{
    using NanotraceHR::keyValue;
    NanotraceHR::Tracer tracer{"get signal names"_t,
                               projectStorageCategory(),
                               keyValue("type id", typeId)};

    auto signalDeclarationNames = s->selectSignalDeclarationNamesForTypeStatement
                                      .valuesWithTransaction<Utils::SmallString, 32>(typeId);

    tracer.end(keyValue("signal names", signalDeclarationNames));

    return signalDeclarationNames;
}

std::vector<Utils::SmallString> ProjectStorage::functionDeclarationNames(TypeId typeId) const
{
    using NanotraceHR::keyValue;
    NanotraceHR::Tracer tracer{"get function names"_t,
                               projectStorageCategory(),
                               keyValue("type id", typeId)};

    auto functionDeclarationNames = s->selectFuncionDeclarationNamesForTypeStatement
                                        .valuesWithTransaction<Utils::SmallString, 32>(typeId);

    tracer.end(keyValue("function names", functionDeclarationNames));

    return functionDeclarationNames;
>>>>>>> 7dfa7469
}

std::optional<Utils::SmallString> ProjectStorage::propertyName(
    PropertyDeclarationId propertyDeclarationId) const
{
    using NanotraceHR::keyValue;
    NanotraceHR::Tracer tracer{"get property name"_t,
                               projectStorageCategory(),
                               keyValue("property declaration id", propertyDeclarationId)};

    auto propertyName = s->selectPropertyNameStatement.optionalValueWithTransaction<Utils::SmallString>(
        propertyDeclarationId);

    tracer.end(keyValue("property name", propertyName));

    return propertyName;
}

SmallTypeIds<16> ProjectStorage::prototypeIds(TypeId type) const
{
    using NanotraceHR::keyValue;
    NanotraceHR::Tracer tracer{"get prototypes"_t, projectStorageCategory(), keyValue("type id", type)};

    auto prototypeIds = s->selectPrototypeAndExtensionIdsStatement
                            .valuesWithTransaction<SmallTypeIds<16>>(type);

    tracer.end(keyValue("type ids", prototypeIds));

    return prototypeIds;
}

SmallTypeIds<16> ProjectStorage::prototypeAndSelfIds(TypeId typeId) const
{
    using NanotraceHR::keyValue;
    NanotraceHR::Tracer tracer{"get prototypes and self"_t, projectStorageCategory()};

    SmallTypeIds<16> prototypeAndSelfIds;
    prototypeAndSelfIds.push_back(typeId);

    s->selectPrototypeAndExtensionIdsStatement.readToWithTransaction(prototypeAndSelfIds, typeId);

    tracer.end(keyValue("type ids", prototypeAndSelfIds));

    return prototypeAndSelfIds;
}

SmallTypeIds<64> ProjectStorage::heirIds(TypeId typeId) const
{
    using NanotraceHR::keyValue;
    NanotraceHR::Tracer tracer{"get heirs"_t, projectStorageCategory()};

    auto heirIds = s->selectHeirTypeIdsStatement.valuesWithTransaction<SmallTypeIds<64>>(typeId);

    tracer.end(keyValue("type ids", heirIds));

    return heirIds;
}

bool ProjectStorage::isBasedOn(TypeId) const
{
    return false;
}

bool ProjectStorage::isBasedOn(TypeId typeId, TypeId id1) const
{
    return isBasedOn_(typeId, id1);
}

bool ProjectStorage::isBasedOn(TypeId typeId, TypeId id1, TypeId id2) const
{
    return isBasedOn_(typeId, id1, id2);
}

bool ProjectStorage::isBasedOn(TypeId typeId, TypeId id1, TypeId id2, TypeId id3) const
{
    return isBasedOn_(typeId, id1, id2, id3);
}

bool ProjectStorage::isBasedOn(TypeId typeId, TypeId id1, TypeId id2, TypeId id3, TypeId id4) const
{
    return isBasedOn_(typeId, id1, id2, id3, id4);
}

bool ProjectStorage::isBasedOn(TypeId typeId, TypeId id1, TypeId id2, TypeId id3, TypeId id4, TypeId id5) const
{
    return isBasedOn_(typeId, id1, id2, id3, id4, id5);
}

bool ProjectStorage::isBasedOn(
    TypeId typeId, TypeId id1, TypeId id2, TypeId id3, TypeId id4, TypeId id5, TypeId id6) const
{
    return isBasedOn_(typeId, id1, id2, id3, id4, id5, id6);
}

bool ProjectStorage::isBasedOn(
    TypeId typeId, TypeId id1, TypeId id2, TypeId id3, TypeId id4, TypeId id5, TypeId id6, TypeId id7) const
{
    return isBasedOn_(typeId, id1, id2, id3, id4, id5, id6, id7);
}

TypeId ProjectStorage::fetchTypeIdByExportedName(Utils::SmallStringView name) const
{
    using NanotraceHR::keyValue;
    NanotraceHR::Tracer tracer{"is based on"_t,
                               projectStorageCategory(),
                               keyValue("exported type name", name)};

    auto typeId = s->selectTypeIdByExportedNameStatement.valueWithTransaction<TypeId>(name);

    tracer.end(keyValue("type id", typeId));

    return typeId;
}

TypeId ProjectStorage::fetchTypeIdByModuleIdsAndExportedName(ModuleIds moduleIds,
                                                             Utils::SmallStringView name) const
{
    using NanotraceHR::keyValue;
    NanotraceHR::Tracer tracer{"fetch type id by module ids and exported name"_t,
                               projectStorageCategory(),
                               keyValue("module ids", NanotraceHR::array(moduleIds)),
                               keyValue("exported type name", name)};
    auto typeId = s->selectTypeIdByModuleIdsAndExportedNameStatement.valueWithTransaction<TypeId>(
        static_cast<void *>(moduleIds.data()), static_cast<long long>(moduleIds.size()), name);

    tracer.end(keyValue("type id", typeId));

    return typeId;
}

TypeId ProjectStorage::fetchTypeIdByName(SourceId sourceId, Utils::SmallStringView name)
{
    using NanotraceHR::keyValue;
    NanotraceHR::Tracer tracer{"fetch type id by name"_t,
                               projectStorageCategory(),
                               keyValue("source id", sourceId),
                               keyValue("internal type name", name)};

    auto typeId = s->selectTypeIdBySourceIdAndNameStatement.valueWithTransaction<TypeId>(sourceId,
                                                                                         name);

    tracer.end(keyValue("type id", typeId));

    return typeId;
}

Storage::Synchronization::Type ProjectStorage::fetchTypeByTypeId(TypeId typeId)
{
    using NanotraceHR::keyValue;
    NanotraceHR::Tracer tracer{"fetch type by type id"_t,
                               projectStorageCategory(),
                               keyValue("type id", typeId)};

    auto type = Sqlite::withDeferredTransaction(database, [&] {
        auto type = s->selectTypeByTypeIdStatement.value<Storage::Synchronization::Type>(typeId);

        type.exportedTypes = fetchExportedTypes(typeId);
        type.propertyDeclarations = fetchPropertyDeclarations(type.typeId);
        type.functionDeclarations = fetchFunctionDeclarations(type.typeId);
        type.signalDeclarations = fetchSignalDeclarations(type.typeId);
        type.enumerationDeclarations = fetchEnumerationDeclarations(type.typeId);

        return type;
    });

    tracer.end(keyValue("type", type));

    return type;
}

Storage::Synchronization::Types ProjectStorage::fetchTypes()
{
    using NanotraceHR::keyValue;
    NanotraceHR::Tracer tracer{"fetch types"_t, projectStorageCategory()};

    auto types = Sqlite::withDeferredTransaction(database, [&] {
        auto types = s->selectTypesStatement.values<Storage::Synchronization::Type, 64>();

        for (Storage::Synchronization::Type &type : types) {
            type.exportedTypes = fetchExportedTypes(type.typeId);
            type.propertyDeclarations = fetchPropertyDeclarations(type.typeId);
            type.functionDeclarations = fetchFunctionDeclarations(type.typeId);
            type.signalDeclarations = fetchSignalDeclarations(type.typeId);
            type.enumerationDeclarations = fetchEnumerationDeclarations(type.typeId);
        }

        return types;
    });

    tracer.end(keyValue("type", types));

    return types;
}

SourceContextId ProjectStorage::fetchSourceContextIdUnguarded(Utils::SmallStringView sourceContextPath)
{
    using NanotraceHR::keyValue;
    NanotraceHR::Tracer tracer{"fetch source context id unguarded"_t, projectStorageCategory()};

    auto sourceContextId = readSourceContextId(sourceContextPath);

    return sourceContextId ? sourceContextId : writeSourceContextId(sourceContextPath);
}

SourceContextId ProjectStorage::fetchSourceContextId(Utils::SmallStringView sourceContextPath)
{
    using NanotraceHR::keyValue;
    NanotraceHR::Tracer tracer{"fetch source context id"_t,
                               projectStorageCategory(),
                               keyValue("source context path", sourceContextPath)};

    SourceContextId sourceContextId;
    try {
        sourceContextId = Sqlite::withDeferredTransaction(database, [&] {
            return fetchSourceContextIdUnguarded(sourceContextPath);
        });
    } catch (const Sqlite::ConstraintPreventsModification &) {
        sourceContextId = fetchSourceContextId(sourceContextPath);
    }

    tracer.end(keyValue("source context id", sourceContextId));

    return sourceContextId;
}

Utils::PathString ProjectStorage::fetchSourceContextPath(SourceContextId sourceContextId) const
{
    using NanotraceHR::keyValue;
    NanotraceHR::Tracer tracer{"fetch source context path"_t,
                               projectStorageCategory(),
                               keyValue("source context id", sourceContextId)};

    auto path = Sqlite::withDeferredTransaction(database, [&] {
        auto optionalSourceContextPath = s->selectSourceContextPathFromSourceContextsBySourceContextIdStatement
                                             .optionalValue<Utils::PathString>(sourceContextId);

        if (!optionalSourceContextPath)
            throw SourceContextIdDoesNotExists();

        return std::move(*optionalSourceContextPath);
    });

    tracer.end(keyValue("source context path", path));

    return path;
}

Cache::SourceContexts ProjectStorage::fetchAllSourceContexts() const
{
    NanotraceHR::Tracer tracer{"fetch all source contexts"_t, projectStorageCategory()};

    return s->selectAllSourceContextsStatement.valuesWithTransaction<Cache::SourceContext, 128>();
}

SourceId ProjectStorage::fetchSourceId(SourceContextId sourceContextId,
                                       Utils::SmallStringView sourceName)
{
    using NanotraceHR::keyValue;
    NanotraceHR::Tracer tracer{"fetch source id"_t,
                               projectStorageCategory(),
                               keyValue("source context id", sourceContextId),
                               keyValue("source name", sourceName)};

    auto sourceId = Sqlite::withDeferredTransaction(database, [&] {
        return fetchSourceIdUnguarded(sourceContextId, sourceName);
    });

    tracer.end(keyValue("source id", sourceId));

    return sourceId;
}

Cache::SourceNameAndSourceContextId ProjectStorage::fetchSourceNameAndSourceContextId(SourceId sourceId) const
{
    using NanotraceHR::keyValue;
    NanotraceHR::Tracer tracer{"fetch source name and source context id"_t,
                               projectStorageCategory(),
                               keyValue("source id", sourceId)};

    auto value = s->selectSourceNameAndSourceContextIdFromSourcesBySourceIdStatement
                     .valueWithTransaction<Cache::SourceNameAndSourceContextId>(sourceId);

    if (!value.sourceContextId)
        throw SourceIdDoesNotExists();

    tracer.end(keyValue("source name", value.sourceName),
               keyValue("source context id", value.sourceContextId));

    return value;
}

void ProjectStorage::clearSources()
{
    Sqlite::withImmediateTransaction(database, [&] {
        s->deleteAllSourceContextsStatement.execute();
        s->deleteAllSourcesStatement.execute();
    });
}

SourceContextId ProjectStorage::fetchSourceContextId(SourceId sourceId) const
{
    using NanotraceHR::keyValue;
    NanotraceHR::Tracer tracer{"fetch source context id"_t,
                               projectStorageCategory(),
                               keyValue("source id", sourceId)};

    auto sourceContextId = s->selectSourceContextIdFromSourcesBySourceIdStatement
                               .valueWithTransaction<SourceContextId>(sourceId);

    if (!sourceContextId)
        throw SourceIdDoesNotExists();

    tracer.end(keyValue("source context id", sourceContextId));

    return sourceContextId;
}

Cache::Sources ProjectStorage::fetchAllSources() const
{
    NanotraceHR::Tracer tracer{"fetch all sources"_t, projectStorageCategory()};

    return s->selectAllSourcesStatement.valuesWithTransaction<Cache::Source, 1024>();
}

SourceId ProjectStorage::fetchSourceIdUnguarded(SourceContextId sourceContextId,
                                                Utils::SmallStringView sourceName)
{
    using NanotraceHR::keyValue;
    NanotraceHR::Tracer tracer{"fetch source id unguarded"_t,
                               projectStorageCategory(),
                               keyValue("source context id", sourceContextId),
                               keyValue("source name", sourceName)};

    auto sourceId = readSourceId(sourceContextId, sourceName);

    if (!sourceId)
        sourceId = writeSourceId(sourceContextId, sourceName);

    tracer.end(keyValue("source id", sourceId));

    return sourceId;
}

FileStatuses ProjectStorage::fetchAllFileStatuses() const
{
    NanotraceHR::Tracer tracer{"fetch all file statuses"_t, projectStorageCategory()};

    return s->selectAllFileStatusesStatement.valuesWithTransaction<FileStatus>();
}

FileStatus ProjectStorage::fetchFileStatus(SourceId sourceId) const
{
    using NanotraceHR::keyValue;
    NanotraceHR::Tracer tracer{"fetch file status"_t,
                               projectStorageCategory(),
                               keyValue("source id", sourceId)};

    auto fileStatus = s->selectFileStatusesForSourceIdStatement.valueWithTransaction<FileStatus>(
        sourceId);

    tracer.end(keyValue("file status", fileStatus));

    return fileStatus;
}

std::optional<Storage::Synchronization::ProjectData> ProjectStorage::fetchProjectData(SourceId sourceId) const
{
    using NanotraceHR::keyValue;
    NanotraceHR::Tracer tracer{"fetch project data"_t,
                               projectStorageCategory(),
                               keyValue("source id", sourceId)};

    auto projectData = s->selectProjectDataForSourceIdStatement
                           .optionalValueWithTransaction<Storage::Synchronization::ProjectData>(
                               sourceId);

    tracer.end(keyValue("project data", projectData));

    return projectData;
}

Storage::Synchronization::ProjectDatas ProjectStorage::fetchProjectDatas(SourceId projectSourceId) const
{
    using NanotraceHR::keyValue;
    NanotraceHR::Tracer tracer{"fetch project datas by source id"_t,
                               projectStorageCategory(),
                               keyValue("source id", projectSourceId)};

    auto projectDatas = s->selectProjectDatasForSourceIdStatement
                            .valuesWithTransaction<Storage::Synchronization::ProjectData, 1024>(
                                projectSourceId);

    tracer.end(keyValue("project datas", projectDatas));

    return projectDatas;
}

Storage::Synchronization::ProjectDatas ProjectStorage::fetchProjectDatas(
    const SourceIds &projectSourceIds) const
{
    using NanotraceHR::keyValue;
    NanotraceHR::Tracer tracer{"fetch project datas by source ids"_t,
                               projectStorageCategory(),
                               keyValue("source ids", projectSourceIds)};

    auto projectDatas = s->selectProjectDatasForSourceIdsStatement
                            .valuesWithTransaction<Storage::Synchronization::ProjectData, 64>(
                                toIntegers(projectSourceIds));

    tracer.end(keyValue("project datas", projectDatas));

    return projectDatas;
}

void ProjectStorage::setPropertyEditorPathId(TypeId typeId, SourceId pathId)
{
    Sqlite::ImmediateSessionTransaction transaction{database};

    s->upsertPropertyEditorPathIdStatement.write(typeId, pathId);

    transaction.commit();
}

SourceId ProjectStorage::propertyEditorPathId(TypeId typeId) const
{
    using NanotraceHR::keyValue;
    NanotraceHR::Tracer tracer{"property editor path id"_t,
                               projectStorageCategory(),
                               keyValue("type id", typeId)};

    auto sourceId = s->selectPropertyEditorPathIdStatement.valueWithTransaction<SourceId>(typeId);

    tracer.end(keyValue("source id", sourceId));

    return sourceId;
}

Storage::Imports ProjectStorage::fetchDocumentImports() const
{
    NanotraceHR::Tracer tracer{"fetch document imports"_t, projectStorageCategory()};

    return s->selectAllDocumentImportForSourceIdStatement.valuesWithTransaction<Storage::Imports>();
}

void ProjectStorage::resetForTestsOnly()
{
    database.clearAllTablesForTestsOnly();
    commonTypeCache_.clearForTestsOnly();
    moduleCache.clearForTestOnly();
}

bool ProjectStorage::moduleNameLess(Utils::SmallStringView first, Utils::SmallStringView second) noexcept
{
    return first < second;
}

ModuleId ProjectStorage::fetchModuleId(Utils::SmallStringView moduleName)
{
    using NanotraceHR::keyValue;
    NanotraceHR::Tracer tracer{"fetch module id"_t,
                               projectStorageCategory(),
                               keyValue("module name", moduleName)};

    auto moduleId = Sqlite::withDeferredTransaction(database, [&] {
        return fetchModuleIdUnguarded(moduleName);
    });

    tracer.end(keyValue("module id", moduleId));

    return moduleId;
}

Utils::PathString ProjectStorage::fetchModuleName(ModuleId id)
{
    using NanotraceHR::keyValue;
    NanotraceHR::Tracer tracer{"fetch module name"_t,
                               projectStorageCategory(),
                               keyValue("module id", id)};

    auto moduleName = Sqlite::withDeferredTransaction(database,
                                                      [&] { return fetchModuleNameUnguarded(id); });

    tracer.end(keyValue("module name", moduleName));

    return moduleName;
}

ProjectStorage::Modules ProjectStorage::fetchAllModules() const
{
    NanotraceHR::Tracer tracer{"fetch all modules"_t, projectStorageCategory()};

    return s->selectAllModulesStatement.valuesWithTransaction<Module, 128>();
}

void ProjectStorage::callRefreshMetaInfoCallback(const TypeIds &deletedTypeIds)
{
    using NanotraceHR::keyValue;
    NanotraceHR::Tracer tracer{"call refresh meta info callback"_t,
                               projectStorageCategory(),
                               keyValue("type ids", deletedTypeIds)};

    if (deletedTypeIds.size()) {
        for (ProjectStorageObserver *observer : observers)
            observer->removedTypeIds(deletedTypeIds);
    }
}

SourceIds ProjectStorage::filterSourceIdsWithoutType(const SourceIds &updatedSourceIds,
                                                     SourceIds &sourceIdsOfTypes)
{
    std::sort(sourceIdsOfTypes.begin(), sourceIdsOfTypes.end());

    SourceIds sourceIdsWithoutTypeSourceIds;
    sourceIdsWithoutTypeSourceIds.reserve(updatedSourceIds.size());
    std::set_difference(updatedSourceIds.begin(),
                        updatedSourceIds.end(),
                        sourceIdsOfTypes.begin(),
                        sourceIdsOfTypes.end(),
                        std::back_inserter(sourceIdsWithoutTypeSourceIds));

    return sourceIdsWithoutTypeSourceIds;
}

TypeIds ProjectStorage::fetchTypeIds(const SourceIds &sourceIds)
{
    using NanotraceHR::keyValue;
    NanotraceHR::Tracer tracer{"fetch type ids"_t,
                               projectStorageCategory(),
                               keyValue("source ids", sourceIds)};

    return s->selectTypeIdsForSourceIdsStatement.values<TypeId, 128>(toIntegers(sourceIds));
}

void ProjectStorage::unique(SourceIds &sourceIds)
{
    std::sort(sourceIds.begin(), sourceIds.end());
    auto newEnd = std::unique(sourceIds.begin(), sourceIds.end());
    sourceIds.erase(newEnd, sourceIds.end());
}

void ProjectStorage::synchronizeTypeTraits(TypeId typeId, Storage::TypeTraits traits)
{
    using NanotraceHR::keyValue;
    NanotraceHR::Tracer tracer{"synchronize type traits"_t,
                               projectStorageCategory(),
                               keyValue("type id", typeId),
                               keyValue("type traits", traits)};

    s->updateTypeAnnotationTraitStatement.write(typeId, traits.annotation);
}

void ProjectStorage::updateTypeIdInTypeAnnotations(Storage::Synchronization::TypeAnnotations &typeAnnotations)
{
    NanotraceHR::Tracer tracer{"update type id in type annotations"_t, projectStorageCategory()};

    for (auto &annotation : typeAnnotations) {
        annotation.typeId = fetchTypeIdByModuleIdAndExportedName(annotation.moduleId,
                                                                 annotation.typeName);
    }

    for (auto &annotation : typeAnnotations) {
        if (!annotation.typeId)
            qWarning() << moduleName(annotation.moduleId).toQString()
                       << annotation.typeName.toQString();
    }

    typeAnnotations.erase(std::remove_if(typeAnnotations.begin(),
                                         typeAnnotations.end(),
                                         [](const auto &annotation) { return !annotation.typeId; }),
                          typeAnnotations.end());
}

void ProjectStorage::synchronizeTypeAnnotations(Storage::Synchronization::TypeAnnotations &typeAnnotations,
                                                const SourceIds &updatedTypeAnnotationSourceIds)
{
    NanotraceHR::Tracer tracer{"synchronize type annotations"_t, projectStorageCategory()};

    using Storage::Synchronization::TypeAnnotation;

    updateTypeIdInTypeAnnotations(typeAnnotations);

    auto compareKey = [](auto &&first, auto &&second) { return first.typeId - second.typeId; };

    std::sort(typeAnnotations.begin(), typeAnnotations.end(), [&](auto &&first, auto &&second) {
        return first.typeId < second.typeId;
    });

    auto range = s->selectTypeAnnotationsForSourceIdsStatement.range<TypeAnnotationView>(
        toIntegers(updatedTypeAnnotationSourceIds));

    auto insert = [&](const TypeAnnotation &annotation) {
        if (!annotation.sourceId)
            throw TypeAnnotationHasInvalidSourceId{};

        synchronizeTypeTraits(annotation.typeId, annotation.traits);

        using NanotraceHR::keyValue;
        NanotraceHR::Tracer tracer{"insert type annotations"_t,
                                   projectStorageCategory(),
                                   keyValue("type annotation", annotation)};

        s->insertTypeAnnotationStatement.write(annotation.typeId,
                                               annotation.sourceId,
                                               annotation.directorySourceId,
                                               annotation.iconPath,
                                               createEmptyAsNull(annotation.itemLibraryJson),
                                               createEmptyAsNull(annotation.hintsJson));
    };

    auto update = [&](const TypeAnnotationView &annotationFromDatabase,
                      const TypeAnnotation &annotation) {
        synchronizeTypeTraits(annotation.typeId, annotation.traits);

        if (annotationFromDatabase.iconPath != annotation.iconPath
            || annotationFromDatabase.itemLibraryJson != annotation.itemLibraryJson
            || annotationFromDatabase.hintsJson != annotation.hintsJson) {
            using NanotraceHR::keyValue;
            NanotraceHR::Tracer tracer{"update type annotations"_t,
                                       projectStorageCategory(),
                                       keyValue("type annotation from database",
                                                annotationFromDatabase),
                                       keyValue("type annotation", annotation)};

            s->updateTypeAnnotationStatement.write(annotation.typeId,
                                                   annotation.iconPath,
                                                   createEmptyAsNull(annotation.itemLibraryJson),
                                                   createEmptyAsNull(annotation.hintsJson));
            return Sqlite::UpdateChange::Update;
        }

        return Sqlite::UpdateChange::No;
    };

    auto remove = [&](const TypeAnnotationView &annotationFromDatabase) {
        synchronizeTypeTraits(annotationFromDatabase.typeId, Storage::TypeTraits{});

        using NanotraceHR::keyValue;
        NanotraceHR::Tracer tracer{"remove type annotations"_t,
                                   projectStorageCategory(),
                                   keyValue("type annotation", annotationFromDatabase)};

        s->deleteTypeAnnotationStatement.write(annotationFromDatabase.typeId);
    };

    Sqlite::insertUpdateDelete(range, typeAnnotations, compareKey, insert, update, remove);
}

void ProjectStorage::synchronizeTypeTrait(const Storage::Synchronization::Type &type)
{
    s->updateTypeTraitStatement.write(type.typeId, type.traits.type);
}

void ProjectStorage::synchronizeTypes(Storage::Synchronization::Types &types,
                                      TypeIds &updatedTypeIds,
                                      AliasPropertyDeclarations &insertedAliasPropertyDeclarations,
                                      AliasPropertyDeclarations &updatedAliasPropertyDeclarations,
                                      AliasPropertyDeclarations &relinkableAliasPropertyDeclarations,
                                      PropertyDeclarations &relinkablePropertyDeclarations,
                                      Prototypes &relinkablePrototypes,
                                      Prototypes &relinkableExtensions,
                                      const SourceIds &updatedSourceIds)
{
    NanotraceHR::Tracer tracer{"synchronize types"_t, projectStorageCategory()};

    Storage::Synchronization::ExportedTypes exportedTypes;
    exportedTypes.reserve(types.size() * 3);
    SourceIds sourceIdsOfTypes;
    sourceIdsOfTypes.reserve(updatedSourceIds.size());
    SourceIds notUpdatedExportedSourceIds;
    notUpdatedExportedSourceIds.reserve(updatedSourceIds.size());
    SourceIds exportedSourceIds;
    exportedSourceIds.reserve(types.size());

    for (auto &type : types) {
        if (!type.sourceId)
            throw TypeHasInvalidSourceId{};

        TypeId typeId = declareType(type);
        synchronizeTypeTrait(type);
        sourceIdsOfTypes.push_back(type.sourceId);
        updatedTypeIds.push_back(typeId);
        if (type.changeLevel != Storage::Synchronization::ChangeLevel::ExcludeExportedTypes) {
            exportedSourceIds.push_back(type.sourceId);
            extractExportedTypes(typeId, type, exportedTypes);
        }
    }

    std::sort(types.begin(), types.end(), [](const auto &first, const auto &second) {
        return first.typeId < second.typeId;
    });

    unique(exportedSourceIds);

    SourceIds sourceIdsWithoutType = filterSourceIdsWithoutType(updatedSourceIds, sourceIdsOfTypes);
    exportedSourceIds.insert(exportedSourceIds.end(),
                             sourceIdsWithoutType.begin(),
                             sourceIdsWithoutType.end());
    TypeIds exportedTypeIds = fetchTypeIds(exportedSourceIds);
    synchronizeExportedTypes(exportedTypeIds,
                             exportedTypes,
                             relinkableAliasPropertyDeclarations,
                             relinkablePropertyDeclarations,
                             relinkablePrototypes,
                             relinkableExtensions);

    syncPrototypesAndExtensions(types, relinkablePrototypes, relinkableExtensions);
    resetDefaultPropertiesIfChanged(types);
    resetRemovedAliasPropertyDeclarationsToNull(types, relinkableAliasPropertyDeclarations);
    syncDeclarations(types,
                     insertedAliasPropertyDeclarations,
                     updatedAliasPropertyDeclarations,
                     relinkablePropertyDeclarations);
    syncDefaultProperties(types);
}

void ProjectStorage::synchronizeProjectDatas(Storage::Synchronization::ProjectDatas &projectDatas,
                                             const SourceIds &updatedProjectSourceIds)
{
    NanotraceHR::Tracer tracer{"synchronize project datas"_t, projectStorageCategory()};

    auto compareKey = [](auto &&first, auto &&second) {
        auto projectSourceIdDifference = first.projectSourceId - second.projectSourceId;
        if (projectSourceIdDifference != 0)
            return projectSourceIdDifference;

        return first.sourceId - second.sourceId;
    };

    std::sort(projectDatas.begin(), projectDatas.end(), [&](auto &&first, auto &&second) {
        return std::tie(first.projectSourceId, first.sourceId)
               < std::tie(second.projectSourceId, second.sourceId);
    });

    auto range = s->selectProjectDatasForSourceIdsStatement.range<Storage::Synchronization::ProjectData>(
        toIntegers(updatedProjectSourceIds));

    auto insert = [&](const Storage::Synchronization::ProjectData &projectData) {
        using NanotraceHR::keyValue;
        NanotraceHR::Tracer tracer{"insert project data"_t,
                                   projectStorageCategory(),
                                   keyValue("project data", projectData)};

        if (!projectData.projectSourceId)
            throw ProjectDataHasInvalidProjectSourceId{};
        if (!projectData.sourceId)
            throw ProjectDataHasInvalidSourceId{};

        s->insertProjectDataStatement.write(projectData.projectSourceId,
                                            projectData.sourceId,
                                            projectData.moduleId,
                                            projectData.fileType);
    };

    auto update = [&](const Storage::Synchronization::ProjectData &projectDataFromDatabase,
                      const Storage::Synchronization::ProjectData &projectData) {
        if (projectDataFromDatabase.fileType != projectData.fileType
            || !compareInvalidAreTrue(projectDataFromDatabase.moduleId, projectData.moduleId)) {
            using NanotraceHR::keyValue;
            NanotraceHR::Tracer tracer{"update project data"_t,
                                       projectStorageCategory(),
                                       keyValue("project data", projectData),
                                       keyValue("project data from database", projectDataFromDatabase)};

            s->updateProjectDataStatement.write(projectData.projectSourceId,
                                                projectData.sourceId,
                                                projectData.moduleId,
                                                projectData.fileType);
            return Sqlite::UpdateChange::Update;
        }

        return Sqlite::UpdateChange::No;
    };

    auto remove = [&](const Storage::Synchronization::ProjectData &projectData) {
        using NanotraceHR::keyValue;
        NanotraceHR::Tracer tracer{"remove project data"_t,
                                   projectStorageCategory(),
                                   keyValue("project data", projectData)};

        s->deleteProjectDataStatement.write(projectData.projectSourceId, projectData.sourceId);
    };

    Sqlite::insertUpdateDelete(range, projectDatas, compareKey, insert, update, remove);
}

void ProjectStorage::synchronizeFileStatuses(FileStatuses &fileStatuses,
                                             const SourceIds &updatedSourceIds)
{
    NanotraceHR::Tracer tracer{"synchronize file statuses"_t, projectStorageCategory()};

    auto compareKey = [](auto &&first, auto &&second) { return first.sourceId - second.sourceId; };

    std::sort(fileStatuses.begin(), fileStatuses.end(), [&](auto &&first, auto &&second) {
        return first.sourceId < second.sourceId;
    });

    auto range = s->selectFileStatusesForSourceIdsStatement.range<FileStatus>(
        toIntegers(updatedSourceIds));

    auto insert = [&](const FileStatus &fileStatus) {
        using NanotraceHR::keyValue;
        NanotraceHR::Tracer tracer{"insert file status"_t,
                                   projectStorageCategory(),
                                   keyValue("file status", fileStatus)};

        if (!fileStatus.sourceId)
            throw FileStatusHasInvalidSourceId{};
        s->insertFileStatusStatement.write(fileStatus.sourceId,
                                           fileStatus.size,
                                           fileStatus.lastModified);
    };

    auto update = [&](const FileStatus &fileStatusFromDatabase, const FileStatus &fileStatus) {
        if (fileStatusFromDatabase.lastModified != fileStatus.lastModified
            || fileStatusFromDatabase.size != fileStatus.size) {
            using NanotraceHR::keyValue;
            NanotraceHR::Tracer tracer{"update file status"_t,
                                       projectStorageCategory(),
                                       keyValue("file status", fileStatus),
                                       keyValue("file status from database", fileStatusFromDatabase)};

            s->updateFileStatusStatement.write(fileStatus.sourceId,
                                               fileStatus.size,
                                               fileStatus.lastModified);
            return Sqlite::UpdateChange::Update;
        }

        return Sqlite::UpdateChange::No;
    };

    auto remove = [&](const FileStatus &fileStatus) {
        using NanotraceHR::keyValue;
        NanotraceHR::Tracer tracer{"remove file status"_t,
                                   projectStorageCategory(),
                                   keyValue("file status", fileStatus)};

        s->deleteFileStatusStatement.write(fileStatus.sourceId);
    };

    Sqlite::insertUpdateDelete(range, fileStatuses, compareKey, insert, update, remove);
}

void ProjectStorage::synchronizeImports(Storage::Imports &imports,
                                        const SourceIds &updatedSourceIds,
                                        Storage::Imports &moduleDependencies,
                                        const SourceIds &updatedModuleDependencySourceIds,
                                        Storage::Synchronization::ModuleExportedImports &moduleExportedImports,
                                        const ModuleIds &updatedModuleIds)
{
    NanotraceHR::Tracer tracer{"synchronize imports"_t, projectStorageCategory()};

    synchromizeModuleExportedImports(moduleExportedImports, updatedModuleIds);
    NanotraceHR::Tracer importTracer{"synchronize qml document imports"_t, projectStorageCategory()};
    synchronizeDocumentImports(imports, updatedSourceIds, Storage::Synchronization::ImportKind::Import);
    importTracer.end();
    NanotraceHR::Tracer moduleDependenciesTracer{"synchronize module depdencies"_t,
                                                 projectStorageCategory()};
    synchronizeDocumentImports(moduleDependencies,
                               updatedModuleDependencySourceIds,
                               Storage::Synchronization::ImportKind::ModuleDependency);
    moduleDependenciesTracer.end();
}

void ProjectStorage::synchromizeModuleExportedImports(
    Storage::Synchronization::ModuleExportedImports &moduleExportedImports,
    const ModuleIds &updatedModuleIds)
{
    NanotraceHR::Tracer tracer{"synchronize module exported imports"_t, projectStorageCategory()};
    std::sort(moduleExportedImports.begin(),
              moduleExportedImports.end(),
              [](auto &&first, auto &&second) {
                  return std::tie(first.moduleId, first.exportedModuleId)
                         < std::tie(second.moduleId, second.exportedModuleId);
              });

    auto range = s->selectModuleExportedImportsForSourceIdStatement
                     .range<Storage::Synchronization::ModuleExportedImportView>(
                         toIntegers(updatedModuleIds));

    auto compareKey = [](const Storage::Synchronization::ModuleExportedImportView &view,
                         const Storage::Synchronization::ModuleExportedImport &import) -> long long {
        auto moduleIdDifference = view.moduleId - import.moduleId;
        if (moduleIdDifference != 0)
            return moduleIdDifference;

        return view.exportedModuleId - import.exportedModuleId;
    };

    auto insert = [&](const Storage::Synchronization::ModuleExportedImport &import) {
        using NanotraceHR::keyValue;
        NanotraceHR::Tracer tracer{"insert module exported import"_t,
                                   projectStorageCategory(),
                                   keyValue("module exported import", import),
                                   keyValue("module id", import.moduleId)};
        tracer.tick("exported module"_t, keyValue("module id", import.exportedModuleId));

        if (import.version.minor) {
            s->insertModuleExportedImportWithVersionStatement.write(import.moduleId,
                                                                    import.exportedModuleId,
                                                                    import.isAutoVersion,
                                                                    import.version.major.value,
                                                                    import.version.minor.value);
        } else if (import.version.major) {
            s->insertModuleExportedImportWithMajorVersionStatement.write(import.moduleId,
                                                                         import.exportedModuleId,
                                                                         import.isAutoVersion,
                                                                         import.version.major.value);
        } else {
            s->insertModuleExportedImportWithoutVersionStatement.write(import.moduleId,
                                                                       import.exportedModuleId,
                                                                       import.isAutoVersion);
        }
    };

    auto update = [](const Storage::Synchronization::ModuleExportedImportView &,
                     const Storage::Synchronization::ModuleExportedImport &) {
        return Sqlite::UpdateChange::No;
    };

    auto remove = [&](const Storage::Synchronization::ModuleExportedImportView &view) {
        using NanotraceHR::keyValue;
        NanotraceHR::Tracer tracer{"remove module exported import"_t,
                                   projectStorageCategory(),
                                   keyValue("module exported import view", view),
                                   keyValue("module id", view.moduleId)};
        tracer.tick("exported module"_t, keyValue("module id", view.exportedModuleId));

        s->deleteModuleExportedImportStatement.write(view.moduleExportedImportId);
    };

    Sqlite::insertUpdateDelete(range, moduleExportedImports, compareKey, insert, update, remove);
}

ModuleId ProjectStorage::fetchModuleIdUnguarded(Utils::SmallStringView name) const
{
    using NanotraceHR::keyValue;
    NanotraceHR::Tracer tracer{"fetch module id ungarded"_t,
                               projectStorageCategory(),
                               keyValue("module name", name)};

    auto moduleId = s->selectModuleIdByNameStatement.value<ModuleId>(name);

    if (!moduleId)
        moduleId = s->insertModuleNameStatement.value<ModuleId>(name);

    tracer.end(keyValue("module id", moduleId));

    return moduleId;
}

Utils::PathString ProjectStorage::fetchModuleNameUnguarded(ModuleId id) const
{
    using NanotraceHR::keyValue;
    NanotraceHR::Tracer tracer{"fetch module name ungarded"_t,
                               projectStorageCategory(),
                               keyValue("module id", id)};

    auto moduleName = s->selectModuleNameStatement.value<Utils::PathString>(id);

    if (moduleName.empty())
        throw ModuleDoesNotExists{};

    tracer.end(keyValue("module name", moduleName));

    return moduleName;
}

void ProjectStorage::handleAliasPropertyDeclarationsWithPropertyType(
    TypeId typeId, AliasPropertyDeclarations &relinkableAliasPropertyDeclarations)
{
    using NanotraceHR::keyValue;
    NanotraceHR::Tracer tracer{"handle alias property declarations with property type"_t,
                               projectStorageCategory(),
                               keyValue("type id", typeId),
                               keyValue("relinkable alias property declarations",
                                        relinkableAliasPropertyDeclarations)};

    auto callback = [&](TypeId typeId_,
                        PropertyDeclarationId propertyDeclarationId,
                        ImportedTypeNameId propertyImportedTypeNameId,
                        PropertyDeclarationId aliasPropertyDeclarationId,
                        PropertyDeclarationId aliasPropertyDeclarationTailId) {
        auto aliasPropertyName = s->selectPropertyNameStatement.value<Utils::SmallString>(
            aliasPropertyDeclarationId);
        Utils::SmallString aliasPropertyNameTail;
        if (aliasPropertyDeclarationTailId)
            aliasPropertyNameTail = s->selectPropertyNameStatement.value<Utils::SmallString>(
                aliasPropertyDeclarationTailId);

        relinkableAliasPropertyDeclarations.emplace_back(TypeId{typeId_},
                                                         PropertyDeclarationId{propertyDeclarationId},
                                                         ImportedTypeNameId{propertyImportedTypeNameId},
                                                         std::move(aliasPropertyName),
                                                         std::move(aliasPropertyNameTail));

        s->updateAliasPropertyDeclarationToNullStatement.write(propertyDeclarationId);
    };

    s->selectAliasPropertiesDeclarationForPropertiesWithTypeIdStatement.readCallback(callback, typeId);
}

void ProjectStorage::handlePropertyDeclarationWithPropertyType(
    TypeId typeId, PropertyDeclarations &relinkablePropertyDeclarations)
{
    using NanotraceHR::keyValue;
    NanotraceHR::Tracer tracer{"handle property declarations with property type"_t,
                               projectStorageCategory(),
                               keyValue("type id", typeId),
                               keyValue("relinkable property declarations",
                                        relinkablePropertyDeclarations)};

    s->updatesPropertyDeclarationPropertyTypeToNullStatement.readTo(relinkablePropertyDeclarations,
                                                                    typeId);
}

void ProjectStorage::handlePrototypes(TypeId prototypeId, Prototypes &relinkablePrototypes)
{
    using NanotraceHR::keyValue;
    NanotraceHR::Tracer tracer{"handle prototypes"_t,
                               projectStorageCategory(),
                               keyValue("type id", prototypeId),
                               keyValue("relinkable prototypes", relinkablePrototypes)};

    auto callback = [&](TypeId typeId, ImportedTypeNameId prototypeNameId) {
        relinkablePrototypes.emplace_back(typeId, prototypeNameId);
    };

    s->updatePrototypeIdToNullStatement.readCallback(callback, prototypeId);
}

void ProjectStorage::handleExtensions(TypeId extensionId, Prototypes &relinkableExtensions)
{
    using NanotraceHR::keyValue;
    NanotraceHR::Tracer tracer{"handle extension"_t,
                               projectStorageCategory(),
                               keyValue("type id", extensionId),
                               keyValue("relinkable extensions", relinkableExtensions)};

    auto callback = [&](TypeId typeId, ImportedTypeNameId extensionNameId) {
        relinkableExtensions.emplace_back(typeId, extensionNameId);
    };

    s->updateExtensionIdToNullStatement.readCallback(callback, extensionId);
}

void ProjectStorage::deleteType(TypeId typeId,
                                AliasPropertyDeclarations &relinkableAliasPropertyDeclarations,
                                PropertyDeclarations &relinkablePropertyDeclarations,
                                Prototypes &relinkablePrototypes,
                                Prototypes &relinkableExtensions)
{
    using NanotraceHR::keyValue;
    NanotraceHR::Tracer tracer{"delete type"_t, projectStorageCategory(), keyValue("type id", typeId)};

    handlePropertyDeclarationWithPropertyType(typeId, relinkablePropertyDeclarations);
    handleAliasPropertyDeclarationsWithPropertyType(typeId, relinkableAliasPropertyDeclarations);
    handlePrototypes(typeId, relinkablePrototypes);
    handleExtensions(typeId, relinkableExtensions);
    s->deleteTypeNamesByTypeIdStatement.write(typeId);
    s->deleteEnumerationDeclarationByTypeIdStatement.write(typeId);
    s->deletePropertyDeclarationByTypeIdStatement.write(typeId);
    s->deleteFunctionDeclarationByTypeIdStatement.write(typeId);
    s->deleteSignalDeclarationByTypeIdStatement.write(typeId);
    s->deleteTypeStatement.write(typeId);
}

void ProjectStorage::relinkAliasPropertyDeclarations(AliasPropertyDeclarations &aliasPropertyDeclarations,
                                                     const TypeIds &deletedTypeIds)
{
    using NanotraceHR::keyValue;
    NanotraceHR::Tracer tracer{"relink alias properties"_t,
                               projectStorageCategory(),
                               keyValue("alias property declarations", aliasPropertyDeclarations),
                               keyValue("deleted type ids", deletedTypeIds)};

    std::sort(aliasPropertyDeclarations.begin(), aliasPropertyDeclarations.end());

    Utils::set_greedy_difference(
        aliasPropertyDeclarations.cbegin(),
        aliasPropertyDeclarations.cend(),
        deletedTypeIds.begin(),
        deletedTypeIds.end(),
        [&](const AliasPropertyDeclaration &alias) {
            auto typeId = fetchTypeId(alias.aliasImportedTypeNameId);

            if (!typeId)
                throw TypeNameDoesNotExists{fetchImportedTypeName(alias.aliasImportedTypeNameId)};

            auto [propertyTypeId, aliasId, propertyTraits] = fetchPropertyDeclarationByTypeIdAndNameUngarded(
                typeId, alias.aliasPropertyName);

            s->updatePropertyDeclarationWithAliasAndTypeStatement.write(alias.propertyDeclarationId,
                                                                        propertyTypeId,
                                                                        propertyTraits,
                                                                        alias.aliasImportedTypeNameId,
                                                                        aliasId);
        },
        TypeCompare<AliasPropertyDeclaration>{});
}

void ProjectStorage::relinkPropertyDeclarations(PropertyDeclarations &relinkablePropertyDeclaration,
                                                const TypeIds &deletedTypeIds)
{
    using NanotraceHR::keyValue;
    NanotraceHR::Tracer tracer{"relink property declarations"_t,
                               projectStorageCategory(),
                               keyValue("relinkable property declarations",
                                        relinkablePropertyDeclaration),
                               keyValue("deleted type ids", deletedTypeIds)};

    std::sort(relinkablePropertyDeclaration.begin(), relinkablePropertyDeclaration.end());

    Utils::set_greedy_difference(
        relinkablePropertyDeclaration.cbegin(),
        relinkablePropertyDeclaration.cend(),
        deletedTypeIds.begin(),
        deletedTypeIds.end(),
        [&](const PropertyDeclaration &property) {
            TypeId propertyTypeId = fetchTypeId(property.importedTypeNameId);

            if (!propertyTypeId)
                throw TypeNameDoesNotExists{fetchImportedTypeName(property.importedTypeNameId)};

            s->updatePropertyDeclarationTypeStatement.write(property.propertyDeclarationId,
                                                            propertyTypeId);
        },
        TypeCompare<PropertyDeclaration>{});
}

void ProjectStorage::deleteNotUpdatedTypes(const TypeIds &updatedTypeIds,
                                           const SourceIds &updatedSourceIds,
                                           const TypeIds &typeIdsToBeDeleted,
                                           AliasPropertyDeclarations &relinkableAliasPropertyDeclarations,
                                           PropertyDeclarations &relinkablePropertyDeclarations,
                                           Prototypes &relinkablePrototypes,
                                           Prototypes &relinkableExtensions,
                                           TypeIds &deletedTypeIds)
{
    using NanotraceHR::keyValue;
    NanotraceHR::Tracer tracer{"delete not updated types"_t,
                               projectStorageCategory(),
                               keyValue("updated type ids", updatedTypeIds),
                               keyValue("updated source ids", updatedSourceIds),
                               keyValue("type ids to be deleted", typeIdsToBeDeleted)};

    auto callback = [&](TypeId typeId) {
        deletedTypeIds.push_back(typeId);
        deleteType(typeId,
                   relinkableAliasPropertyDeclarations,
                   relinkablePropertyDeclarations,
                   relinkablePrototypes,
                   relinkableExtensions);
    };

    s->selectNotUpdatedTypesInSourcesStatement.readCallback(callback,
                                                            toIntegers(updatedSourceIds),
                                                            toIntegers(updatedTypeIds));
    for (TypeId typeIdToBeDeleted : typeIdsToBeDeleted)
        callback(typeIdToBeDeleted);
}

void ProjectStorage::relink(AliasPropertyDeclarations &relinkableAliasPropertyDeclarations,
                            PropertyDeclarations &relinkablePropertyDeclarations,
                            Prototypes &relinkablePrototypes,
                            Prototypes &relinkableExtensions,
                            TypeIds &deletedTypeIds)
{
    NanotraceHR::Tracer tracer{"relink"_t, projectStorageCategory()};

    std::sort(deletedTypeIds.begin(), deletedTypeIds.end());

    relinkPrototypes(relinkablePrototypes, deletedTypeIds, [&](TypeId typeId, TypeId prototypeId) {
        s->updateTypePrototypeStatement.write(typeId, prototypeId);
    });
    relinkPrototypes(relinkableExtensions, deletedTypeIds, [&](TypeId typeId, TypeId prototypeId) {
        s->updateTypeExtensionStatement.write(typeId, prototypeId);
    });
    relinkPropertyDeclarations(relinkablePropertyDeclarations, deletedTypeIds);
    relinkAliasPropertyDeclarations(relinkableAliasPropertyDeclarations, deletedTypeIds);
}

PropertyDeclarationId ProjectStorage::fetchAliasId(TypeId aliasTypeId,
                                                   Utils::SmallStringView aliasPropertyName,
                                                   Utils::SmallStringView aliasPropertyNameTail)
{
    using NanotraceHR::keyValue;
    NanotraceHR::Tracer tracer{"fetch alias id"_t,
                               projectStorageCategory(),
                               keyValue("alias type id", aliasTypeId),
                               keyValue("alias property name", aliasPropertyName),
                               keyValue("alias property name tail", aliasPropertyNameTail)};

    if (aliasPropertyNameTail.empty())
        return fetchPropertyDeclarationIdByTypeIdAndNameUngarded(aliasTypeId, aliasPropertyName);

    auto stemAlias = fetchPropertyDeclarationByTypeIdAndNameUngarded(aliasTypeId, aliasPropertyName);

    return fetchPropertyDeclarationIdByTypeIdAndNameUngarded(stemAlias.propertyTypeId,
                                                             aliasPropertyNameTail);
}

void ProjectStorage::linkAliasPropertyDeclarationAliasIds(const AliasPropertyDeclarations &aliasDeclarations)
{
    using NanotraceHR::keyValue;
    NanotraceHR::Tracer tracer{"link alias property declarations alias ids"_t,
                               projectStorageCategory(),
                               keyValue("alias property declarations", aliasDeclarations)};

    for (const auto &aliasDeclaration : aliasDeclarations) {
        auto aliasTypeId = fetchTypeId(aliasDeclaration.aliasImportedTypeNameId);

        if (!aliasTypeId) {
            throw TypeNameDoesNotExists{
                fetchImportedTypeName(aliasDeclaration.aliasImportedTypeNameId)};
        }

        auto aliasId = fetchAliasId(aliasTypeId,
                                    aliasDeclaration.aliasPropertyName,
                                    aliasDeclaration.aliasPropertyNameTail);

        s->updatePropertyDeclarationAliasIdAndTypeNameIdStatement.write(
            aliasDeclaration.propertyDeclarationId, aliasId, aliasDeclaration.aliasImportedTypeNameId);
    }
}

void ProjectStorage::updateAliasPropertyDeclarationValues(const AliasPropertyDeclarations &aliasDeclarations)
{
    using NanotraceHR::keyValue;
    NanotraceHR::Tracer tracer{"update alias property declarations"_t,
                               projectStorageCategory(),
                               keyValue("alias property declarations", aliasDeclarations)};

    for (const auto &aliasDeclaration : aliasDeclarations) {
        s->updatetPropertiesDeclarationValuesOfAliasStatement.write(
            aliasDeclaration.propertyDeclarationId);
        s->updatePropertyAliasDeclarationRecursivelyStatement.write(
            aliasDeclaration.propertyDeclarationId);
    }
}

void ProjectStorage::checkAliasPropertyDeclarationCycles(const AliasPropertyDeclarations &aliasDeclarations)
{
    using NanotraceHR::keyValue;
    NanotraceHR::Tracer tracer{"check alias property declarations cycles"_t,
                               projectStorageCategory(),
                               keyValue("alias property declarations", aliasDeclarations)};
    for (const auto &aliasDeclaration : aliasDeclarations)
        checkForAliasChainCycle(aliasDeclaration.propertyDeclarationId);
}

void ProjectStorage::linkAliases(const AliasPropertyDeclarations &insertedAliasPropertyDeclarations,
                                 const AliasPropertyDeclarations &updatedAliasPropertyDeclarations)
{
    using NanotraceHR::keyValue;
    NanotraceHR::Tracer tracer{"link aliases"_t, projectStorageCategory()};

    linkAliasPropertyDeclarationAliasIds(insertedAliasPropertyDeclarations);
    linkAliasPropertyDeclarationAliasIds(updatedAliasPropertyDeclarations);

    checkAliasPropertyDeclarationCycles(insertedAliasPropertyDeclarations);
    checkAliasPropertyDeclarationCycles(updatedAliasPropertyDeclarations);

    updateAliasPropertyDeclarationValues(insertedAliasPropertyDeclarations);
    updateAliasPropertyDeclarationValues(updatedAliasPropertyDeclarations);
}

void ProjectStorage::synchronizeExportedTypes(const TypeIds &updatedTypeIds,
                                              Storage::Synchronization::ExportedTypes &exportedTypes,
                                              AliasPropertyDeclarations &relinkableAliasPropertyDeclarations,
                                              PropertyDeclarations &relinkablePropertyDeclarations,
                                              Prototypes &relinkablePrototypes,
                                              Prototypes &relinkableExtensions)
{
    using NanotraceHR::keyValue;
    NanotraceHR::Tracer tracer{"synchronize exported types"_t, projectStorageCategory()};

    std::sort(exportedTypes.begin(), exportedTypes.end(), [](auto &&first, auto &&second) {
        if (first.moduleId < second.moduleId)
            return true;
        else if (first.moduleId > second.moduleId)
            return false;

        auto nameCompare = Sqlite::compare(first.name, second.name);

        if (nameCompare < 0)
            return true;
        else if (nameCompare > 0)
            return false;

        return first.version < second.version;
    });

    auto range = s->selectExportedTypesForSourceIdsStatement
                     .range<Storage::Synchronization::ExportedTypeView>(toIntegers(updatedTypeIds));

    auto compareKey = [](const Storage::Synchronization::ExportedTypeView &view,
                         const Storage::Synchronization::ExportedType &type) -> long long {
        auto moduleIdDifference = view.moduleId - type.moduleId;
        if (moduleIdDifference != 0)
            return moduleIdDifference;

        auto nameDifference = Sqlite::compare(view.name, type.name);
        if (nameDifference != 0)
            return nameDifference;

        auto versionDifference = view.version.major.value - type.version.major.value;
        if (versionDifference != 0)
            return versionDifference;

        return view.version.minor.value - type.version.minor.value;
    };

    auto insert = [&](const Storage::Synchronization::ExportedType &type) {
        using NanotraceHR::keyValue;
        NanotraceHR::Tracer tracer{"insert exported type"_t,
                                   projectStorageCategory(),
                                   keyValue("exported type", type),
                                   keyValue("type id", type.typeId),
                                   keyValue("module id", type.moduleId)};
        if (!type.moduleId)
            throw QmlDesigner::ModuleDoesNotExists{};

        try {
            if (type.version) {
                s->insertExportedTypeNamesWithVersionStatement.write(type.moduleId,
                                                                     type.name,
                                                                     type.version.major.value,
                                                                     type.version.minor.value,
                                                                     type.typeId);

            } else if (type.version.major) {
                s->insertExportedTypeNamesWithMajorVersionStatement.write(type.moduleId,
                                                                          type.name,
                                                                          type.version.major.value,
                                                                          type.typeId);
            } else {
                s->insertExportedTypeNamesWithoutVersionStatement.write(type.moduleId,
                                                                        type.name,
                                                                        type.typeId);
            }
        } catch (const Sqlite::ConstraintPreventsModification &) {
            throw QmlDesigner::ExportedTypeCannotBeInserted{type.name};
        }
    };

    auto update = [&](const Storage::Synchronization::ExportedTypeView &view,
                      const Storage::Synchronization::ExportedType &type) {
        if (view.typeId != type.typeId) {
            NanotraceHR::Tracer tracer{"update exported type"_t,
                                       projectStorageCategory(),
                                       keyValue("exported type", type),
                                       keyValue("exported type view", view),
                                       keyValue("type id", type.typeId),
                                       keyValue("module id", type.typeId)};

            handlePropertyDeclarationWithPropertyType(view.typeId, relinkablePropertyDeclarations);
            handleAliasPropertyDeclarationsWithPropertyType(view.typeId,
                                                            relinkableAliasPropertyDeclarations);
            handlePrototypes(view.typeId, relinkablePrototypes);
            handleExtensions(view.typeId, relinkableExtensions);
            s->updateExportedTypeNameTypeIdStatement.write(view.exportedTypeNameId, type.typeId);
            return Sqlite::UpdateChange::Update;
        }
        return Sqlite::UpdateChange::No;
    };

    auto remove = [&](const Storage::Synchronization::ExportedTypeView &view) {
        NanotraceHR::Tracer tracer{"remove exported type"_t,
                                   projectStorageCategory(),
                                   keyValue("exported type", view),
                                   keyValue("type id", view.typeId),
                                   keyValue("module id", view.moduleId)};

        handlePropertyDeclarationWithPropertyType(view.typeId, relinkablePropertyDeclarations);
        handleAliasPropertyDeclarationsWithPropertyType(view.typeId,
                                                        relinkableAliasPropertyDeclarations);
        handlePrototypes(view.typeId, relinkablePrototypes);
        handleExtensions(view.typeId, relinkableExtensions);
        s->deleteExportedTypeNameStatement.write(view.exportedTypeNameId);
    };

    Sqlite::insertUpdateDelete(range, exportedTypes, compareKey, insert, update, remove);
}

void ProjectStorage::synchronizePropertyDeclarationsInsertAlias(
    AliasPropertyDeclarations &insertedAliasPropertyDeclarations,
    const Storage::Synchronization::PropertyDeclaration &value,
    SourceId sourceId,
    TypeId typeId)
{
    using NanotraceHR::keyValue;
    NanotraceHR::Tracer tracer{"insert property declaration to alias"_t,
                               projectStorageCategory(),
                               keyValue("property declaration", value)};

    auto callback = [&](PropertyDeclarationId propertyDeclarationId) {
        insertedAliasPropertyDeclarations.emplace_back(typeId,
                                                       propertyDeclarationId,
                                                       fetchImportedTypeNameId(value.typeName,
                                                                               sourceId),
                                                       value.aliasPropertyName,
                                                       value.aliasPropertyNameTail);
        return Sqlite::CallbackControl::Abort;
    };

    s->insertAliasPropertyDeclarationStatement.readCallback(callback, typeId, value.name);
}

QVarLengthArray<PropertyDeclarationId, 128> ProjectStorage::fetchPropertyDeclarationIds(
    TypeId baseTypeId) const
{
    QVarLengthArray<PropertyDeclarationId, 128> propertyDeclarationIds;

    s->selectLocalPropertyDeclarationIdsForTypeStatement.readTo(propertyDeclarationIds, baseTypeId);

    auto range = s->selectPrototypeAndExtensionIdsStatement.range<TypeId>(baseTypeId);

    for (TypeId prototype : range) {
        s->selectLocalPropertyDeclarationIdsForTypeStatement.readTo(propertyDeclarationIds, prototype);
    }

    return propertyDeclarationIds;
}

PropertyDeclarationId ProjectStorage::fetchNextPropertyDeclarationId(
    TypeId baseTypeId, Utils::SmallStringView propertyName) const
{
    auto range = s->selectPrototypeAndExtensionIdsStatement.range<TypeId>(baseTypeId);

    for (TypeId prototype : range) {
        auto propertyDeclarationId = s->selectPropertyDeclarationIdByTypeIdAndNameStatement
                                         .value<PropertyDeclarationId>(prototype, propertyName);

        if (propertyDeclarationId)
            return propertyDeclarationId;
    }

    return PropertyDeclarationId{};
}

PropertyDeclarationId ProjectStorage::fetchPropertyDeclarationId(TypeId typeId,
                                                                 Utils::SmallStringView propertyName) const
{
    auto propertyDeclarationId = s->selectPropertyDeclarationIdByTypeIdAndNameStatement
                                     .value<PropertyDeclarationId>(typeId, propertyName);

    if (propertyDeclarationId)
        return propertyDeclarationId;

    return fetchNextPropertyDeclarationId(typeId, propertyName);
}

PropertyDeclarationId ProjectStorage::fetchNextDefaultPropertyDeclarationId(TypeId baseTypeId) const
{
    auto range = s->selectPrototypeAndExtensionIdsStatement.range<TypeId>(baseTypeId);

    for (TypeId prototype : range) {
        auto propertyDeclarationId = s->selectDefaultPropertyDeclarationIdStatement
                                         .value<PropertyDeclarationId>(prototype);

        if (propertyDeclarationId)
            return propertyDeclarationId;
    }

    return PropertyDeclarationId{};
}

PropertyDeclarationId ProjectStorage::fetchDefaultPropertyDeclarationId(TypeId typeId) const
{
    auto propertyDeclarationId = s->selectDefaultPropertyDeclarationIdStatement
                                     .value<PropertyDeclarationId>(typeId);

    if (propertyDeclarationId)
        return propertyDeclarationId;

    return fetchNextDefaultPropertyDeclarationId(typeId);
}

void ProjectStorage::synchronizePropertyDeclarationsInsertProperty(
    const Storage::Synchronization::PropertyDeclaration &value, SourceId sourceId, TypeId typeId)
{
    using NanotraceHR::keyValue;
    NanotraceHR::Tracer tracer{"insert property declaration"_t,
                               projectStorageCategory(),
                               keyValue("property declaration", value)};

    auto propertyImportedTypeNameId = fetchImportedTypeNameId(value.typeName, sourceId);
    auto propertyTypeId = fetchTypeId(propertyImportedTypeNameId);

    if (!propertyTypeId)
        throw TypeNameDoesNotExists{fetchImportedTypeName(propertyImportedTypeNameId), sourceId};

    auto propertyDeclarationId = s->insertPropertyDeclarationStatement.value<PropertyDeclarationId>(
        typeId, value.name, propertyTypeId, value.traits, propertyImportedTypeNameId);

    auto nextPropertyDeclarationId = fetchNextPropertyDeclarationId(typeId, value.name);
    if (nextPropertyDeclarationId) {
        s->updateAliasIdPropertyDeclarationStatement.write(nextPropertyDeclarationId,
                                                           propertyDeclarationId);
        s->updatePropertyAliasDeclarationRecursivelyWithTypeAndTraitsStatement
            .write(propertyDeclarationId, propertyTypeId, value.traits);
    }
}

void ProjectStorage::synchronizePropertyDeclarationsUpdateAlias(
    AliasPropertyDeclarations &updatedAliasPropertyDeclarations,
    const Storage::Synchronization::PropertyDeclarationView &view,
    const Storage::Synchronization::PropertyDeclaration &value,
    SourceId sourceId)
{
    using NanotraceHR::keyValue;
    NanotraceHR::Tracer tracer{"update property declaration to alias"_t,
                               projectStorageCategory(),
                               keyValue("property declaration", value),
                               keyValue("property declaration view", view)};

    updatedAliasPropertyDeclarations.emplace_back(view.typeId,
                                                  view.id,
                                                  fetchImportedTypeNameId(value.typeName, sourceId),
                                                  value.aliasPropertyName,
                                                  value.aliasPropertyNameTail,
                                                  view.aliasId);
}

Sqlite::UpdateChange ProjectStorage::synchronizePropertyDeclarationsUpdateProperty(
    const Storage::Synchronization::PropertyDeclarationView &view,
    const Storage::Synchronization::PropertyDeclaration &value,
    SourceId sourceId,
    PropertyDeclarationIds &propertyDeclarationIds)
{
    using NanotraceHR::keyValue;
    NanotraceHR::Tracer tracer{"update property declaration"_t,
                               projectStorageCategory(),
                               keyValue("property declaration", value),
                               keyValue("property declaration view", view)};

    auto propertyImportedTypeNameId = fetchImportedTypeNameId(value.typeName, sourceId);

    auto propertyTypeId = fetchTypeId(propertyImportedTypeNameId);

    if (!propertyTypeId)
        throw TypeNameDoesNotExists{fetchImportedTypeName(propertyImportedTypeNameId), sourceId};

    if (view.traits == value.traits && propertyTypeId == view.typeId
        && propertyImportedTypeNameId == view.typeNameId)
        return Sqlite::UpdateChange::No;

    s->updatePropertyDeclarationStatement.write(view.id,
                                                propertyTypeId,
                                                value.traits,
                                                propertyImportedTypeNameId);
    s->updatePropertyAliasDeclarationRecursivelyWithTypeAndTraitsStatement.write(view.id,
                                                                                 propertyTypeId,
                                                                                 value.traits);
    propertyDeclarationIds.push_back(view.id);

    tracer.end(keyValue("updated", "yes"));

    return Sqlite::UpdateChange::Update;
}

void ProjectStorage::synchronizePropertyDeclarations(
    TypeId typeId,
    Storage::Synchronization::PropertyDeclarations &propertyDeclarations,
    SourceId sourceId,
    AliasPropertyDeclarations &insertedAliasPropertyDeclarations,
    AliasPropertyDeclarations &updatedAliasPropertyDeclarations,
    PropertyDeclarationIds &propertyDeclarationIds)
{
    NanotraceHR::Tracer tracer{"synchronize property declaration"_t, projectStorageCategory()};

    std::sort(propertyDeclarations.begin(), propertyDeclarations.end(), [](auto &&first, auto &&second) {
        return Sqlite::compare(first.name, second.name) < 0;
    });

    auto range = s->selectPropertyDeclarationsForTypeIdStatement
                     .range<Storage::Synchronization::PropertyDeclarationView>(typeId);

    auto compareKey = [](const Storage::Synchronization::PropertyDeclarationView &view,
                         const Storage::Synchronization::PropertyDeclaration &value) {
        return Sqlite::compare(view.name, value.name);
    };

    auto insert = [&](const Storage::Synchronization::PropertyDeclaration &value) {
        if (value.kind == Storage::Synchronization::PropertyKind::Alias) {
            synchronizePropertyDeclarationsInsertAlias(insertedAliasPropertyDeclarations,
                                                       value,
                                                       sourceId,
                                                       typeId);
        } else {
            synchronizePropertyDeclarationsInsertProperty(value, sourceId, typeId);
        }
    };

    auto update = [&](const Storage::Synchronization::PropertyDeclarationView &view,
                      const Storage::Synchronization::PropertyDeclaration &value) {
        if (value.kind == Storage::Synchronization::PropertyKind::Alias) {
            synchronizePropertyDeclarationsUpdateAlias(updatedAliasPropertyDeclarations,
                                                       view,
                                                       value,
                                                       sourceId);
            propertyDeclarationIds.push_back(view.id);
        } else {
            return synchronizePropertyDeclarationsUpdateProperty(view,
                                                                 value,
                                                                 sourceId,
                                                                 propertyDeclarationIds);
        }

        return Sqlite::UpdateChange::No;
    };

    auto remove = [&](const Storage::Synchronization::PropertyDeclarationView &view) {
        using NanotraceHR::keyValue;
        NanotraceHR::Tracer tracer{"remove property declaration"_t,
                                   projectStorageCategory(),
                                   keyValue("property declaratio viewn", view)};

        auto nextPropertyDeclarationId = fetchNextPropertyDeclarationId(typeId, view.name);

        if (nextPropertyDeclarationId) {
            s->updateAliasPropertyDeclarationByAliasPropertyDeclarationIdStatement
                .write(nextPropertyDeclarationId, view.id);
        }

        s->updateDefaultPropertyIdToNullStatement.write(view.id);
        s->deletePropertyDeclarationStatement.write(view.id);
        propertyDeclarationIds.push_back(view.id);
    };

    Sqlite::insertUpdateDelete(range, propertyDeclarations, compareKey, insert, update, remove);
}

void ProjectStorage::resetRemovedAliasPropertyDeclarationsToNull(
    Storage::Synchronization::Type &type, PropertyDeclarationIds &propertyDeclarationIds)
{
    NanotraceHR::Tracer tracer{"reset removed alias property declaration to null"_t,
                               projectStorageCategory()};

    if (type.changeLevel == Storage::Synchronization::ChangeLevel::Minimal)
        return;

    Storage::Synchronization::PropertyDeclarations &aliasDeclarations = type.propertyDeclarations;

    std::sort(aliasDeclarations.begin(), aliasDeclarations.end(), [](auto &&first, auto &&second) {
        return Sqlite::compare(first.name, second.name) < 0;
    });

    auto range = s->selectPropertyDeclarationsWithAliasForTypeIdStatement
                     .range<AliasPropertyDeclarationView>(type.typeId);

    auto compareKey = [](const AliasPropertyDeclarationView &view,
                         const Storage::Synchronization::PropertyDeclaration &value) {
        return Sqlite::compare(view.name, value.name);
    };

    auto insert = [&](const Storage::Synchronization::PropertyDeclaration &) {};

    auto update = [&](const AliasPropertyDeclarationView &,
                      const Storage::Synchronization::PropertyDeclaration &) {
        return Sqlite::UpdateChange::No;
    };

    auto remove = [&](const AliasPropertyDeclarationView &view) {
        using NanotraceHR::keyValue;
        NanotraceHR::Tracer tracer{"reset removed alias property declaration to null"_t,
                                   projectStorageCategory(),
                                   keyValue("alias property declaration view", view)};

        s->updatePropertyDeclarationAliasIdToNullStatement.write(view.id);
        propertyDeclarationIds.push_back(view.id);
    };

    Sqlite::insertUpdateDelete(range, aliasDeclarations, compareKey, insert, update, remove);
}

void ProjectStorage::resetRemovedAliasPropertyDeclarationsToNull(
    Storage::Synchronization::Types &types,
    AliasPropertyDeclarations &relinkableAliasPropertyDeclarations)
{
    NanotraceHR::Tracer tracer{"reset removed alias properties to null"_t, projectStorageCategory()};

    PropertyDeclarationIds propertyDeclarationIds;
    propertyDeclarationIds.reserve(types.size());

    for (auto &&type : types)
        resetRemovedAliasPropertyDeclarationsToNull(type, propertyDeclarationIds);

    removeRelinkableEntries(relinkableAliasPropertyDeclarations,
                            propertyDeclarationIds,
                            PropertyCompare<AliasPropertyDeclaration>{});
}

ImportId ProjectStorage::insertDocumentImport(const Storage::Import &import,
                                              Storage::Synchronization::ImportKind importKind,
                                              ModuleId sourceModuleId,
                                              ImportId parentImportId)
{
    if (import.version.minor) {
        return s->insertDocumentImportWithVersionStatement.value<ImportId>(import.sourceId,
                                                                           import.moduleId,
                                                                           sourceModuleId,
                                                                           importKind,
                                                                           import.version.major.value,
                                                                           import.version.minor.value,
                                                                           parentImportId);
    } else if (import.version.major) {
        return s->insertDocumentImportWithMajorVersionStatement.value<ImportId>(import.sourceId,
                                                                                import.moduleId,
                                                                                sourceModuleId,
                                                                                importKind,
                                                                                import.version.major.value,
                                                                                parentImportId);
    } else {
        return s->insertDocumentImportWithoutVersionStatement.value<ImportId>(import.sourceId,
                                                                              import.moduleId,
                                                                              sourceModuleId,
                                                                              importKind,
                                                                              parentImportId);
    }
}

void ProjectStorage::synchronizeDocumentImports(Storage::Imports &imports,
                                                const SourceIds &updatedSourceIds,
                                                Storage::Synchronization::ImportKind importKind)
{
    std::sort(imports.begin(), imports.end(), [](auto &&first, auto &&second) {
        return std::tie(first.sourceId, first.moduleId, first.version)
               < std::tie(second.sourceId, second.moduleId, second.version);
    });

    auto range = s->selectDocumentImportForSourceIdStatement
                     .range<Storage::Synchronization::ImportView>(toIntegers(updatedSourceIds),
                                                                  importKind);

    auto compareKey = [](const Storage::Synchronization::ImportView &view,
                         const Storage::Import &import) -> long long {
        auto sourceIdDifference = view.sourceId - import.sourceId;
        if (sourceIdDifference != 0)
            return sourceIdDifference;

        auto moduleIdDifference = view.moduleId - import.moduleId;
        if (moduleIdDifference != 0)
            return moduleIdDifference;

        auto versionDifference = view.version.major.value - import.version.major.value;
        if (versionDifference != 0)
            return versionDifference;

        return view.version.minor.value - import.version.minor.value;
    };

    auto insert = [&](const Storage::Import &import) {
        using NanotraceHR::keyValue;
        NanotraceHR::Tracer tracer{"insert import"_t,
                                   projectStorageCategory(),
                                   keyValue("import", import),
                                   keyValue("import kind", importKind),
                                   keyValue("source id", import.sourceId),
                                   keyValue("module id", import.moduleId)};

        auto importId = insertDocumentImport(import, importKind, import.moduleId, ImportId{});
        auto callback = [&](ModuleId exportedModuleId, int majorVersion, int minorVersion) {
            Storage::Import additionImport{exportedModuleId,
                                           Storage::Version{majorVersion, minorVersion},
                                           import.sourceId};

            auto exportedImportKind = importKind == Storage::Synchronization::ImportKind::Import
                                          ? Storage::Synchronization::ImportKind::ModuleExportedImport
                                          : Storage::Synchronization::ImportKind::ModuleExportedModuleDependency;

            NanotraceHR::Tracer tracer{"insert indirect import"_t,
                                       projectStorageCategory(),
                                       keyValue("import", import),
                                       keyValue("import kind", exportedImportKind),
                                       keyValue("source id", import.sourceId),
                                       keyValue("module id", import.moduleId)};

            auto indirectImportId = insertDocumentImport(additionImport,
                                                         exportedImportKind,
                                                         import.moduleId,
                                                         importId);

            tracer.end(keyValue("import id", indirectImportId));
        };

        s->selectModuleExportedImportsForModuleIdStatement.readCallback(callback,
                                                                        import.moduleId,
                                                                        import.version.major.value,
                                                                        import.version.minor.value);
        tracer.end(keyValue("import id", importId));
    };

    auto update = [](const Storage::Synchronization::ImportView &, const Storage::Import &) {
        return Sqlite::UpdateChange::No;
    };

    auto remove = [&](const Storage::Synchronization::ImportView &view) {
        using NanotraceHR::keyValue;
        NanotraceHR::Tracer tracer{"remove import"_t,
                                   projectStorageCategory(),
                                   keyValue("import", view),
                                   keyValue("import id", view.importId),
                                   keyValue("source id", view.sourceId),
                                   keyValue("module id", view.moduleId)};

        s->deleteDocumentImportStatement.write(view.importId);
        s->deleteDocumentImportsWithParentImportIdStatement.write(view.sourceId, view.importId);
    };

    Sqlite::insertUpdateDelete(range, imports, compareKey, insert, update, remove);
}

Utils::PathString ProjectStorage::createJson(const Storage::Synchronization::ParameterDeclarations &parameters)
{
    NanotraceHR::Tracer tracer{"create json from parameter declarations"_t, projectStorageCategory()};

    Utils::PathString json;
    json.append("[");

    Utils::SmallStringView comma{""};

    for (const auto &parameter : parameters) {
        json.append(comma);
        comma = ",";
        json.append(R"({"n":")");
        json.append(parameter.name);
        json.append(R"(","tn":")");
        json.append(parameter.typeName);
        if (parameter.traits == Storage::PropertyDeclarationTraits::None) {
            json.append("\"}");
        } else {
            json.append(R"(","tr":)");
            json.append(Utils::SmallString::number(to_underlying(parameter.traits)));
            json.append("}");
        }
    }

    json.append("]");

    return json;
}

TypeId ProjectStorage::fetchTypeIdByModuleIdAndExportedName(ModuleId moduleId,
                                                            Utils::SmallStringView name) const
{
    using NanotraceHR::keyValue;
    NanotraceHR::Tracer tracer{"fetch type id by module id and exported name"_t,
                               projectStorageCategory(),
                               keyValue("module id", moduleId),
                               keyValue("exported name", name)};

    return s->selectTypeIdByModuleIdAndExportedNameStatement.value<TypeId>(moduleId, name);
}

void ProjectStorage::addTypeIdToPropertyEditorQmlPaths(
    Storage::Synchronization::PropertyEditorQmlPaths &paths)
{
    NanotraceHR::Tracer tracer{"add type id to property editor qml paths"_t, projectStorageCategory()};

    for (auto &path : paths)
        path.typeId = fetchTypeIdByModuleIdAndExportedName(path.moduleId, path.typeName);
}

void ProjectStorage::synchronizePropertyEditorPaths(Storage::Synchronization::PropertyEditorQmlPaths &paths,
                                                    SourceIds updatedPropertyEditorQmlPathsSourceIds)
{
    using Storage::Synchronization::PropertyEditorQmlPath;
    std::sort(paths.begin(), paths.end(), [](auto &&first, auto &&second) {
        return first.typeId < second.typeId;
    });

    auto range = s->selectPropertyEditorPathsForForSourceIdsStatement.range<PropertyEditorQmlPathView>(
        toIntegers(updatedPropertyEditorQmlPathsSourceIds));

    auto compareKey = [](const PropertyEditorQmlPathView &view,
                         const PropertyEditorQmlPath &value) -> long long {
        return view.typeId - value.typeId;
    };

    auto insert = [&](const PropertyEditorQmlPath &path) {
        using NanotraceHR::keyValue;
        NanotraceHR::Tracer tracer{"insert property editor paths"_t,
                                   projectStorageCategory(),
                                   keyValue("property editor qml path", path)};

        if (path.typeId)
            s->insertPropertyEditorPathStatement.write(path.typeId, path.pathId, path.directoryId);
    };

    auto update = [&](const PropertyEditorQmlPathView &view, const PropertyEditorQmlPath &value) {
        using NanotraceHR::keyValue;
        NanotraceHR::Tracer tracer{"update property editor paths"_t,
                                   projectStorageCategory(),
                                   keyValue("property editor qml path", value),
                                   keyValue("property editor qml path view", view)};

        if (value.pathId != view.pathId || value.directoryId != view.directoryId) {
            s->updatePropertyEditorPathsStatement.write(value.typeId, value.pathId, value.directoryId);

            tracer.end(keyValue("updated", "yes"));

            return Sqlite::UpdateChange::Update;
        }
        return Sqlite::UpdateChange::No;
    };

    auto remove = [&](const PropertyEditorQmlPathView &view) {
        using NanotraceHR::keyValue;
        NanotraceHR::Tracer tracer{"remove property editor paths"_t,
                                   projectStorageCategory(),
                                   keyValue("property editor qml path view", view)};

        s->deletePropertyEditorPathStatement.write(view.typeId);
    };

    Sqlite::insertUpdateDelete(range, paths, compareKey, insert, update, remove);
}

void ProjectStorage::synchronizePropertyEditorQmlPaths(
    Storage::Synchronization::PropertyEditorQmlPaths &paths,
    SourceIds updatedPropertyEditorQmlPathsSourceIds)
{
    NanotraceHR::Tracer tracer{"synchronize property editor qml paths"_t, projectStorageCategory()};

    addTypeIdToPropertyEditorQmlPaths(paths);
    synchronizePropertyEditorPaths(paths, updatedPropertyEditorQmlPathsSourceIds);
}

void ProjectStorage::synchronizeFunctionDeclarations(
    TypeId typeId, Storage::Synchronization::FunctionDeclarations &functionsDeclarations)
{
    NanotraceHR::Tracer tracer{"synchronize function declaration"_t, projectStorageCategory()};

    std::sort(functionsDeclarations.begin(),
              functionsDeclarations.end(),
              [](auto &&first, auto &&second) {
                  auto compare = Sqlite::compare(first.name, second.name);

                  if (compare == 0) {
                      Utils::PathString firstSignature{createJson(first.parameters)};
                      Utils::PathString secondSignature{createJson(second.parameters)};

                      return Sqlite::compare(firstSignature, secondSignature) < 0;
                  }

                  return compare < 0;
              });

    auto range = s->selectFunctionDeclarationsForTypeIdStatement
                     .range<Storage::Synchronization::FunctionDeclarationView>(typeId);

    auto compareKey = [](const Storage::Synchronization::FunctionDeclarationView &view,
                         const Storage::Synchronization::FunctionDeclaration &value) {
        auto nameKey = Sqlite::compare(view.name, value.name);
        if (nameKey != 0)
            return nameKey;

        Utils::PathString valueSignature{createJson(value.parameters)};

        return Sqlite::compare(view.signature, valueSignature);
    };

    auto insert = [&](const Storage::Synchronization::FunctionDeclaration &value) {
        using NanotraceHR::keyValue;
        NanotraceHR::Tracer tracer{"insert function declaration"_t,
                                   projectStorageCategory(),
                                   keyValue("function declaration", value)};

        Utils::PathString signature{createJson(value.parameters)};

        s->insertFunctionDeclarationStatement.write(typeId, value.name, value.returnTypeName, signature);
    };

    auto update = [&](const Storage::Synchronization::FunctionDeclarationView &view,
                      const Storage::Synchronization::FunctionDeclaration &value) {
        using NanotraceHR::keyValue;
        NanotraceHR::Tracer tracer{"update function declaration"_t,
                                   projectStorageCategory(),
                                   keyValue("function declaration", value),
                                   keyValue("function declaration view", view)};

        Utils::PathString signature{createJson(value.parameters)};

        if (value.returnTypeName == view.returnTypeName && signature == view.signature)
            return Sqlite::UpdateChange::No;

        s->updateFunctionDeclarationStatement.write(view.id, value.returnTypeName, signature);

        tracer.end(keyValue("updated", "yes"));

        return Sqlite::UpdateChange::Update;
    };

    auto remove = [&](const Storage::Synchronization::FunctionDeclarationView &view) {
        using NanotraceHR::keyValue;
        NanotraceHR::Tracer tracer{"remove function declaration"_t,
                                   projectStorageCategory(),
                                   keyValue("function declaration view", view)};

        s->deleteFunctionDeclarationStatement.write(view.id);
    };

    Sqlite::insertUpdateDelete(range, functionsDeclarations, compareKey, insert, update, remove);
}

void ProjectStorage::synchronizeSignalDeclarations(
    TypeId typeId, Storage::Synchronization::SignalDeclarations &signalDeclarations)
{
    NanotraceHR::Tracer tracer{"synchronize signal declaration"_t, projectStorageCategory()};

    std::sort(signalDeclarations.begin(), signalDeclarations.end(), [](auto &&first, auto &&second) {
        auto compare = Sqlite::compare(first.name, second.name);

        if (compare == 0) {
            Utils::PathString firstSignature{createJson(first.parameters)};
            Utils::PathString secondSignature{createJson(second.parameters)};

            return Sqlite::compare(firstSignature, secondSignature) < 0;
        }

        return compare < 0;
    });

    auto range = s->selectSignalDeclarationsForTypeIdStatement
                     .range<Storage::Synchronization::SignalDeclarationView>(typeId);

    auto compareKey = [](const Storage::Synchronization::SignalDeclarationView &view,
                         const Storage::Synchronization::SignalDeclaration &value) {
        auto nameKey = Sqlite::compare(view.name, value.name);
        if (nameKey != 0)
            return nameKey;

        Utils::PathString valueSignature{createJson(value.parameters)};

        return Sqlite::compare(view.signature, valueSignature);
    };

    auto insert = [&](const Storage::Synchronization::SignalDeclaration &value) {
        using NanotraceHR::keyValue;
        NanotraceHR::Tracer tracer{"insert signal declaration"_t,
                                   projectStorageCategory(),
                                   keyValue("signal declaration", value)};

        Utils::PathString signature{createJson(value.parameters)};

        s->insertSignalDeclarationStatement.write(typeId, value.name, signature);
    };

    auto update = [&]([[maybe_unused]] const Storage::Synchronization::SignalDeclarationView &view,
                      [[maybe_unused]] const Storage::Synchronization::SignalDeclaration &value) {
        return Sqlite::UpdateChange::No;
    };

    auto remove = [&](const Storage::Synchronization::SignalDeclarationView &view) {
        using NanotraceHR::keyValue;
        NanotraceHR::Tracer tracer{"remove signal declaration"_t,
                                   projectStorageCategory(),
                                   keyValue("signal declaration view", view)};

        s->deleteSignalDeclarationStatement.write(view.id);
    };

    Sqlite::insertUpdateDelete(range, signalDeclarations, compareKey, insert, update, remove);
}

Utils::PathString ProjectStorage::createJson(
    const Storage::Synchronization::EnumeratorDeclarations &enumeratorDeclarations)
{
    using NanotraceHR::keyValue;
    NanotraceHR::Tracer tracer{"create json from enumerator declarations"_t, projectStorageCategory()};

    Utils::PathString json;
    json.append("{");

    Utils::SmallStringView comma{"\""};

    for (const auto &enumerator : enumeratorDeclarations) {
        json.append(comma);
        comma = ",\"";
        json.append(enumerator.name);
        if (enumerator.hasValue) {
            json.append("\":\"");
            json.append(Utils::SmallString::number(enumerator.value));
            json.append("\"");
        } else {
            json.append("\":null");
        }
    }

    json.append("}");

    return json;
}

void ProjectStorage::synchronizeEnumerationDeclarations(
    TypeId typeId, Storage::Synchronization::EnumerationDeclarations &enumerationDeclarations)
{
    NanotraceHR::Tracer tracer{"synchronize enumeration declaration"_t, projectStorageCategory()};

    std::sort(enumerationDeclarations.begin(),
              enumerationDeclarations.end(),
              [](auto &&first, auto &&second) {
                  return Sqlite::compare(first.name, second.name) < 0;
              });

    auto range = s->selectEnumerationDeclarationsForTypeIdStatement
                     .range<Storage::Synchronization::EnumerationDeclarationView>(typeId);

    auto compareKey = [](const Storage::Synchronization::EnumerationDeclarationView &view,
                         const Storage::Synchronization::EnumerationDeclaration &value) {
        return Sqlite::compare(view.name, value.name);
    };

    auto insert = [&](const Storage::Synchronization::EnumerationDeclaration &value) {
        using NanotraceHR::keyValue;
        NanotraceHR::Tracer tracer{"insert enumeration declaration"_t,
                                   projectStorageCategory(),
                                   keyValue("enumeration declaration", value)};

        Utils::PathString signature{createJson(value.enumeratorDeclarations)};

        s->insertEnumerationDeclarationStatement.write(typeId, value.name, signature);
    };

    auto update = [&](const Storage::Synchronization::EnumerationDeclarationView &view,
                      const Storage::Synchronization::EnumerationDeclaration &value) {
        using NanotraceHR::keyValue;
        NanotraceHR::Tracer tracer{"update enumeration declaration"_t,
                                   projectStorageCategory(),
                                   keyValue("enumeration declaration", value),
                                   keyValue("enumeration declaration view", view)};

        Utils::PathString enumeratorDeclarations{createJson(value.enumeratorDeclarations)};

        if (enumeratorDeclarations == view.enumeratorDeclarations)
            return Sqlite::UpdateChange::No;

        s->updateEnumerationDeclarationStatement.write(view.id, enumeratorDeclarations);

        tracer.end(keyValue("updated", "yes"));

        return Sqlite::UpdateChange::Update;
    };

    auto remove = [&](const Storage::Synchronization::EnumerationDeclarationView &view) {
        using NanotraceHR::keyValue;
        NanotraceHR::Tracer tracer{"remove enumeration declaration"_t,
                                   projectStorageCategory(),
                                   keyValue("enumeration declaration view", view)};

        s->deleteEnumerationDeclarationStatement.write(view.id);
    };

    Sqlite::insertUpdateDelete(range, enumerationDeclarations, compareKey, insert, update, remove);
}

void ProjectStorage::extractExportedTypes(TypeId typeId,
                                          const Storage::Synchronization::Type &type,
                                          Storage::Synchronization::ExportedTypes &exportedTypes)
{
    for (const auto &exportedType : type.exportedTypes)
        exportedTypes.emplace_back(exportedType.name, exportedType.version, typeId, exportedType.moduleId);
}

TypeId ProjectStorage::declareType(Storage::Synchronization::Type &type)
{
    using NanotraceHR::keyValue;
    NanotraceHR::Tracer tracer{"declare type"_t,
                               projectStorageCategory(),
                               keyValue("source id", type.sourceId),
                               keyValue("type name", type.typeName)};

    if (type.typeName.isEmpty()) {
        type.typeId = s->selectTypeIdBySourceIdStatement.value<TypeId>(type.sourceId);

        tracer.end(keyValue("type id", type.typeId));

        return type.typeId;
    }

    type.typeId = s->insertTypeStatement.value<TypeId>(type.sourceId, type.typeName);

    if (!type.typeId)
        type.typeId = s->selectTypeIdBySourceIdAndNameStatement.value<TypeId>(type.sourceId,
                                                                              type.typeName);

    tracer.end(keyValue("type id", type.typeId));

    return type.typeId;
}

void ProjectStorage::syncDeclarations(Storage::Synchronization::Type &type,
                                      AliasPropertyDeclarations &insertedAliasPropertyDeclarations,
                                      AliasPropertyDeclarations &updatedAliasPropertyDeclarations,
                                      PropertyDeclarationIds &propertyDeclarationIds)
{
    NanotraceHR::Tracer tracer{"synchronize declaration per type"_t, projectStorageCategory()};

    if (type.changeLevel == Storage::Synchronization::ChangeLevel::Minimal)
        return;

    synchronizePropertyDeclarations(type.typeId,
                                    type.propertyDeclarations,
                                    type.sourceId,
                                    insertedAliasPropertyDeclarations,
                                    updatedAliasPropertyDeclarations,
                                    propertyDeclarationIds);
    synchronizeFunctionDeclarations(type.typeId, type.functionDeclarations);
    synchronizeSignalDeclarations(type.typeId, type.signalDeclarations);
    synchronizeEnumerationDeclarations(type.typeId, type.enumerationDeclarations);
}

void ProjectStorage::syncDeclarations(Storage::Synchronization::Types &types,
                                      AliasPropertyDeclarations &insertedAliasPropertyDeclarations,
                                      AliasPropertyDeclarations &updatedAliasPropertyDeclarations,
                                      PropertyDeclarations &relinkablePropertyDeclarations)
{
    NanotraceHR::Tracer tracer{"synchronize declaration"_t, projectStorageCategory()};

    PropertyDeclarationIds propertyDeclarationIds;
    propertyDeclarationIds.reserve(types.size() * 10);

    for (auto &&type : types)
        syncDeclarations(type,
                         insertedAliasPropertyDeclarations,
                         updatedAliasPropertyDeclarations,
                         propertyDeclarationIds);

    removeRelinkableEntries(relinkablePropertyDeclarations,
                            propertyDeclarationIds,
                            PropertyCompare<PropertyDeclaration>{});
}

void ProjectStorage::syncDefaultProperties(Storage::Synchronization::Types &types)
{
    NanotraceHR::Tracer tracer{"synchronize default properties"_t, projectStorageCategory()};

    auto range = s->selectTypesWithDefaultPropertyStatement.range<TypeWithDefaultPropertyView>();

    auto compareKey = [](const TypeWithDefaultPropertyView &view,
                         const Storage::Synchronization::Type &value) {
        return view.typeId - value.typeId;
    };

    auto insert = [&](const Storage::Synchronization::Type &) {

    };

    auto update = [&](const TypeWithDefaultPropertyView &view,
                      const Storage::Synchronization::Type &value) {
        using NanotraceHR::keyValue;
        NanotraceHR::Tracer tracer{"synchronize default properties by update"_t,
                                   projectStorageCategory(),
                                   keyValue("type id", value.typeId),
                                   keyValue("value", value),
                                   keyValue("view", view)};

        PropertyDeclarationId valueDefaultPropertyId;
        if (value.defaultPropertyName.size())
            valueDefaultPropertyId = fetchPropertyDeclarationByTypeIdAndNameUngarded(value.typeId,
                                                                                     value.defaultPropertyName)
                                         .propertyDeclarationId;

        if (compareInvalidAreTrue(valueDefaultPropertyId, view.defaultPropertyId))
            return Sqlite::UpdateChange::No;

        s->updateDefaultPropertyIdStatement.write(value.typeId, valueDefaultPropertyId);

        tracer.end(keyValue("updated", "yes"),
                   keyValue("default property id", valueDefaultPropertyId));

        return Sqlite::UpdateChange::Update;
    };

    auto remove = [&](const TypeWithDefaultPropertyView &) {};

    Sqlite::insertUpdateDelete(range, types, compareKey, insert, update, remove);
}

void ProjectStorage::resetDefaultPropertiesIfChanged(Storage::Synchronization::Types &types)
{
    NanotraceHR::Tracer tracer{"reset changed default properties"_t, projectStorageCategory()};

    auto range = s->selectTypesWithDefaultPropertyStatement.range<TypeWithDefaultPropertyView>();

    auto compareKey = [](const TypeWithDefaultPropertyView &view,
                         const Storage::Synchronization::Type &value) {
        return view.typeId - value.typeId;
    };

    auto insert = [&](const Storage::Synchronization::Type &) {

    };

    auto update = [&](const TypeWithDefaultPropertyView &view,
                      const Storage::Synchronization::Type &value) {
        using NanotraceHR::keyValue;
        NanotraceHR::Tracer tracer{"reset changed default properties by update"_t,
                                   projectStorageCategory(),
                                   keyValue("type id", value.typeId),
                                   keyValue("value", value),
                                   keyValue("view", view)};

        PropertyDeclarationId valueDefaultPropertyId;
        if (value.defaultPropertyName.size()) {
            auto optionalValueDefaultPropertyId = fetchOptionalPropertyDeclarationByTypeIdAndNameUngarded(
                value.typeId, value.defaultPropertyName);
            if (optionalValueDefaultPropertyId)
                valueDefaultPropertyId = optionalValueDefaultPropertyId->propertyDeclarationId;
        }

        if (compareInvalidAreTrue(valueDefaultPropertyId, view.defaultPropertyId))
            return Sqlite::UpdateChange::No;

        s->updateDefaultPropertyIdStatement.write(value.typeId, Sqlite::NullValue{});

        tracer.end(keyValue("updated", "yes"));

        return Sqlite::UpdateChange::Update;
    };

    auto remove = [&](const TypeWithDefaultPropertyView &) {};

    Sqlite::insertUpdateDelete(range, types, compareKey, insert, update, remove);
}

void ProjectStorage::checkForPrototypeChainCycle(TypeId typeId) const
{
    using NanotraceHR::keyValue;
    NanotraceHR::Tracer tracer{"check for prototype chain cycle"_t,
                               projectStorageCategory(),
                               keyValue("type id", typeId)};

    auto callback = [=](TypeId currentTypeId) {
        if (typeId == currentTypeId)
            throw PrototypeChainCycle{};
    };

    s->selectPrototypeAndExtensionIdsStatement.readCallback(callback, typeId);
}

void ProjectStorage::checkForAliasChainCycle(PropertyDeclarationId propertyDeclarationId) const
{
    using NanotraceHR::keyValue;
    NanotraceHR::Tracer tracer{"check for alias chain cycle"_t,
                               projectStorageCategory(),
                               keyValue("property declaration id", propertyDeclarationId)};
    auto callback = [=](PropertyDeclarationId currentPropertyDeclarationId) {
        if (propertyDeclarationId == currentPropertyDeclarationId)
            throw AliasChainCycle{};
    };

    s->selectPropertyDeclarationIdsForAliasChainStatement.readCallback(callback,
                                                                       propertyDeclarationId);
}

std::pair<TypeId, ImportedTypeNameId> ProjectStorage::fetchImportedTypeNameIdAndTypeId(
    const Storage::Synchronization::ImportedTypeName &typeName, SourceId sourceId)
{
    using NanotraceHR::keyValue;
    NanotraceHR::Tracer tracer{"fetch imported type name id and type id"_t,
                               projectStorageCategory(),
                               keyValue("imported type name", typeName),
                               keyValue("source id", sourceId)};

    TypeId typeId;
    ImportedTypeNameId typeNameId;
    if (!std::visit([](auto &&typeName_) -> bool { return typeName_.name.isEmpty(); }, typeName)) {
        typeNameId = fetchImportedTypeNameId(typeName, sourceId);

        typeId = fetchTypeId(typeNameId);

        tracer.end(keyValue("type id", typeId), keyValue("type name id", typeNameId));

        if (!typeId)
            throw TypeNameDoesNotExists{fetchImportedTypeName(typeNameId), sourceId};
    }

    return {typeId, typeNameId};
}

void ProjectStorage::syncPrototypeAndExtension(Storage::Synchronization::Type &type, TypeIds &typeIds)
{
    if (type.changeLevel == Storage::Synchronization::ChangeLevel::Minimal)
        return;

    using NanotraceHR::keyValue;
    NanotraceHR::Tracer tracer{"synchronize prototype and extension"_t,
                               projectStorageCategory(),
                               keyValue("prototype", type.prototype),
                               keyValue("extension", type.extension),
                               keyValue("type id", type.typeId),
                               keyValue("source id", type.sourceId)};

    auto [prototypeId, prototypeTypeNameId] = fetchImportedTypeNameIdAndTypeId(type.prototype,
                                                                               type.sourceId);
    auto [extensionId, extensionTypeNameId] = fetchImportedTypeNameIdAndTypeId(type.extension,
                                                                               type.sourceId);

    s->updatePrototypeAndExtensionStatement.write(type.typeId,
                                                  prototypeId,
                                                  prototypeTypeNameId,
                                                  extensionId,
                                                  extensionTypeNameId);

    if (prototypeId || extensionId)
        checkForPrototypeChainCycle(type.typeId);

    typeIds.push_back(type.typeId);

    tracer.end(keyValue("prototype id", prototypeId),
               keyValue("prototype type name id", prototypeTypeNameId),
               keyValue("extension id", extensionId),
               keyValue("extension type name id", extensionTypeNameId));
}

void ProjectStorage::syncPrototypesAndExtensions(Storage::Synchronization::Types &types,
                                                 Prototypes &relinkablePrototypes,
                                                 Prototypes &relinkableExtensions)
{
    NanotraceHR::Tracer tracer{"synchronize prototypes and extensions"_t, projectStorageCategory()};

    TypeIds typeIds;
    typeIds.reserve(types.size());

    for (auto &type : types)
        syncPrototypeAndExtension(type, typeIds);

    removeRelinkableEntries(relinkablePrototypes, typeIds, TypeCompare<Prototype>{});
    removeRelinkableEntries(relinkableExtensions, typeIds, TypeCompare<Prototype>{});
}

ImportId ProjectStorage::fetchImportId(SourceId sourceId, const Storage::Import &import) const
{
    using NanotraceHR::keyValue;
    NanotraceHR::Tracer tracer{"fetch imported type name id"_t,
                               projectStorageCategory(),
                               keyValue("import", import),
                               keyValue("source id", sourceId)};

    ImportId importId;
    if (import.version) {
        importId = s->selectImportIdBySourceIdAndModuleIdAndVersionStatement.value<ImportId>(
            sourceId, import.moduleId, import.version.major.value, import.version.minor.value);
    } else if (import.version.major) {
        importId = s->selectImportIdBySourceIdAndModuleIdAndMajorVersionStatement
                       .value<ImportId>(sourceId, import.moduleId, import.version.major.value);
    } else {
        importId = s->selectImportIdBySourceIdAndModuleIdStatement.value<ImportId>(sourceId,
                                                                                   import.moduleId);
    }

    tracer.end(keyValue("import id", importId));

    return importId;
}

ImportedTypeNameId ProjectStorage::fetchImportedTypeNameId(
    const Storage::Synchronization::ImportedTypeName &name, SourceId sourceId)
{
    struct Inspect
    {
        auto operator()(const Storage::Synchronization::ImportedType &importedType)
        {
            using NanotraceHR::keyValue;
            NanotraceHR::Tracer tracer{"fetch imported type name id"_t,
                                       projectStorageCategory(),
                                       keyValue("imported type name", importedType.name),
                                       keyValue("source id", sourceId),
                                       keyValue("type name kind", "exported"sv)};

            return storage.fetchImportedTypeNameId(Storage::Synchronization::TypeNameKind::Exported,
                                                   sourceId,
                                                   importedType.name);
        }

        auto operator()(const Storage::Synchronization::QualifiedImportedType &importedType)
        {
            using NanotraceHR::keyValue;
            NanotraceHR::Tracer tracer{"fetch imported type name id"_t,
                                       projectStorageCategory(),
                                       keyValue("imported type name", importedType.name),
                                       keyValue("import", importedType.import),
                                       keyValue("type name kind", "qualified exported"sv)};

            ImportId importId = storage.fetchImportId(sourceId, importedType.import);

            auto importedTypeNameId = storage.fetchImportedTypeNameId(
                Storage::Synchronization::TypeNameKind::QualifiedExported, importId, importedType.name);

            tracer.end(keyValue("import id", importId), keyValue("source id", sourceId));

            return importedTypeNameId;
        }

        ProjectStorage &storage;
        SourceId sourceId;
    };

    return std::visit(Inspect{*this, sourceId}, name);
}

TypeId ProjectStorage::fetchTypeId(ImportedTypeNameId typeNameId) const
{
    using NanotraceHR::keyValue;
    NanotraceHR::Tracer tracer{"fetch type id with type name kind"_t,
                               projectStorageCategory(),
                               keyValue("type name id", typeNameId)};

    auto kind = s->selectKindFromImportedTypeNamesStatement.value<Storage::Synchronization::TypeNameKind>(
        typeNameId);

    auto typeId = fetchTypeId(typeNameId, kind);

    tracer.end(keyValue("type id", typeId), keyValue("type name kind", kind));

    return typeId;
}

Utils::SmallString ProjectStorage::fetchImportedTypeName(ImportedTypeNameId typeNameId) const
{
    return s->selectNameFromImportedTypeNamesStatement.value<Utils::SmallString>(typeNameId);
}

TypeId ProjectStorage::fetchTypeId(ImportedTypeNameId typeNameId,
                                   Storage::Synchronization::TypeNameKind kind) const
{
    using NanotraceHR::keyValue;
    NanotraceHR::Tracer tracer{"fetch type id"_t,
                               projectStorageCategory(),
                               keyValue("type name id", typeNameId),
                               keyValue("type name kind", kind)};

    TypeId typeId;
    if (kind == Storage::Synchronization::TypeNameKind::Exported) {
        typeId = s->selectTypeIdForImportedTypeNameNamesStatement.value<TypeId>(typeNameId);
    } else {
        typeId = s->selectTypeIdForQualifiedImportedTypeNameNamesStatement.value<TypeId>(typeNameId);
    }

    tracer.end(keyValue("type id", typeId));

    return typeId;
}

std::optional<ProjectStorage::FetchPropertyDeclarationResult>
ProjectStorage::fetchOptionalPropertyDeclarationByTypeIdAndNameUngarded(TypeId typeId,
                                                                        Utils::SmallStringView name)
{
    using NanotraceHR::keyValue;
    NanotraceHR::Tracer tracer{"fetch optional property declaration by type id and name ungarded"_t,
                               projectStorageCategory(),
                               keyValue("type id", typeId),
                               keyValue("property name", name)};

    auto propertyDeclarationId = fetchPropertyDeclarationId(typeId, name);
    auto propertyDeclaration = s->selectPropertyDeclarationResultByPropertyDeclarationIdStatement
                                   .optionalValue<FetchPropertyDeclarationResult>(
                                       propertyDeclarationId);

    tracer.end(keyValue("property declaration", propertyDeclaration));

    return propertyDeclaration;
}

ProjectStorage::FetchPropertyDeclarationResult ProjectStorage::fetchPropertyDeclarationByTypeIdAndNameUngarded(
    TypeId typeId, Utils::SmallStringView name)
{
    using NanotraceHR::keyValue;
    NanotraceHR::Tracer tracer{"fetch property declaration by type id and name ungarded"_t,
                               projectStorageCategory(),
                               keyValue("type id", typeId),
                               keyValue("property name", name)};

    auto propertyDeclaration = fetchOptionalPropertyDeclarationByTypeIdAndNameUngarded(typeId, name);
    tracer.end(keyValue("property declaration", propertyDeclaration));

    if (propertyDeclaration)
        return *propertyDeclaration;

    throw PropertyNameDoesNotExists{};
}

PropertyDeclarationId ProjectStorage::fetchPropertyDeclarationIdByTypeIdAndNameUngarded(
    TypeId typeId, Utils::SmallStringView name)
{
    using NanotraceHR::keyValue;
    NanotraceHR::Tracer tracer{"fetch property declaration id by type id and name ungarded"_t,
                               projectStorageCategory(),
                               keyValue("type id", typeId),
                               keyValue("property name", name)};

    auto propertyDeclarationId = fetchPropertyDeclarationId(typeId, name);

    tracer.end(keyValue("property declaration id", propertyDeclarationId));

    if (propertyDeclarationId)
        return propertyDeclarationId;

    throw PropertyNameDoesNotExists{};
}

SourceContextId ProjectStorage::readSourceContextId(Utils::SmallStringView sourceContextPath)
{
    using NanotraceHR::keyValue;
    NanotraceHR::Tracer tracer{"read source context id"_t,
                               projectStorageCategory(),
                               keyValue("source context path", sourceContextPath)};

    auto sourceContextId = s->selectSourceContextIdFromSourceContextsBySourceContextPathStatement
                               .value<SourceContextId>(sourceContextPath);

    tracer.end(keyValue("source context id", sourceContextId));

    return sourceContextId;
}

SourceContextId ProjectStorage::writeSourceContextId(Utils::SmallStringView sourceContextPath)
{
    using NanotraceHR::keyValue;
    NanotraceHR::Tracer tracer{"write source context id"_t,
                               projectStorageCategory(),
                               keyValue("source context path", sourceContextPath)};

    s->insertIntoSourceContextsStatement.write(sourceContextPath);

    auto sourceContextId = SourceContextId::create(static_cast<int>(database.lastInsertedRowId()));

    tracer.end(keyValue("source context id", sourceContextId));

    return sourceContextId;
}

SourceId ProjectStorage::writeSourceId(SourceContextId sourceContextId,
                                       Utils::SmallStringView sourceName)
{
    using NanotraceHR::keyValue;
    NanotraceHR::Tracer tracer{"write source id"_t,
                               projectStorageCategory(),
                               keyValue("source context id", sourceContextId),
                               keyValue("source name", sourceName)};

    s->insertIntoSourcesStatement.write(sourceContextId, sourceName);

    auto sourceId = SourceId::create(static_cast<int>(database.lastInsertedRowId()));

    tracer.end(keyValue("source id", sourceId));

    return sourceId;
}

SourceId ProjectStorage::readSourceId(SourceContextId sourceContextId,
                                      Utils::SmallStringView sourceName)
{
    using NanotraceHR::keyValue;
    NanotraceHR::Tracer tracer{"read source id"_t,
                               projectStorageCategory(),
                               keyValue("source context id", sourceContextId),
                               keyValue("source name", sourceName)};

    auto sourceId = s->selectSourceIdFromSourcesBySourceContextIdAndSourceNameStatement
                        .value<SourceId>(sourceContextId, sourceName);

    tracer.end(keyValue("source id", sourceId));

    return sourceId;
}

Storage::Synchronization::ExportedTypes ProjectStorage::fetchExportedTypes(TypeId typeId)
{
    using NanotraceHR::keyValue;
    NanotraceHR::Tracer tracer{"fetch exported type"_t,
                               projectStorageCategory(),
                               keyValue("type id", typeId)};

    auto exportedTypes = s->selectExportedTypesByTypeIdStatement
                             .values<Storage::Synchronization::ExportedType, 12>(typeId);

    tracer.end(keyValue("exported types", exportedTypes));

    return exportedTypes;
}

Storage::Synchronization::PropertyDeclarations ProjectStorage::fetchPropertyDeclarations(TypeId typeId)
{
    using NanotraceHR::keyValue;
    NanotraceHR::Tracer tracer{"fetch property declarations"_t,
                               projectStorageCategory(),
                               keyValue("type id", typeId)};

    auto propertyDeclarations = s->selectPropertyDeclarationsByTypeIdStatement
                                    .values<Storage::Synchronization::PropertyDeclaration, 24>(typeId);

    tracer.end(keyValue("property declarations", propertyDeclarations));

    return propertyDeclarations;
}

Storage::Synchronization::FunctionDeclarations ProjectStorage::fetchFunctionDeclarations(TypeId typeId)
{
    using NanotraceHR::keyValue;
    NanotraceHR::Tracer tracer{"fetch signal declarations"_t,
                               projectStorageCategory(),
                               keyValue("type id", typeId)};

    Storage::Synchronization::FunctionDeclarations functionDeclarations;

    auto callback = [&](Utils::SmallStringView name,
                        Utils::SmallStringView returnType,
                        FunctionDeclarationId functionDeclarationId) {
        auto &functionDeclaration = functionDeclarations.emplace_back(name, returnType);
        functionDeclaration.parameters = s->selectFunctionParameterDeclarationsStatement
                                             .values<Storage::Synchronization::ParameterDeclaration, 8>(
                                                 functionDeclarationId);
    };

    s->selectFunctionDeclarationsForTypeIdWithoutSignatureStatement.readCallback(callback, typeId);

    tracer.end(keyValue("function declarations", functionDeclarations));

    return functionDeclarations;
}

Storage::Synchronization::SignalDeclarations ProjectStorage::fetchSignalDeclarations(TypeId typeId)
{
    using NanotraceHR::keyValue;
    NanotraceHR::Tracer tracer{"fetch signal declarations"_t,
                               projectStorageCategory(),
                               keyValue("type id", typeId)};

    Storage::Synchronization::SignalDeclarations signalDeclarations;

    auto callback = [&](Utils::SmallStringView name, SignalDeclarationId signalDeclarationId) {
        auto &signalDeclaration = signalDeclarations.emplace_back(name);
        signalDeclaration.parameters = s->selectSignalParameterDeclarationsStatement
                                           .values<Storage::Synchronization::ParameterDeclaration, 8>(
                                               signalDeclarationId);
    };

    s->selectSignalDeclarationsForTypeIdWithoutSignatureStatement.readCallback(callback, typeId);

    tracer.end(keyValue("signal declarations", signalDeclarations));

    return signalDeclarations;
}

Storage::Synchronization::EnumerationDeclarations ProjectStorage::fetchEnumerationDeclarations(TypeId typeId)
{
    using NanotraceHR::keyValue;
    NanotraceHR::Tracer tracer{"fetch enumeration declarations"_t,
                               projectStorageCategory(),
                               keyValue("type id", typeId)};

    Storage::Synchronization::EnumerationDeclarations enumerationDeclarations;

    auto callback = [&](Utils::SmallStringView name,
                        EnumerationDeclarationId enumerationDeclarationId) {
        enumerationDeclarations.emplace_back(
            name,
            s->selectEnumeratorDeclarationStatement
                .values<Storage::Synchronization::EnumeratorDeclaration, 8>(enumerationDeclarationId));
    };

    s->selectEnumerationDeclarationsForTypeIdWithoutEnumeratorDeclarationsStatement
        .readCallback(callback, typeId);

    tracer.end(keyValue("enumeration declarations", enumerationDeclarations));

    return enumerationDeclarations;
}

template<typename... TypeIds>
bool ProjectStorage::isBasedOn_(TypeId typeId, TypeIds... baseTypeIds) const
{
    using NanotraceHR::keyValue;
    NanotraceHR::Tracer tracer{"is based on"_t,
                               projectStorageCategory(),
                               keyValue("type id", typeId),
                               keyValue("base type ids", NanotraceHR::array(baseTypeIds...))};

    static_assert(((std::is_same_v<TypeId, TypeIds>) &&...), "Parameter must be a TypeId!");

    if (((typeId == baseTypeIds) || ...)) {
        tracer.end(keyValue("is based on", true));
        return true;
    }

    auto range = s->selectPrototypeAndExtensionIdsStatement.rangeWithTransaction<TypeId>(typeId);

    auto isBasedOn = std::any_of(range.begin(), range.end(), [&](TypeId currentTypeId) {
        return ((currentTypeId == baseTypeIds) || ...);
    });

    tracer.end(keyValue("is based on", isBasedOn));

    return isBasedOn;
}

template<typename Id>
ImportedTypeNameId ProjectStorage::fetchImportedTypeNameId(Storage::Synchronization::TypeNameKind kind,
                                                           Id id,
                                                           Utils::SmallStringView typeName)
{
    using NanotraceHR::keyValue;
    NanotraceHR::Tracer tracer{"fetch imported type name id"_t,
                               projectStorageCategory(),
                               keyValue("imported type name", typeName),
                               keyValue("kind", kind)};

    auto importedTypeNameId = s->selectImportedTypeNameIdStatement.value<ImportedTypeNameId>(kind,
                                                                                             id,
                                                                                             typeName);

    if (!importedTypeNameId)
        importedTypeNameId = s->insertImportedTypeNameIdStatement.value<ImportedTypeNameId>(kind,
                                                                                            id,
                                                                                            typeName);

    tracer.end(keyValue("imported type name id", importedTypeNameId));

    return importedTypeNameId;
}

} // namespace QmlDesigner<|MERGE_RESOLUTION|>--- conflicted
+++ resolved
@@ -7,14 +7,6 @@
 
 namespace QmlDesigner {
 
-<<<<<<< HEAD
-NanotraceHR::StringViewCategory<projectStorageTracingStatus()> &projectStorageCategory()
-{
-    thread_local NanotraceHR::StringViewCategory<projectStorageTracingStatus()>
-        projectStorageCategory_{"project storage"_t, Tracing::eventQueue(), projectStorageCategory};
-
-    return projectStorageCategory_;
-=======
 struct ProjectStorage::Statements
 {
     Statements(Sqlite::Database &database)
@@ -1725,7 +1717,6 @@
     tracer.end(keyValue("function names", functionDeclarationNames));
 
     return functionDeclarationNames;
->>>>>>> 7dfa7469
 }
 
 std::optional<Utils::SmallString> ProjectStorage::propertyName(
