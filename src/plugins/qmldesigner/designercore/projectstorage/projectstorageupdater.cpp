--- conflicted
+++ resolved
@@ -12,11 +12,6 @@
 #include "sourcepath.h"
 #include "sourcepathcache.h"
 #include "typeannotationreader.h"
-<<<<<<< HEAD
-
-#include <tracing/qmldesignertracing.h>
-=======
->>>>>>> 8790cbc9
 
 #include <sqlitedatabase.h>
 #include <tracing/qmldesignertracing.h>
@@ -141,15 +136,6 @@
 }
 
 void addSourceIds(SourceIds &sourceIds,
-<<<<<<< HEAD
-                  const Storage::Synchronization::ProjectDatas &projectDatas,
-                  TracerLiteral message,
-                  Tracer &tracer)
-{
-    for (const auto &projectData : projectDatas) {
-        tracer.tick(message, keyValue("source id", projectData.sourceId));
-        sourceIds.push_back(projectData.sourceId);
-=======
                   const Storage::Synchronization::DirectoryInfos &directoryInfos,
                   TracerLiteral message,
                   Tracer &tracer)
@@ -157,7 +143,6 @@
     for (const auto &directoryInfo : directoryInfos) {
         tracer.tick(message, keyValue("source id", directoryInfo.sourceId));
         sourceIds.push_back(directoryInfo.sourceId);
->>>>>>> 8790cbc9
     }
 }
 
@@ -181,13 +166,8 @@
                      Tracer &tracer)
 {
     for (const QmlDirParser::Import &qmldirDependency : qmldirDependencies) {
-<<<<<<< HEAD
-        ModuleId moduleId = projectStorage.moduleId(Utils::PathString{qmldirDependency.module}
-                                                    + "-cppnative");
-=======
         ModuleId moduleId = projectStorage.moduleId(Utils::PathString{qmldirDependency.module},
                                                     Storage::ModuleKind::CppLibrary);
->>>>>>> 8790cbc9
         auto &import = dependencies.emplace_back(moduleId, Storage::Version{}, sourceId);
         tracer.tick(message, keyValue("import", import));
     }
@@ -199,10 +179,7 @@
                              Storage::Version version,
                              Storage::Synchronization::IsAutoVersion isAutoVersion,
                              std::string_view moduleName,
-<<<<<<< HEAD
-=======
                              Storage::ModuleKind moduleKind,
->>>>>>> 8790cbc9
                              std::string_view exportedModuleName)
 {
     NanotraceHR::Tracer tracer{"add module exported imports"_t,
@@ -212,31 +189,21 @@
                                keyValue("version", version),
                                keyValue("is auto version", isAutoVersion),
                                keyValue("module name", moduleName),
-<<<<<<< HEAD
-=======
                                keyValue("module kind", moduleKind),
->>>>>>> 8790cbc9
                                keyValue("exported module name", exportedModuleName)};
 
     imports.emplace_back(moduleId, exportedModuleId, version, isAutoVersion);
 }
 
-<<<<<<< HEAD
-=======
 bool isOptionalImport(QmlDirParser::Import::Flags flags)
 {
     return flags & QmlDirParser::Import::Optional && !(flags & QmlDirParser::Import::OptionalDefault);
 }
 
->>>>>>> 8790cbc9
 void addModuleExportedImports(Storage::Synchronization::ModuleExportedImports &imports,
                               ModuleId moduleId,
                               ModuleId cppModuleId,
                               std::string_view moduleName,
-<<<<<<< HEAD
-                              std::string_view cppModuleName,
-=======
->>>>>>> 8790cbc9
                               const QList<QmlDirParser::Import> &qmldirImports,
                               ProjectStorageInterface &projectStorage)
 {
@@ -244,12 +211,6 @@
                                category(),
                                keyValue("cpp module id", cppModuleId),
                                keyValue("module id", moduleId)};
-<<<<<<< HEAD
-
-    for (const QmlDirParser::Import &qmldirImport : qmldirImports) {
-        Utils::PathString exportedModuleName{qmldirImport.module};
-        ModuleId exportedModuleId = projectStorage.moduleId(exportedModuleName);
-=======
 
     for (const QmlDirParser::Import &qmldirImport : qmldirImports) {
         if (isOptionalImport(qmldirImport.flags))
@@ -259,36 +220,24 @@
         using Storage::ModuleKind;
         ModuleId exportedModuleId = projectStorage.moduleId(exportedModuleName,
                                                             ModuleKind::QmlLibrary);
->>>>>>> 8790cbc9
         addModuleExportedImport(imports,
                                 moduleId,
                                 exportedModuleId,
                                 convertVersion(qmldirImport.version),
                                 convertToIsAutoVersion(qmldirImport.flags),
                                 moduleName,
-<<<<<<< HEAD
-                                exportedModuleName);
-
-        exportedModuleName += "-cppnative";
-        ModuleId exportedCppModuleId = projectStorage.moduleId(exportedModuleName);
-=======
                                 ModuleKind::QmlLibrary,
                                 exportedModuleName);
 
         ModuleId exportedCppModuleId = projectStorage.moduleId(exportedModuleName,
                                                                ModuleKind::CppLibrary);
->>>>>>> 8790cbc9
         addModuleExportedImport(imports,
                                 cppModuleId,
                                 exportedCppModuleId,
                                 Storage::Version{},
                                 Storage::Synchronization::IsAutoVersion::No,
-<<<<<<< HEAD
-                                cppModuleName,
-=======
                                 moduleName,
                                 ModuleKind::CppLibrary,
->>>>>>> 8790cbc9
                                 exportedModuleName);
     }
 }
@@ -338,11 +287,8 @@
 
     try {
         m_projectStorage.synchronize(std::move(package));
-<<<<<<< HEAD
-=======
     } catch (const TypeNameDoesNotExists &exception) {
         qDebug() << "missing type: " << exception.what();
->>>>>>> 8790cbc9
     } catch (...) {
         qWarning() << "Project storage could not been updated!";
     }
@@ -360,11 +306,7 @@
 
     NanotraceHR::Tracer tracer{"update qmltypes file"_t, category()};
 
-<<<<<<< HEAD
-    ModuleId moduleId = m_projectStorage.moduleId("QML-cppnative");
-=======
     ModuleId moduleId = m_projectStorage.moduleId("QML", Storage::ModuleKind::CppLibrary);
->>>>>>> 8790cbc9
 
     for (const QString &qmlTypesPath : qmlTypesPaths) {
         SourceId sourceId = m_pathCache.sourceId(SourcePath{qmlTypesPath});
@@ -382,17 +324,10 @@
                                         notUpdatedSourceIds);
 
         if (state == FileState::Changed) {
-<<<<<<< HEAD
-            tracer.tick("append project data"_t, keyValue("project data", projectData));
-            package.projectDatas.push_back(std::move(projectData));
-            tracer.tick("append updated project source ids"_t, keyValue("source id", sourceId));
-            package.updatedProjectSourceIds.push_back(sourceId);
-=======
             tracer.tick("append project data"_t, keyValue("project data", directoryInfo));
             package.directoryInfos.push_back(std::move(directoryInfo));
             tracer.tick("append updated project source ids"_t, keyValue("source id", sourceId));
             package.updatedDirectoryInfoSourceIds.push_back(sourceId);
->>>>>>> 8790cbc9
         }
     }
 }
@@ -432,19 +367,11 @@
         package.updatedSourceIds.push_back(qmldirSourceId);
     }
 
-<<<<<<< HEAD
-    Utils::PathString moduleName{parser.typeNamespace()};
-    ModuleId moduleId = m_projectStorage.moduleId(moduleName);
-    Utils::PathString cppModuleName = moduleName + "-cppnative";
-    ModuleId cppModuleId = m_projectStorage.moduleId(cppModuleName);
-    ModuleId pathModuleId = m_projectStorage.moduleId(directoryPath);
-=======
     using Storage::ModuleKind;
     Utils::PathString moduleName{parser.typeNamespace()};
     ModuleId moduleId = m_projectStorage.moduleId(moduleName, ModuleKind::QmlLibrary);
     ModuleId cppModuleId = m_projectStorage.moduleId(moduleName, ModuleKind::CppLibrary);
     ModuleId pathModuleId = m_projectStorage.moduleId(directoryPath, ModuleKind::PathLibrary);
->>>>>>> 8790cbc9
 
     auto imports = filterMultipleEntries(parser.imports());
 
@@ -452,26 +379,15 @@
                              moduleId,
                              cppModuleId,
                              moduleName,
-<<<<<<< HEAD
-                             cppModuleName,
-=======
->>>>>>> 8790cbc9
                              imports,
                              m_projectStorage);
     tracer.tick("append updated module id"_t, keyValue("module id", moduleId));
     package.updatedModuleIds.push_back(moduleId);
 
-<<<<<<< HEAD
-    const auto qmlProjectDatas = m_projectStorage.fetchProjectDatas(directorySourceId);
-    addSourceIds(package.updatedSourceIds, qmlProjectDatas, "append updated source id"_t, tracer);
-    addSourceIds(package.updatedFileStatusSourceIds,
-                 qmlProjectDatas,
-=======
     const auto qmlDirectoryInfos = m_projectStorage.fetchDirectoryInfos(directorySourceId);
     addSourceIds(package.updatedSourceIds, qmlDirectoryInfos, "append updated source id"_t, tracer);
     addSourceIds(package.updatedFileStatusSourceIds,
                  qmlDirectoryInfos,
->>>>>>> 8790cbc9
                  "append updated file status source id"_t,
                  tracer);
 
@@ -497,11 +413,7 @@
         watchedSourceIdsIds,
         qmldirState);
     tracer.tick("append updated project source id"_t, keyValue("module id", moduleId));
-<<<<<<< HEAD
-    package.updatedProjectSourceIds.push_back(directorySourceId);
-=======
     package.updatedDirectoryInfoSourceIds.push_back(directorySourceId);
->>>>>>> 8790cbc9
 }
 
 void ProjectStorageUpdater::updateDirectories(const QStringList &directories,
@@ -654,17 +566,10 @@
     case FileState::NotChanged: {
         tracer.tick("update directory not changed"_t);
 
-<<<<<<< HEAD
-        parseProjectDatas(m_projectStorage.fetchProjectDatas(directorySourceId),
-                          package,
-                          notUpdatedSourceIds,
-                          watchedSourceIdsIds);
-=======
         parseDirectoryInfos(m_projectStorage.fetchDirectoryInfos(directorySourceId),
                             package,
                             notUpdatedSourceIds,
                             watchedSourceIdsIds);
->>>>>>> 8790cbc9
         break;
     }
     case FileState::NotExists: {
@@ -672,17 +577,6 @@
 
         package.updatedFileStatusSourceIds.push_back(directorySourceId);
         package.updatedFileStatusSourceIds.push_back(qmldirSourceId);
-<<<<<<< HEAD
-        package.updatedProjectSourceIds.push_back(directorySourceId);
-        package.updatedSourceIds.push_back(qmldirSourceId);
-        auto qmlProjectDatas = m_projectStorage.fetchProjectDatas(directorySourceId);
-        for (const Storage::Synchronization::ProjectData &projectData : qmlProjectDatas) {
-            tracer.tick("append updated source id"_t, keyValue("source id", projectData.sourceId));
-            package.updatedSourceIds.push_back(projectData.sourceId);
-            tracer.tick("append updated file status source id"_t,
-                        keyValue("source id", projectData.sourceId));
-            package.updatedFileStatusSourceIds.push_back(projectData.sourceId);
-=======
         package.updatedDirectoryInfoSourceIds.push_back(directorySourceId);
         package.updatedSourceIds.push_back(qmldirSourceId);
         auto qmlDirectoryInfos = m_projectStorage.fetchDirectoryInfos(directorySourceId);
@@ -692,15 +586,12 @@
             tracer.tick("append updated file status source id"_t,
                         keyValue("source id", directoryInfo.sourceId));
             package.updatedFileStatusSourceIds.push_back(directoryInfo.sourceId);
->>>>>>> 8790cbc9
         }
 
         break;
     }
     }
 
-<<<<<<< HEAD
-=======
     updateSubdirectories(directoryPath,
                          directorySourceId,
                          directoryState,
@@ -709,7 +600,6 @@
                          notUpdatedSourceIds,
                          watchedSourceIdsIds);
 
->>>>>>> 8790cbc9
     tracer.end(keyValue("qmldir source path", qmldirSourcePath),
                keyValue("directory source path", directorySourcePath),
                keyValue("directory id", directoryId),
@@ -849,7 +739,6 @@
 
 namespace {
 QString contentFromFile(const QString &path)
-<<<<<<< HEAD
 {
     QFile file{path};
     if (file.open(QIODevice::ReadOnly))
@@ -865,23 +754,6 @@
                                                  SourceId directorySourceId,
                                                  Storage::Synchronization::SynchronizationPackage &package)
 {
-=======
-{
-    QFile file{path};
-    if (file.open(QIODevice::ReadOnly))
-        return QString::fromUtf8(file.readAll());
-
-    return {};
-}
-} // namespace
-
-void ProjectStorageUpdater::updateTypeAnnotation(const QString &directoryPath,
-                                                 const QString &filePath,
-                                                 SourceId sourceId,
-                                                 SourceId directorySourceId,
-                                                 Storage::Synchronization::SynchronizationPackage &package)
-{
->>>>>>> 8790cbc9
     NanotraceHR::Tracer tracer{"update type annotation path"_t,
                                category(),
                                keyValue("path", filePath),
@@ -930,13 +802,8 @@
                                keyValue("directory path", path),
                                keyValue("directory source id", directorySourceId)};
 
-<<<<<<< HEAD
-    QRegularExpression regex{R"xo(.+\/(\w+)\/(\w+)(Specifics|Pane).qml)xo"};
-    auto match = regex.match(path);
-=======
     QRegularExpression regex{R"xo((.+)\/(\w+)(Specifics|Pane).qml)xo"};
     auto match = regex.match(QStringView{path}.mid(pathOffset));
->>>>>>> 8790cbc9
     QString oldModuleName;
     ModuleId moduleId;
     if (match.hasMatch()) {
@@ -1133,13 +1000,8 @@
 {
     NanotraceHR::Tracer tracer{"parse project datas"_t, category()};
 
-<<<<<<< HEAD
-    for (const Storage::Synchronization::ProjectData &projectData : projectDatas) {
-        switch (projectData.fileType) {
-=======
     for (const Storage::Synchronization::DirectoryInfo &directoryInfo : directoryInfos) {
         switch (directoryInfo.fileType) {
->>>>>>> 8790cbc9
         case Storage::Synchronization::FileType::QmlTypes: {
             watchedSourceIds.qmltypesSourceIds.push_back(directoryInfo.sourceId);
 
@@ -1150,11 +1012,7 @@
         case Storage::Synchronization::FileType::QmlDocument: {
             watchedSourceIds.qmlSourceIds.push_back(directoryInfo.sourceId);
 
-<<<<<<< HEAD
-            parseQmlComponent(projectData.sourceId, package, notUpdatedSourceIds);
-=======
             parseQmlComponent(directoryInfo.sourceId, package, notUpdatedSourceIds);
->>>>>>> 8790cbc9
             break;
         }
         case Storage::Synchronization::FileType::Directory:
@@ -1172,32 +1030,19 @@
                                category(),
                                keyValue("qmltypes path", qmltypesPath)};
 
-<<<<<<< HEAD
-    auto state = fileState(projectData.sourceId, package, notUpdatedSourceIds);
-    switch (state) {
-    case FileState::Changed: {
-        tracer.tick("append updated source ids"_t, keyValue("source id", projectData.sourceId));
-        package.updatedSourceIds.push_back(projectData.sourceId);
-=======
     auto state = fileState(directoryInfo.sourceId, package, notUpdatedSourceIds);
     switch (state) {
     case FileState::Changed: {
         tracer.tick("append updated source ids"_t, keyValue("source id", directoryInfo.sourceId));
         package.updatedSourceIds.push_back(directoryInfo.sourceId);
->>>>>>> 8790cbc9
 
         const auto content = m_fileSystem.contentAsQString(QString{qmltypesPath});
         m_qmlTypesParser.parse(content, package.imports, package.types, directoryInfo);
         break;
     }
     case FileState::NotChanged: {
-<<<<<<< HEAD
-        tracer.tick("append not updated source ids"_t, keyValue("source id", projectData.sourceId));
-        notUpdatedSourceIds.sourceIds.push_back(projectData.sourceId);
-=======
         tracer.tick("append not updated source ids"_t, keyValue("source id", directoryInfo.sourceId));
         notUpdatedSourceIds.sourceIds.push_back(directoryInfo.sourceId);
->>>>>>> 8790cbc9
         break;
     }
     case FileState::NotExists:
@@ -1244,15 +1089,9 @@
             tracer.tick("append not updated source id"_t, keyValue("source id", sourceId));
             notUpdatedSourceIds.sourceIds.emplace_back(sourceId);
 
-<<<<<<< HEAD
-            const auto &projectData = package.projectDatas.emplace_back(
-                directorySourceId, sourceId, ModuleId{}, Storage::Synchronization::FileType::QmlDocument);
-            tracer.tick("append project data"_t, keyValue("project data", projectData));
-=======
             const auto &directoryInfo = package.directoryInfos.emplace_back(
                 directorySourceId, sourceId, ModuleId{}, Storage::Synchronization::FileType::QmlDocument);
             tracer.tick("append project data"_t, keyValue("project data", directoryInfo));
->>>>>>> 8790cbc9
 
             return;
         }
@@ -1266,15 +1105,9 @@
         break;
     }
 
-<<<<<<< HEAD
-    const auto &projectData = package.projectDatas.emplace_back(
-        directorySourceId, sourceId, ModuleId{}, Storage::Synchronization::FileType::QmlDocument);
-    tracer.tick("append project data"_t, keyValue("project data", projectData));
-=======
     const auto &directoryInfo = package.directoryInfos.emplace_back(
         directorySourceId, sourceId, ModuleId{}, Storage::Synchronization::FileType::QmlDocument);
     tracer.tick("append project data"_t, keyValue("project data", directoryInfo));
->>>>>>> 8790cbc9
 
     tracer.tick("append updated source id"_t, keyValue("source id", sourceId));
     package.updatedSourceIds.push_back(sourceId);
