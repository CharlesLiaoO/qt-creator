--- conflicted
+++ resolved
@@ -1030,10 +1030,6 @@
     auto exportedTypes = node.metaInfo().exportedTypeNamesForSourceId(model->fileUrlSourceId());
     if (exportedTypes.size()) {
         const auto &exportedType = exportedTypes.front();
-<<<<<<< HEAD
-        Utils::PathString typeName = model->projectStorage()->moduleName(exportedType.moduleId);
-        typeName += '/';
-=======
         using Storage::ModuleKind;
         auto module = model->projectStorage()->module(exportedType.moduleId);
         Utils::PathString typeName;
@@ -1048,7 +1044,6 @@
             break;
         }
 
->>>>>>> 8790cbc9
         typeName += exportedType.name;
 
         return typeName.toQByteArray();
