// Copyright (C) 2022 The Qt Company Ltd.
// SPDX-License-Identifier: LicenseRef-Qt-Commercial OR GPL-3.0-only WITH Qt-GPL-exception-1.0

#pragma once

#include <instances/puppetstartdata.h>
#include <utils/filepath.h>

namespace QmlDesigner {

class DesignerSettings;

class ExternalDependenciesInterface
{
    // Tis class worksaround external dependencies. In the long run the caller should
    // be refactored and the dependencies cleaned up. Don't use it as a shortcut to provide
    // functionality!
public:
    ExternalDependenciesInterface() = default;
    ExternalDependenciesInterface(const ExternalDependenciesInterface &) = delete;
    ExternalDependenciesInterface &operator=(const ExternalDependenciesInterface &) = delete;

    virtual double formEditorDevicePixelRatio() const = 0;
    virtual QString defaultPuppetFallbackDirectory() const = 0;
    virtual QString qmlPuppetFallbackDirectory() const = 0;
    virtual QString defaultPuppetToplevelBuildDirectory() const = 0;
    virtual QUrl projectUrl() const = 0;
    virtual QString currentProjectDirPath() const = 0;
    virtual QList<QColor> designerSettingsEdit3DViewBackgroundColor() const = 0;
    virtual QColor designerSettingsEdit3DViewGridColor() const = 0;
    virtual QUrl currentResourcePath() const = 0;
    virtual void parseItemLibraryDescriptions() = 0;
    virtual const DesignerSettings &designerSettings() const = 0;
    virtual void undoOnCurrentDesignDocument() = 0;
    virtual bool viewManagerUsesRewriterView(class RewriterView *view) const = 0;
    virtual void viewManagerDiableWidgets() = 0;
    virtual QString itemLibraryImportUserComponentsTitle() const = 0;
    virtual bool isQt6Import() const = 0;
    virtual bool hasStartupTarget() const = 0;
    virtual PuppetStartData puppetStartData(const class Model &model) const = 0;
    virtual bool instantQmlTextUpdate() const = 0;
    virtual Utils::FilePath qmlPuppetPath() const = 0;
<<<<<<< HEAD
=======
    virtual QStringList modulePaths() const = 0;
    virtual QStringList projectModulePaths() const = 0;
    virtual bool isQt6Project() const = 0;
    virtual QString qtQuickVersion() const = 0;
    virtual Utils::FilePath resourcePath(const QString &relativePath) const = 0;
>>>>>>> df7398e2
};

} // namespace QmlDesigner<|MERGE_RESOLUTION|>--- conflicted
+++ resolved
@@ -5,6 +5,9 @@
 
 #include <instances/puppetstartdata.h>
 #include <utils/filepath.h>
+
+#include <QColor>
+#include <QUrl>
 
 namespace QmlDesigner {
 
@@ -40,14 +43,11 @@
     virtual PuppetStartData puppetStartData(const class Model &model) const = 0;
     virtual bool instantQmlTextUpdate() const = 0;
     virtual Utils::FilePath qmlPuppetPath() const = 0;
-<<<<<<< HEAD
-=======
     virtual QStringList modulePaths() const = 0;
     virtual QStringList projectModulePaths() const = 0;
     virtual bool isQt6Project() const = 0;
     virtual QString qtQuickVersion() const = 0;
     virtual Utils::FilePath resourcePath(const QString &relativePath) const = 0;
->>>>>>> df7398e2
 };
 
 } // namespace QmlDesigner