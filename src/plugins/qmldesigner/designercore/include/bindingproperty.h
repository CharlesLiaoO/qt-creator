--- conflicted
+++ resolved
@@ -39,10 +39,6 @@
 
     static QVariant convertToLiteral(const TypeName &typeName, const QString &expression);
 
-<<<<<<< HEAD
-protected:
-=======
->>>>>>> 3473d9d3
     BindingProperty(const PropertyName &propertyName,
                     const Internal::InternalNodePointer &internalNode,
                     Model *model,
