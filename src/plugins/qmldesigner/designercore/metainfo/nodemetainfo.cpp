// Copyright (C) 2016 The Qt Company Ltd.
// SPDX-License-Identifier: LicenseRef-Qt-Commercial OR GPL-3.0+ OR GPL-3.0 WITH Qt-GPL-exception-1.0

#include "nodemetainfo.h"
#include "model.h"
#include "model/model_p.h"

#include "metainfo.h"
#include <enumeration.h>
#include <projectstorage/projectstorage.h>
#include <propertyparser.h>
#include <rewriterview.h>

#include <QDebug>
#include <QDir>
#include <QVector2D>
#include <QVector3D>
#include <QVector4D>

#include <languageutils/fakemetaobject.h>
#include <qmljs/parser/qmljsast_p.h>
#include <qmljs/qmljsmodelmanagerinterface.h>
#include <qmljs/qmljsscopechain.h>
#include <qmljs/qmljsvalueowner.h>

#include <utils/qtcassert.h>
#include <utils/algorithm.h>

namespace QmlDesigner {

/*!
\class QmlDesigner::NodeMetaInfo
\ingroup CoreModel
\brief The NodeMetaInfo class provides meta information about a qml type.

A NodeMetaInfo object can be created via ModelNode::metaInfo, or MetaInfo::nodeMetaInfo.

The object can be invalid - you can check this by calling isValid().
The object is invalid if you ask for meta information for
an non-existing qml property. Also the node meta info can become invalid
if the enclosing type is deregistered from the meta type system (e.g.
a sub component qml file is deleted). Trying to call any accessor functions on an invalid
NodeMetaInfo object will result in an InvalidMetaInfoException being thrown.

\see QmlDesigner::MetaInfo, QmlDesigner::PropertyMetaInfo, QmlDesigner::EnumeratorMetaInfo
*/

namespace {

struct TypeDescription
{
    QString className;
    int minorVersion{};
    int majorVersion{};
};

using namespace QmlJS;

using PropertyInfo = QPair<PropertyName, TypeName>;

QVector<PropertyInfo> getObjectTypes(const ObjectValue *ov, const ContextPtr &context, bool local = false, int rec = 0);


static QByteArray getUnqualifiedName(const QByteArray &name)
{
    const QList<QByteArray> nameComponents = name.split('.');
    if (nameComponents.size() < 2)
        return name;
    return nameComponents.constLast();
}

static TypeName resolveTypeName(const ASTPropertyReference *ref, const ContextPtr &context, QVector<PropertyInfo> &dotProperties)
{
    TypeName type = "unknown";

    if (ref->ast()->propertyToken().isValid()) {
        type = ref->ast()->memberType->name.toUtf8();

        const Value *value = context->lookupReference(ref);

        if (!value)
            return type;

        if (const CppComponentValue * componentObjectValue = value->asCppComponentValue()) {
            type = componentObjectValue->className().toUtf8();
            dotProperties = getObjectTypes(componentObjectValue, context);
        }  else if (const ObjectValue * objectValue = value->asObjectValue()) {
            dotProperties = getObjectTypes(objectValue, context);
        }

        if (type == "alias") {

            if (const ASTObjectValue * astObjectValue = value->asAstObjectValue()) {
                if (astObjectValue->typeName()) {
                    type = astObjectValue->typeName()->name.toUtf8();
                    const ObjectValue *objectValue = context->lookupType(astObjectValue->document(), astObjectValue->typeName());
                    if (objectValue)
                        dotProperties = getObjectTypes(objectValue, context);
                }
            } else if (const ObjectValue * objectValue = value->asObjectValue()) {
                type = objectValue->className().toUtf8();
                dotProperties = getObjectTypes(objectValue, context);
            } else if (value->asColorValue()) {
                type = "color";
            } else if (value->asUrlValue()) {
                type = "url";
            } else if (value->asStringValue()) {
                type = "string";
            } else if (value->asRealValue()) {
                type = "real";
            } else if (value->asIntValue()) {
                type = "int";
            } else if (value->asBooleanValue()) {
                type = "boolean";
            }
        }
    }

    return type;
}

static QString qualifiedTypeNameForContext(const ObjectValue *objectValue,
                                           const ViewerContext &vContext,
                                           const ImportDependencies &dep)
{
    QString cppName;
    QStringList packages;
    if (const CppComponentValue *cppComponent = value_cast<CppComponentValue>(objectValue)) {
        QString className = cppComponent->className();
        const QList<LanguageUtils::FakeMetaObject::Export> &exports = cppComponent->metaObject()->exports();
        for (const LanguageUtils::FakeMetaObject::Export &e : exports) {
            if (e.type == className)
                packages << e.package;
            if (e.package == CppQmlTypes::cppPackage)
                cppName = e.type;
        }
        if (packages.size() == 1 && packages.at(0) == CppQmlTypes::cppPackage)
            return packages.at(0) + QLatin1Char('.') + className;
    }
    // try to recover a "global context name"
    QStringList possibleLibraries;
    QStringList possibleQrcFiles;
    QStringList possibleFiles;
    bool hasQtQuick = false;
    do {
        if (objectValue->originId().isEmpty())
            break;
        CoreImport cImport = dep.coreImport(objectValue->originId());
        if (!cImport.valid())
            break;
        for (const Export &e : qAsConst(cImport.possibleExports)) {
            if (e.pathRequired.isEmpty() || vContext.paths.contains(e.pathRequired)) {
                switch (e.exportName.type) {
                case ImportType::Library:
                {
                    QString typeName = objectValue->className();
                    if (!e.typeName.isEmpty() && e.typeName != Export::libraryTypeName()) {
                        typeName = e.typeName;
                        if (typeName != objectValue->className())
                            qCWarning(qmljsLog) << "Outdated classname " << objectValue->className()
                                                << " vs " << typeName
                                                << " for " << e.exportName.toString();
                    }
                    if (packages.isEmpty() || packages.contains(e.exportName.libraryQualifiedPath())) {
                        if (e.exportName.splitPath.value(0) == QLatin1String("QtQuick"))
                            hasQtQuick = true;
                        possibleLibraries.append(e.exportName.libraryQualifiedPath() + '.' + typeName);
                    }
                    break;
                }
                case ImportType::File:
                {
                    // remove the search path prefix.
                    // this means that the same relative path wrt. different import paths will clash
                    QString filePath = e.exportName.path();
                    for (const Utils::FilePath &path : qAsConst(vContext.paths)) {
                        if (filePath.startsWith(path.path()) && filePath.size() > path.path().size()
                            && filePath.at(path.path().size()) == QLatin1Char('/')) {
                            filePath = filePath.mid(path.path().size() + 1);
                            break;
                        }
                    }

                    if (filePath.startsWith(QLatin1Char('/')))
                        filePath = filePath.mid(1);
                    QFileInfo fileInfo(filePath);
                    QStringList splitName = fileInfo.path().split(QLatin1Char('/'));
                    QString typeName = fileInfo.baseName();
                    if (!e.typeName.isEmpty()) {
                        if (e.typeName != fileInfo.baseName())
                            qCWarning(qmljsLog) << "type renaming in file import " << e.typeName
                                                << " for " << e.exportName.path();
                        typeName = e.typeName;
                    }
                    if (typeName != objectValue->className())
                        qCWarning(qmljsLog) << "Outdated classname " << objectValue->className()
                                            << " vs " << typeName
                                            << " for " << e.exportName.toString();
                    splitName.append(typeName);
                    possibleFiles.append(splitName.join(QLatin1Char('.')));
                    break;
                }
                case ImportType::QrcFile:
                {
                    QString filePath = e.exportName.path();
                    if (filePath.startsWith(QLatin1Char('/')))
                        filePath = filePath.mid(1);
                    QFileInfo fileInfo(filePath);
                    QStringList splitName = fileInfo.path().split(QLatin1Char('/'));
                    QString typeName = fileInfo.baseName();
                    if (!e.typeName.isEmpty()) {
                        if (e.typeName != fileInfo.baseName())
                            qCWarning(qmljsLog) << "type renaming in file import " << e.typeName
                                                << " for " << e.exportName.path();
                        typeName = e.typeName;
                    }
                    if (typeName != objectValue->className())
                        qCWarning(qmljsLog) << "Outdated classname " << objectValue->className()
                                            << " vs " << typeName
                                            << " for " << e.exportName.toString();
                    splitName.append(typeName);
                    possibleQrcFiles.append(splitName.join(QLatin1Char('.')));
                    break;
                }
                case ImportType::Invalid:
                case ImportType::UnknownFile:
                    break;
                case ImportType::Directory:
                case ImportType::ImplicitDirectory:
                case ImportType::QrcDirectory:
                    qCWarning(qmljsLog) << "unexpected import type in export "
                                        << e.exportName.toString() << " of coreExport "
                                        << objectValue->originId();
                    break;
                }
            }
        }
        auto optimalName = [] (const QStringList &list) -> QString {
            QString res = list.at(0);
            for (int i = 1; i < list.size(); ++i) {
                const QString &nameNow = list.at(i);
                if (nameNow.size() < res.size()
                        || (nameNow.size() == res.size() && nameNow < res))
                    res = nameNow;
            }
            return res;
        };
        if (!possibleLibraries.isEmpty()) {
            if (hasQtQuick) {
                for (const QString &libImport : qAsConst(possibleLibraries))
                    if (!libImport.startsWith(QLatin1String("QtQuick")))
                        possibleLibraries.removeAll(libImport);
            }
            return optimalName(possibleLibraries);
        }
        if (!possibleQrcFiles.isEmpty())
            return optimalName(possibleQrcFiles);
        if (!possibleFiles.isEmpty())
            return optimalName(possibleFiles);
    } while (false);
    if (!cppName.isEmpty())
        return CppQmlTypes::cppPackage + QLatin1Char('.') + cppName;
    if (const CppComponentValue *cppComponent = value_cast<CppComponentValue>(objectValue)) {
        if (cppComponent->moduleName().isEmpty())
            return cppComponent->className();
        else
            return cppComponent->moduleName() + QLatin1Char('.') + cppComponent->className();
    } else {
        return objectValue->className();
    }
}

class PropertyMemberProcessor : public MemberProcessor
{
public:
    PropertyMemberProcessor(const ContextPtr &context) : m_context(context)
    {}
    bool processProperty(const QString &name, const Value *value, const QmlJS::PropertyInfo &) override
    {
        PropertyName propertyName = name.toUtf8();
        const ASTPropertyReference *ref = value_cast<ASTPropertyReference>(value);
        if (ref) {
            QVector<PropertyInfo> dotProperties;
            const TypeName type = resolveTypeName(ref, m_context, dotProperties);
            m_properties.append({propertyName, type});
            if (!dotProperties.isEmpty()) {
                for (const PropertyInfo &propertyInfo : qAsConst(dotProperties)) {
                    PropertyName dotName = propertyInfo.first;
                    TypeName type = propertyInfo.second;
                    dotName = propertyName + '.' + dotName;
                    m_properties.append({dotName, type});
                }
            }
        } else {
            if (const CppComponentValue * cppComponentValue = value_cast<CppComponentValue>(value)) {
                TypeName qualifiedTypeName = qualifiedTypeNameForContext(cppComponentValue,
                    m_context->viewerContext(), *m_context->snapshot().importDependencies()).toUtf8();
                m_properties.append({propertyName, qualifiedTypeName});
            } else {
                QmlJS::TypeId typeId;
                TypeName typeName = typeId(value).toUtf8();

                if (typeName == "Function")
                    return processSlot(name, value);

                if (typeName == "number")
                    typeName = value->asIntValue() ? "int" : "real";

                m_properties.append({propertyName, typeName});
            }
        }
        return true;
    }

    bool processSignal(const QString &name, const Value * /*value*/) override
    {
        m_signals.append(name.toUtf8());
        return true;
    }

    bool processSlot(const QString &name, const Value * /*value*/) override
    {
        m_slots.append(name.toUtf8());
        return true;
    }

    QVector<PropertyInfo> properties() const { return m_properties; }

    PropertyNameList signalList() const { return m_signals; }
    PropertyNameList slotList() const { return m_slots; }

private:
    QVector<PropertyInfo> m_properties;
    PropertyNameList m_signals;
    PropertyNameList m_slots;
    const ContextPtr m_context;
};

static inline bool isValueType(const TypeName &type)
{
    static const PropertyTypeList objectValuesList({"QFont",
                                                    "QPoint",
                                                    "QPointF",
                                                    "QSize",
                                                    "QSizeF",
                                                    "QVector2D",
                                                    "QVector3D",
                                                    "QVector4D",
                                                    "vector2d",
                                                    "vector3d",
                                                    "vector4d",
                                                    "font",
                                                    "QQuickIcon"});
    return objectValuesList.contains(type);
}

static inline bool isValueType(const QString &type)
{
    static const QStringList objectValuesList({"QFont",
                                               "QPoint",
                                               "QPointF",
                                               "QSize",
                                               "QSizeF",
                                               "QVector2D",
                                               "QVector3D",
                                               "QVector4D",
                                               "vector2d",
                                               "vector3d",
                                               "vector4d",
                                               "font",
                                               "QQuickIcon"});
    return objectValuesList.contains(type);
}

const CppComponentValue *findQmlPrototype(const ObjectValue *ov, const ContextPtr &context)
{
    if (!ov)
        return nullptr;

    const CppComponentValue * qmlValue = value_cast<CppComponentValue>(ov);
    if (qmlValue)
        return qmlValue;

    return findQmlPrototype(ov->prototype(context), context);
}

QVector<PropertyInfo> getQmlTypes(const CppComponentValue *objectValue, const ContextPtr &context, bool local = false, int rec = 0);

QVector<PropertyInfo> getTypes(const ObjectValue *objectValue, const ContextPtr &context, bool local = false, int rec = 0)
{
    const CppComponentValue * qmlObjectValue = value_cast<CppComponentValue>(objectValue);

    if (qmlObjectValue)
        return getQmlTypes(qmlObjectValue, context, local, rec);

    return getObjectTypes(objectValue, context, local, rec);
}

QVector<PropertyInfo> getQmlTypes(const CppComponentValue *objectValue, const ContextPtr &context, bool local, int rec)
{
    QVector<PropertyInfo> propertyList;

    if (!objectValue)
        return propertyList;
    if (objectValue->className().isEmpty())
        return propertyList;

    if (rec > 2)
        return propertyList;

    PropertyMemberProcessor processor(context);
    objectValue->processMembers(&processor);

    for (const PropertyInfo &property : processor.properties()) {
        const PropertyName name = property.first;
        const QString nameAsString = QString::fromUtf8(name);
        if (!objectValue->isWritable(nameAsString) && objectValue->isPointer(nameAsString)) {
            //dot property
            const CppComponentValue * qmlValue = value_cast<CppComponentValue>(objectValue->lookupMember(nameAsString, context));
            if (qmlValue) {
                const QVector<PropertyInfo> dotProperties = getQmlTypes(qmlValue, context, false, rec + 1);
                for (const PropertyInfo &propertyInfo : dotProperties) {
                    const PropertyName dotName = name + '.' + propertyInfo.first;
                    const TypeName type = propertyInfo.second;
                    propertyList.append({dotName, type});
                }
            }
        }
        if (isValueType(objectValue->propertyType(nameAsString))) {
            const ObjectValue *dotObjectValue = value_cast<ObjectValue>(objectValue->lookupMember(nameAsString, context));
            if (dotObjectValue) {
                const QVector<PropertyInfo> dotProperties = getObjectTypes(dotObjectValue, context, false, rec + 1);
                for (const PropertyInfo &propertyInfo : dotProperties) {
                    const PropertyName dotName = name + '.' + propertyInfo.first;
                    const TypeName type = propertyInfo.second;
                    propertyList.append({dotName, type});
                }
            }
        }
        TypeName type = property.second;
        if (!objectValue->isPointer(nameAsString) && !objectValue->isListProperty(nameAsString))
            type = objectValue->propertyType(nameAsString).toUtf8();

        if (type == "unknown" && objectValue->hasProperty(nameAsString))
            type = objectValue->propertyType(nameAsString).toUtf8();

        propertyList.append({name, type});
    }

    if (!local)
        propertyList.append(getTypes(objectValue->prototype(context), context, local, rec));

    return propertyList;
}

PropertyNameList getSignals(const ObjectValue *objectValue, const ContextPtr &context, bool local = false)
{
    PropertyNameList signalList;

    if (!objectValue)
        return signalList;
    if (objectValue->className().isEmpty())
        return signalList;

    PropertyMemberProcessor processor(context);
    objectValue->processMembers(&processor);

    signalList.append(processor.signalList());

    PrototypeIterator prototypeIterator(objectValue, context);
    QList<const ObjectValue *> objects = prototypeIterator.all();

    if (!local) {
        for (const ObjectValue *prototype : objects)
            signalList.append(getSignals(prototype, context, true));
    }

    std::sort(signalList.begin(), signalList.end());
    signalList.erase(std::unique(signalList.begin(), signalList.end()), signalList.end());

    return signalList;
}

PropertyNameList getSlots(const ObjectValue *objectValue, const ContextPtr &context, bool local = false)
{
    PropertyNameList slotList;

    if (!objectValue)
        return slotList;
    if (objectValue->className().isEmpty())
        return slotList;

    PropertyMemberProcessor processor(context);
    objectValue->processMembers(&processor);

    if (const ASTObjectValue *astObjectValue = objectValue->asAstObjectValue())
        astObjectValue->processMembers(&processor);

    slotList.append(processor.slotList());

    PrototypeIterator prototypeIterator(objectValue, context);
    const QList<const ObjectValue *> objects = prototypeIterator.all();

    if (!local) {
        for (const ObjectValue *prototype : objects)
            slotList.append(getSlots(prototype, context, true));
    }

    std::sort(slotList.begin(), slotList.end());
    slotList.erase(std::unique(slotList.begin(), slotList.end()), slotList.end());

    return slotList;
}

QVector<PropertyInfo> getObjectTypes(const ObjectValue *objectValue, const ContextPtr &context, bool local, int rec)
{
    QVector<PropertyInfo> propertyList;

    if (!objectValue)
        return propertyList;
    if (objectValue->className().isEmpty())
        return propertyList;

    if (rec > 2)
        return propertyList;

    PropertyMemberProcessor processor(context);
    objectValue->processMembers(&processor);

    const auto props = processor.properties();

    for (const PropertyInfo &property : props) {
        const PropertyName name = property.first;
        const QString nameAsString = QString::fromUtf8(name);

        if (isValueType(property.second)) {
            const Value *dotValue = objectValue->lookupMember(nameAsString, context);
            if (!dotValue)
                continue;

            if (const Reference *ref = dotValue->asReference())
                dotValue = context->lookupReference(ref);

            if (const ObjectValue *dotObjectValue = dotValue->asObjectValue()) {
                const QVector<PropertyInfo> dotProperties = getObjectTypes(dotObjectValue, context, false, rec + 1);
                for (const PropertyInfo &propertyInfo : dotProperties) {
                    const PropertyName dotName = name + '.' + propertyInfo.first;
                    const TypeName type = propertyInfo.second;
                    propertyList.append({dotName, type});
                }
            }
        }
        propertyList.append(property);
    }

    if (!local) {
        const ObjectValue* prototype = objectValue->prototype(context);
        // TODO: can we move this to getType methode and use that one here then
        if (prototype == objectValue)
            return propertyList;

        const CppComponentValue * qmlObjectValue = value_cast<CppComponentValue>(prototype);

        if (qmlObjectValue)
            propertyList.append(getQmlTypes(qmlObjectValue, context, local, rec));
        else
            propertyList.append(getObjectTypes(prototype, context, local, rec));
    }

    return propertyList;
}
} // namespace

class NodeMetaInfoPrivate
{
public:
    using Pointer = QSharedPointer<NodeMetaInfoPrivate>;
    NodeMetaInfoPrivate() = default;
    ~NodeMetaInfoPrivate() = default;

    bool isValid() const;
    bool isFileComponent() const;
    const PropertyNameList &properties() const;
    const PropertyNameList &localProperties() const;
    PropertyNameList signalNames() const;
    PropertyNameList slotNames() const;
    PropertyName defaultPropertyName() const;
    const TypeName &propertyType(const PropertyName &propertyName) const;

    void setupPrototypes();
    QList<TypeDescription> prototypes() const;

    bool isPropertyWritable(const PropertyName &propertyName) const;
    bool isPropertyPointer(const PropertyName &propertyName) const;
    bool isPropertyList(const PropertyName &propertyName) const;
    bool isPropertyEnum(const PropertyName &propertyName) const;
    QStringList keysForEnum(const QString &enumName) const;
    bool cleverCheckType(const TypeName &otherType) const;
    QVariant::Type variantTypeId(const PropertyName &properyName) const;

    int majorVersion() const;
    int minorVersion() const;
    const TypeName &qualfiedTypeName() const;
    Model *model() const;

    QByteArray cppPackageName() const;

    QString componentFileName() const;
    QString importDirectoryPath() const;

    static Pointer create(Model *model, const TypeName &type, int maj = -1, int min = -1);

    QSet<QByteArray> &prototypeCachePositives();
    QSet<QByteArray> &prototypeCacheNegatives();

private:
    NodeMetaInfoPrivate(Model *model, TypeName type, int maj = -1, int min = -1);

    const CppComponentValue *getCppComponentValue() const;
    const ObjectValue *getObjectValue() const;
    void setupPropertyInfo(const QVector<PropertyInfo> &propertyInfos);
    void setupLocalPropertyInfo(const QVector<PropertyInfo> &propertyInfos);
    QString lookupName() const;
    QStringList lookupNameComponent() const;
    const CppComponentValue *getNearestCppComponentValue() const;
    QString fullQualifiedImportAliasType() const;

    void ensureProperties() const;
    void initialiseProperties();

    TypeName m_qualfiedTypeName;
    int m_majorVersion = -1;
    int m_minorVersion = -1;
    bool m_isValid = false;
    bool m_isFileComponent = false;
    PropertyNameList m_properties;
    PropertyNameList m_signals;
    PropertyNameList m_slots;
    QList<TypeName> m_propertyTypes;
    PropertyNameList m_localProperties;
    PropertyName m_defaultPropertyName;
    QList<TypeDescription> m_prototypes;
    QSet<QByteArray> m_prototypeCachePositives;
    QSet<QByteArray> m_prototypeCacheNegatives;

    //storing the pointer would not be save
    ContextPtr context() const;
    const Document *document() const;

    QPointer<Model> m_model;
    const ObjectValue *m_objectValue = nullptr;
    bool m_propertiesSetup = false;
};

bool NodeMetaInfoPrivate::isFileComponent() const
{
    return m_isFileComponent;
}

const PropertyNameList &NodeMetaInfoPrivate::properties() const
{
    ensureProperties();

    return m_properties;
}

const PropertyNameList &NodeMetaInfoPrivate::localProperties() const
{
    ensureProperties();

    return m_localProperties;
}

PropertyNameList NodeMetaInfoPrivate::signalNames() const
{
    ensureProperties();
    return m_signals;
}

PropertyNameList NodeMetaInfoPrivate::slotNames() const
{
    ensureProperties();
    return m_slots;
}

QSet<QByteArray> &NodeMetaInfoPrivate::prototypeCachePositives()
{
    return m_prototypeCachePositives;
}

QSet<QByteArray> &NodeMetaInfoPrivate::prototypeCacheNegatives()
{
    return m_prototypeCacheNegatives;
}

PropertyName NodeMetaInfoPrivate::defaultPropertyName() const
{
    if (!m_defaultPropertyName.isEmpty())
        return m_defaultPropertyName;
    return PropertyName("data");
}

static inline TypeName stringIdentifier( const TypeName &type, int maj, int min)
{
    return type + QByteArray::number(maj) + '_' + QByteArray::number(min);
}

NodeMetaInfoPrivate::Pointer NodeMetaInfoPrivate::create(Model *model, const TypeName &type, int major, int minor)
{
    auto &&cache = model->d->m_nodeMetaInfoCache;
    if (auto found = cache.find(stringIdentifier(type, major, minor)); found != cache.end())
        return *found;

    Pointer newData(new NodeMetaInfoPrivate(model, type, major, minor));
    if (newData->isValid())
        model->d->m_nodeMetaInfoCache.insert(stringIdentifier(type, major, minor), newData);
    return newData;
}

NodeMetaInfoPrivate::NodeMetaInfoPrivate(Model *model, TypeName type, int maj, int min)
    : m_qualfiedTypeName(type)
    , m_majorVersion(maj)
    , m_minorVersion(min)
    , m_model(model)
{
    if (context()) {
        const CppComponentValue *cppObjectValue = getCppComponentValue();

        if (cppObjectValue) {
            if (m_majorVersion == -1 && m_minorVersion == -1) {
                m_majorVersion = cppObjectValue->componentVersion().majorVersion();
                m_minorVersion = cppObjectValue->componentVersion().minorVersion();
            }
            m_objectValue = cppObjectValue;
            m_defaultPropertyName = cppObjectValue->defaultPropertyName().toUtf8();
            m_isValid = true;
            setupPrototypes();
        } else {
            const ObjectValue *objectValue = getObjectValue();
            if (objectValue) {
                const CppComponentValue *qmlValue = value_cast<CppComponentValue>(objectValue);

                if (qmlValue) {
                    if (m_majorVersion == -1 && m_minorVersion == -1) {
                        m_majorVersion = qmlValue->componentVersion().majorVersion();
                        m_minorVersion = qmlValue->componentVersion().minorVersion();
                        m_qualfiedTypeName = qmlValue->moduleName().toUtf8() + '.'
                                             + qmlValue->className().toUtf8();

                    } else if (m_majorVersion == qmlValue->componentVersion().majorVersion()
                               && m_minorVersion == qmlValue->componentVersion().minorVersion()) {
                        m_qualfiedTypeName = qmlValue->moduleName().toUtf8() + '.' + qmlValue->className().toUtf8();
                    } else {
                        return;
                    }
                } else {
                    m_isFileComponent = true;
                    const Imports *imports = context()->imports(document());
                    const ImportInfo importInfo = imports->info(lookupNameComponent().constLast(),
                                                                context().data());

                    if (importInfo.isValid()) {
                        if (importInfo.type() == ImportType::Library) {
                            m_majorVersion = importInfo.version().majorVersion();
                            m_minorVersion = importInfo.version().minorVersion();
                        }
                        bool prepandName = (importInfo.type() == ImportType::Library
                                            || importInfo.type() == ImportType::Directory)
                                           && !m_qualfiedTypeName.contains('.');
                        if (prepandName)
                            m_qualfiedTypeName.prepend(importInfo.name().toUtf8() + '.');
                    }
                }
                m_objectValue = objectValue;
                m_defaultPropertyName = context()->defaultPropertyName(objectValue).toUtf8();
                m_isValid = true;
                setupPrototypes();
            } else {
                // Special case for aliased types for the rewriter

                const Imports *imports = context()->imports(document());
                const ImportInfo importInfo = imports->info(QString::fromUtf8(m_qualfiedTypeName),
                                                            context().data());
                if (importInfo.isValid()) {
                    if (importInfo.type() == ImportType::Library) {
                        m_majorVersion = importInfo.version().majorVersion();
                        m_minorVersion = importInfo.version().minorVersion();
                    }

                    m_qualfiedTypeName = getUnqualifiedName(m_qualfiedTypeName);

                    bool prepandName = (importInfo.type() == ImportType::Library
                                        || importInfo.type() == ImportType::Directory);
                    if (prepandName)
                        m_qualfiedTypeName.prepend(importInfo.name().toUtf8() + '.');
                }

                m_objectValue = getObjectValue();
                m_defaultPropertyName = context()->defaultPropertyName(objectValue).toUtf8();
                m_isValid = true;
                setupPrototypes();
            }
        }
    }
}

const CppComponentValue *NodeMetaInfoPrivate::getCppComponentValue() const
{
    const QList<TypeName> nameComponents = m_qualfiedTypeName.split('.');
    if (nameComponents.size() < 2)
        return nullptr;
    const TypeName &type = nameComponents.constLast();

    TypeName module;
    for (int i = 0; i < nameComponents.size() - 1; ++i) {
        if (i != 0)
            module += '/';
        module += nameComponents.at(i);
    }

    // get the qml object value that's available in the document
    const QmlJS::Imports *importsPtr = context()->imports(document());
    if (importsPtr) {
        const QList<QmlJS::Import> &imports = importsPtr->all();
        for (const QmlJS::Import &import : imports) {
            if (import.info.path() != QString::fromUtf8(module))
                continue;
            const Value *lookupResult = import.object->lookupMember(QString::fromUtf8(type), context());
            const CppComponentValue *cppValue = value_cast<CppComponentValue>(lookupResult);
            if (cppValue
                    && (m_majorVersion == -1 || m_majorVersion == cppValue->componentVersion().majorVersion())
                    && (m_minorVersion == -1 || m_minorVersion == cppValue->componentVersion().minorVersion())
                    )
                return cppValue;
        }
    }

    const CppComponentValue *value = value_cast<CppComponentValue>(getObjectValue());
    if (value)
        return value;

    // maybe 'type' is a cpp name
    const CppComponentValue *cppValue = context()->valueOwner()->cppQmlTypes().objectByCppName(QString::fromUtf8(type));

    if (cppValue) {
        const QList<LanguageUtils::FakeMetaObject::Export> exports = cppValue->metaObject()->exports();
        for (const LanguageUtils::FakeMetaObject::Export &exportValue : exports) {
            if (exportValue.package.toUtf8() != "<cpp>") {
                const QList<QmlJS::Import> imports = context()->imports(document())->all();
                for (const QmlJS::Import &import : imports) {
                    if (import.info.path() != exportValue.package)
                        continue;
                    const Value *lookupResult = import.object->lookupMember(exportValue.type, context());
                    const CppComponentValue *cppValue = value_cast<CppComponentValue>(lookupResult);
                    if (cppValue)
                        return cppValue;
                }
            }
        }
    }

    return cppValue;
}

const ObjectValue *NodeMetaInfoPrivate::getObjectValue() const
{
    return context()->lookupType(document(), lookupNameComponent());
}

ContextPtr NodeMetaInfoPrivate::context() const
{
    if (m_model && m_model->rewriterView() && m_model->rewriterView()->scopeChain())
        return m_model->rewriterView()->scopeChain()->context();
    return ContextPtr(nullptr);
}

const Document *NodeMetaInfoPrivate::document() const
{
    if (m_model && m_model->rewriterView())
        return m_model->rewriterView()->document();
    return nullptr;
}

void NodeMetaInfoPrivate::setupLocalPropertyInfo(const QVector<PropertyInfo> &localPropertyInfos)
{
    for (const PropertyInfo &propertyInfo : localPropertyInfos) {
        m_localProperties.append(propertyInfo.first);
    }
}

void NodeMetaInfoPrivate::setupPropertyInfo(const QVector<PropertyInfo> &propertyInfos)
{
    for (const PropertyInfo &propertyInfo : propertyInfos) {
        if (!m_properties.contains(propertyInfo.first)) {
            m_properties.append(propertyInfo.first);
            m_propertyTypes.append(propertyInfo.second);
        }
    }
}

bool NodeMetaInfoPrivate::isPropertyWritable(const PropertyName &propertyName) const
{
    if (!isValid())
        return false;

    ensureProperties();

    if (propertyName.contains('.')) {
        const PropertyNameList parts = propertyName.split('.');
        const PropertyName &objectName = parts.constFirst();
        const PropertyName &rawPropertyName = parts.constLast();
        const TypeName objectType = propertyType(objectName);

        if (isValueType(objectType))
            return true;

        QSharedPointer<NodeMetaInfoPrivate> objectInfo(create(m_model, objectType));
        if (objectInfo->isValid())
            return objectInfo->isPropertyWritable(rawPropertyName);
        else
            return true;
    }

    const CppComponentValue *qmlObjectValue = getNearestCppComponentValue();
    if (!qmlObjectValue)
        return true;
    if (qmlObjectValue->hasProperty(QString::fromUtf8(propertyName)))
        return qmlObjectValue->isWritable(QString::fromUtf8(propertyName));
    else
        return true; //all properties of components are writable
}


bool NodeMetaInfoPrivate::isPropertyList(const PropertyName &propertyName) const
{
    if (!isValid())
        return false;

    ensureProperties();

    if (propertyName.contains('.')) {
        const PropertyNameList parts = propertyName.split('.');
        const PropertyName &objectName = parts.constFirst();
        const PropertyName &rawPropertyName = parts.constLast();
        const TypeName objectType = propertyType(objectName);

        if (isValueType(objectType))
            return false;

        QSharedPointer<NodeMetaInfoPrivate> objectInfo(create(m_model, objectType));
        if (objectInfo->isValid())
            return objectInfo->isPropertyList(rawPropertyName);
        else
            return true;
    }

    const CppComponentValue *qmlObjectValue = getNearestCppComponentValue();
    if (!qmlObjectValue)
        return false;

    if (!qmlObjectValue->hasProperty(QString::fromUtf8(propertyName))) {
        const TypeName typeName = propertyType(propertyName);
        return (typeName == "Item"  || typeName == "QtObject");
    }

    return qmlObjectValue->isListProperty(QString::fromUtf8(propertyName));
}

bool NodeMetaInfoPrivate::isPropertyPointer(const PropertyName &propertyName) const
{
    if (!isValid())
        return false;

    ensureProperties();

    if (propertyName.contains('.')) {
        const PropertyNameList parts = propertyName.split('.');
        const PropertyName &objectName = parts.constFirst();
        const PropertyName &rawPropertyName = parts.constLast();
        const TypeName objectType = propertyType(objectName);

        if (isValueType(objectType))
            return false;

        QSharedPointer<NodeMetaInfoPrivate> objectInfo(create(m_model, objectType));
        if (objectInfo->isValid())
            return objectInfo->isPropertyPointer(rawPropertyName);
        else
            return true;
    }

    const CppComponentValue *qmlObjectValue = getNearestCppComponentValue();
    if (!qmlObjectValue)
        return false;
    return qmlObjectValue->isPointer(QString::fromUtf8(propertyName));
}

bool NodeMetaInfoPrivate::isPropertyEnum(const PropertyName &propertyName) const
{
    if (!isValid())
        return false;

    ensureProperties();

    if (propertyType(propertyName).contains("Qt::"))
        return true;

    if (propertyName.contains('.')) {
        const PropertyNameList parts = propertyName.split('.');
        const PropertyName &objectName = parts.constFirst();
        const PropertyName &rawPropertyName = parts.constLast();
        const TypeName objectType = propertyType(objectName);

        if (isValueType(objectType))
            return false;

        QSharedPointer<NodeMetaInfoPrivate> objectInfo(create(m_model, objectType));
        if (objectInfo->isValid())
            return objectInfo->isPropertyEnum(rawPropertyName);
        else
            return false;
    }

    const CppComponentValue *qmlObjectValue = getNearestCppComponentValue();
    if (!qmlObjectValue)
        return false;
    return qmlObjectValue->getEnum(QString::fromUtf8(propertyType(propertyName))).isValid();
}

static QByteArray getPackage(const QByteArray &name)
{
    QList<QByteArray> nameComponents = name.split('.');
    if (nameComponents.size() < 2)
        return QByteArray();
    nameComponents.removeLast();

    return nameComponents.join('.');
}


QList<TypeName> qtObjectTypes()
{
    static QList<TypeName> typeNames = {"QML.QtObject", "QtQml.QtObject", "<cpp>.QObject"};

    return typeNames;
}

bool NodeMetaInfoPrivate::cleverCheckType(const TypeName &otherType) const
{
    if (otherType == qualfiedTypeName())
        return true;

    if (isFileComponent())
        return false;

    if (qtObjectTypes().contains(qualfiedTypeName()) && qtObjectTypes().contains(otherType))
        return true;

    const QByteArray typeName = getUnqualifiedName(otherType);
    const QByteArray package = getPackage(otherType);

    if (cppPackageName() == package)
        return QByteArray(package + '.' + typeName) == (cppPackageName() + '.' + getUnqualifiedName(qualfiedTypeName()));

    const CppComponentValue *qmlObjectValue = getCppComponentValue();
    if (!qmlObjectValue)
        return false;

    const LanguageUtils::FakeMetaObject::Export exp =
            qmlObjectValue->metaObject()->exportInPackage(QString::fromUtf8(package));
    QString convertedName = exp.type;
    if (convertedName.isEmpty())
        convertedName = qmlObjectValue->className();

    return typeName == convertedName.toUtf8();
}

QVariant::Type NodeMetaInfoPrivate::variantTypeId(const PropertyName &propertyName) const
{
    TypeName typeName = propertyType(propertyName);
    if (typeName == "string")
        return QVariant::String;

    if (typeName == "color")
        return QVariant::Color;

    if (typeName == "int")
        return QVariant::Int;

    if (typeName == "url")
        return QVariant::Url;

    if (typeName == "real")
        return QVariant::Double;

    if (typeName == "bool")
        return QVariant::Bool;

    if (typeName == "boolean")
        return QVariant::Bool;

    if (typeName == "date")
        return QVariant::Date;

    if (typeName == "alias")
        return QVariant::UserType;

    if (typeName == "var")
        return QVariant::UserType;

    if (typeName == "vector2d")
        return QVariant::Vector2D;

    if (typeName == "vector3d")
        return QVariant::Vector3D;

    if (typeName == "vector4d")
        return QVariant::Vector4D;

    return QVariant::nameToType(typeName.data()); // This is deprecated
}

int NodeMetaInfoPrivate::majorVersion() const
{
    return m_majorVersion;
}

int NodeMetaInfoPrivate::minorVersion() const
{
    return m_minorVersion;
}

const TypeName &NodeMetaInfoPrivate::qualfiedTypeName() const
{
    return m_qualfiedTypeName;
}

Model *NodeMetaInfoPrivate::model() const
{
    return m_model;
}


QStringList NodeMetaInfoPrivate::keysForEnum(const QString &enumName) const
{
    if (!isValid())
        return QStringList();

    const CppComponentValue *qmlObjectValue = getNearestCppComponentValue();
    if (!qmlObjectValue)
        return QStringList();
    return qmlObjectValue->getEnum(enumName).keys();
}

QByteArray NodeMetaInfoPrivate::cppPackageName() const
{
    if (!isFileComponent()) {
        if (const CppComponentValue *qmlObject = getCppComponentValue())
            return qmlObject->moduleName().toUtf8();
    }
    return QByteArray();
}

QString NodeMetaInfoPrivate::componentFileName() const
{
    if (isFileComponent()) {
        const ASTObjectValue * astObjectValue = value_cast<ASTObjectValue>(getObjectValue());
        if (astObjectValue) {
            Utils::FilePath fileName;
            int line;
            int column;
            if (astObjectValue->getSourceLocation(&fileName, &line, &column))
                return fileName.toString();
        }
    }
    return QString();
}

QString NodeMetaInfoPrivate::importDirectoryPath() const
{
    ModelManagerInterface *modelManager = ModelManagerInterface::instance();

    if (isValid()) {
        const Imports *imports = context()->imports(document());
        ImportInfo importInfo = imports->info(lookupNameComponent().constLast(), context().data());

        if (importInfo.type() == ImportType::Directory) {
            return importInfo.path();
        } else if (importInfo.type() == ImportType::Library) {
            if (modelManager) {
                const QStringList importPaths = model()->importPaths();
                for (const QString &importPath : importPaths) {
                    const QString targetPath = QDir(importPath).filePath(importInfo.path());
                    if (QDir(targetPath).exists())
                        return targetPath;
                    const QString targetPathVersion = QDir(importPath).filePath(importInfo.path()
                                                                                + '.'
                                                                                + QString::number(importInfo.version().majorVersion()));
                    if (QDir(targetPathVersion).exists())
                        return targetPathVersion;
                }
            }
        }
    }
    return QString();
}

QString NodeMetaInfoPrivate::lookupName() const
{
    QString className = QString::fromUtf8(m_qualfiedTypeName);
    QString packageName;

    QStringList packageClassName = className.split('.');
    if (packageClassName.size() > 1) {
        className = packageClassName.takeLast();
        packageName = packageClassName.join('.');
    }

    return CppQmlTypes::qualifiedName(
                packageName,
                className,
                LanguageUtils::ComponentVersion(m_majorVersion, m_minorVersion));
}

QStringList NodeMetaInfoPrivate::lookupNameComponent() const
{
    QString tempString = fullQualifiedImportAliasType();
    return tempString.split('.');
}


bool NodeMetaInfoPrivate::isValid() const
{
    return m_isValid && context() && document();
}

namespace {
TypeName nonexistingTypeName("Property does not exist...");
}

const TypeName &NodeMetaInfoPrivate::propertyType(const PropertyName &propertyName) const
{
    ensureProperties();

    if (!m_properties.contains(propertyName))
        return nonexistingTypeName;
    return m_propertyTypes.at(m_properties.indexOf(propertyName));
}

void NodeMetaInfoPrivate::setupPrototypes()
{
    QList<const ObjectValue *> objects;

    const ObjectValue *ov;

    if (m_isFileComponent)
        ov = getObjectValue();
    else
        ov = getCppComponentValue();

    PrototypeIterator prototypeIterator(ov, context());

    objects = prototypeIterator.all();

    if (prototypeIterator.error() != PrototypeIterator::NoError) {
        m_isValid = false;
        return;
    }

    for (const ObjectValue *ov : qAsConst(objects)) {
        TypeDescription description;
        description.className = ov->className();
        description.minorVersion = -1;
        description.majorVersion = -1;
        if (description.className == "QQuickItem") {
            /* Ugly hack to recover from wrong prototypes for Item */
            if (const CppComponentValue *qmlValue = value_cast<CppComponentValue>(
                    context()->lookupType(document(), {"Item"}))) {
                description.className = "QtQuick.Item";
                description.minorVersion = qmlValue->componentVersion().minorVersion();
                description.majorVersion = qmlValue->componentVersion().majorVersion();
                m_prototypes.append(description);
            } else {
                qWarning() << Q_FUNC_INFO << "Lookup for Item failed";
            }
            continue;
        }

        if (const CppComponentValue *qmlValue = value_cast<CppComponentValue>(ov)) {
            description.minorVersion = qmlValue->componentVersion().minorVersion();
            description.majorVersion = qmlValue->componentVersion().majorVersion();
            LanguageUtils::FakeMetaObject::Export qtquickExport = qmlValue->metaObject()->exportInPackage(QLatin1String("QtQuick"));
            LanguageUtils::FakeMetaObject::Export cppExport = qmlValue->metaObject()->exportInPackage(QLatin1String("<cpp>"));

            if (qtquickExport.isValid()) {
                description.className = qtquickExport.package + '.' + qtquickExport.type;
            } else {
                bool found = false;
                if (cppExport.isValid()) {
                    const QList<LanguageUtils::FakeMetaObject::Export> exports = qmlValue->metaObject()->exports();
                    for (const LanguageUtils::FakeMetaObject::Export &exportValue : exports) {
                        if (exportValue.package.toUtf8() != "<cpp>") {
                            found = true;
                            description.className = exportValue.package + '.' + exportValue.type;
                        }
                    }
                }
                if (!found) {
                    if (qmlValue->moduleName().isEmpty() && cppExport.isValid()) {
                        description.className = cppExport.package + '.' + cppExport.type;
                    } else if (!qmlValue->moduleName().isEmpty()) {
                        description.className.prepend(qmlValue->moduleName() + QLatin1Char('.'));
                    }
                }
            }
            m_prototypes.append(description);
        } else {
            if (context()->lookupType(document(), {ov->className()})) {
                const Imports *allImports = context()->imports(document());
                ImportInfo importInfo = allImports->info(description.className, context().data());

                if (importInfo.isValid()) {
                    QString uri = importInfo.name();
                    uri.replace(QStringLiteral(","), QStringLiteral("."));
                    if (!uri.isEmpty())
                        description.className = QString(uri + "." + description.className);
                }

                m_prototypes.append(description);
            }
        }
    }
}


QList<TypeDescription> NodeMetaInfoPrivate::prototypes() const
{
    return m_prototypes;
}

const CppComponentValue *NodeMetaInfoPrivate::getNearestCppComponentValue() const
{
    if (m_isFileComponent)
        return findQmlPrototype(getObjectValue(), context());
    return getCppComponentValue();
}

QString NodeMetaInfoPrivate::fullQualifiedImportAliasType() const
{
    if (m_model && m_model->rewriterView())
        return model()->rewriterView()->convertTypeToImportAlias(QString::fromUtf8(m_qualfiedTypeName));
    return QString::fromUtf8(m_qualfiedTypeName);
}

void NodeMetaInfoPrivate::ensureProperties() const
{
    if (m_propertiesSetup)
        return;

    const_cast<NodeMetaInfoPrivate*>(this)->initialiseProperties();
}

void NodeMetaInfoPrivate::initialiseProperties()
{
    if (!isValid())
        return;

    m_propertiesSetup = true;

    QTC_ASSERT(m_objectValue, qDebug() << qualfiedTypeName(); return);

    setupPropertyInfo(getTypes(m_objectValue, context()));
    setupLocalPropertyInfo(getTypes(m_objectValue, context(), true));

    m_signals = getSignals(m_objectValue, context());
    m_slots = getSlots(m_objectValue, context());
}

NodeMetaInfo::NodeMetaInfo(Model *model, const TypeName &type, int maj, int min)
    : m_privateData(NodeMetaInfoPrivate::create(model, type, maj, min))
{
}

NodeMetaInfo::~NodeMetaInfo() = default;

bool NodeMetaInfo::isValid() const
{
    if constexpr (useProjectStorage())
        return bool(m_typeId);
    else
        return m_privateData && m_privateData->isValid();
}

bool NodeMetaInfo::isFileComponent() const
{
    if constexpr (useProjectStorage())
        return bool(typeData().traits & Storage::TypeTraits::IsFileComponent);
    else
        return isValid() && m_privateData->isFileComponent();
}

bool NodeMetaInfo::hasProperty(Utils::SmallStringView propertyName) const
{
    if constexpr (useProjectStorage())
        return bool(m_projectStorage->propertyDeclarationId(m_typeId, propertyName));
    else
        return isValid() && m_privateData->properties().contains(propertyName);
}

PropertyMetaInfos NodeMetaInfo::properties() const
{
    if constexpr (useProjectStorage()) {
        return Utils::transform<PropertyMetaInfos>(
            m_projectStorage->propertyDeclarationIds(m_typeId), [&](auto id) {
                return PropertyMetaInfo{id, m_projectStorage};
            });

    } else {
        const auto &properties = m_privateData->properties();

        PropertyMetaInfos propertyMetaInfos;
        propertyMetaInfos.reserve(static_cast<std::size_t>(properties.size()));

        for (const auto &name : properties)
            propertyMetaInfos.emplace_back(m_privateData, name);

        return propertyMetaInfos;
    }
}

PropertyMetaInfos NodeMetaInfo::localProperties() const
{
    if constexpr (useProjectStorage()) {
        return Utils::transform<PropertyMetaInfos>(
            m_projectStorage->localPropertyDeclarationIds(m_typeId), [&](auto id) {
                return PropertyMetaInfo{id, m_projectStorage};
            });
    } else {
        const auto &properties = m_privateData->localProperties();

        PropertyMetaInfos propertyMetaInfos;
        propertyMetaInfos.reserve(static_cast<std::size_t>(properties.size()));

        for (const auto &name : properties)
            propertyMetaInfos.emplace_back(m_privateData, name);

        return propertyMetaInfos;
    }
}

PropertyMetaInfo NodeMetaInfo::property(const PropertyName &propertyName) const
{
    if constexpr (useProjectStorage()) {
        return {m_projectStorage->propertyDeclarationId(m_typeId, propertyName), m_projectStorage};
    } else {
        if (hasProperty(propertyName))
            return PropertyMetaInfo{m_privateData, propertyName};
    }

    return {};
}

PropertyNameList NodeMetaInfo::signalNames() const
{
    if constexpr (useProjectStorage()) {
        return Utils::transform<PropertyNameList>(m_projectStorage->signalDeclarationNames(m_typeId),
                                                  [&](const auto &name) {
                                                      return name.toQByteArray();
                                                  });
    } else {
        if (isValid())
            return m_privateData->signalNames();
    }

    return {};
}

PropertyNameList NodeMetaInfo::slotNames() const
{
    if constexpr (useProjectStorage()) {
        return Utils::transform<PropertyNameList>(m_projectStorage->functionDeclarationNames(m_typeId),
                                                  [&](const auto &name) {
                                                      return name.toQByteArray();
                                                  });
    } else {
        if (isValid())
            return m_privateData->slotNames();
    }

    return {};
}

PropertyName NodeMetaInfo::defaultPropertyName() const
{
    if constexpr (useProjectStorage()) {
        if (auto name = m_projectStorage->propertyName(typeData().defaultPropertyId))
            return name->toQByteArray();
        return {};
    } else {
        if (isValid())
            return m_privateData->defaultPropertyName();
    }

    return {};
}

PropertyMetaInfo NodeMetaInfo::defaultProperty() const
{
    if constexpr (useProjectStorage()) {
        return PropertyMetaInfo(typeData().defaultPropertyId, m_projectStorage);
    } else {
        return property(defaultPropertyName());
    }
}
bool NodeMetaInfo::hasDefaultProperty() const
{
    if constexpr (useProjectStorage())
        return bool(typeData().defaultPropertyId);
    else
        return !defaultPropertyName().isEmpty();
}

NodeMetaInfos NodeMetaInfo::classHierarchy() const
{
    if constexpr (useProjectStorage()) {
        NodeMetaInfos hierarchy;
        const auto typeIds = m_projectStorage->prototypeAndSelfIds(m_typeId);
        hierarchy.reserve(typeIds.size());

        for (TypeId typeId : typeIds)
            hierarchy.emplace_back(typeId, m_projectStorage);

        return hierarchy;
    } else {
        if (isValid()) {
            NodeMetaInfos hierarchy = {*this};
            Model *model = m_privateData->model();
            for (const TypeDescription &type : m_privateData->prototypes())
                hierarchy.emplace_back(model,
                                       type.className.toUtf8(),
                                       type.majorVersion,
                                       type.minorVersion);

            return hierarchy;
        }
    }

    return {};
}

NodeMetaInfos NodeMetaInfo::superClasses() const
{
    if constexpr (useProjectStorage()) {
        NodeMetaInfos hierarchy;
        const auto typeIds = m_projectStorage->prototypeIds(m_typeId);
        hierarchy.reserve(typeIds.size());

        for (TypeId typeId : typeIds)
            hierarchy.emplace_back(typeId, m_projectStorage);

        return hierarchy;
    } else {
        if (isValid()) {
            NodeMetaInfos hierarchy;
            Model *model = m_privateData->model();
            for (const TypeDescription &type : m_privateData->prototypes())
                hierarchy.emplace_back(model,
                                       type.className.toUtf8(),
                                       type.majorVersion,
                                       type.minorVersion);

            return hierarchy;
        }
    }

    return {};
}

bool NodeMetaInfo::defaultPropertyIsComponent() const
{
    if (hasDefaultProperty())
        return defaultProperty().propertyType().isQmlComponent();

    return false;
}

TypeName NodeMetaInfo::typeName() const
{
    if (isValid())
        return m_privateData->qualfiedTypeName();

    return {};
}

TypeName NodeMetaInfo::simplifiedTypeName() const
{
    if (isValid())
        return typeName().split('.').constLast();

    return {};
}

int NodeMetaInfo::majorVersion() const
{
    if (isValid())
        return m_privateData->majorVersion();

    return -1;
}

int NodeMetaInfo::minorVersion() const
{
    if (isValid())
        return m_privateData->minorVersion();

    return -1;
}

QString NodeMetaInfo::componentFileName() const
{
    if (isValid())
        return m_privateData->componentFileName();

    return {};
}

QString NodeMetaInfo::importDirectoryPath() const
{
    if (isValid())
        return m_privateData->importDirectoryPath();

    return {};
}

#ifdef QDS_USE_PROJECTSTORAGE
const Storage::Info::Type &NodeMetaInfo::typeData() const
{
    if (!m_typeData)
        m_typeData = m_projectStorage->type(m_typeId);

    return *m_typeData;
}
#endif

bool NodeMetaInfo::availableInVersion(int majorVersion, int minorVersion) const
{
    if (!isValid())
        return false;

    if (majorVersion == -1 && minorVersion == -1)
        return true;

    return (m_privateData->majorVersion() >= majorVersion)
           || (majorVersion == m_privateData->majorVersion()
               && m_privateData->minorVersion() >= minorVersion);
}

bool NodeMetaInfo::isSubclassOf(const TypeName &type, int majorVersion, int minorVersion) const
{
    if (!isValid()) {
        qWarning() << "NodeMetaInfo is invalid" << type;
        return false;
    }

    if (typeName().isEmpty())
        return false;

    if (typeName() == type && availableInVersion(majorVersion, minorVersion))
        return true;

    if (m_privateData->prototypeCachePositives().contains(
            stringIdentifier(type, majorVersion, minorVersion)))
        return true; //take a shortcut - optimization

    if (m_privateData->prototypeCacheNegatives().contains(
            stringIdentifier(type, majorVersion, minorVersion)))
        return false; //take a shortcut - optimization

    const NodeMetaInfos superClassList = superClasses();
    for (const NodeMetaInfo &superClass : superClassList) {
        if (superClass.m_privateData->cleverCheckType(type)
            && superClass.availableInVersion(majorVersion, minorVersion)) {
            m_privateData->prototypeCachePositives().insert(
                stringIdentifier(type, majorVersion, minorVersion));
            return true;
        }
    }
    m_privateData->prototypeCacheNegatives().insert(stringIdentifier(type, majorVersion, minorVersion));
    return false;
}

<<<<<<< HEAD
bool NodeMetaInfo::isBasedOn(const NodeMetaInfo &metaInfo) const
{
    if constexpr (useProjectStorage()) {
        return m_projectStorage->isBasedOn(m_typeId, metaInfo.m_typeId);
    } else {
        return isValid()
               && isSubclassOf(metaInfo.typeName(), metaInfo.majorVersion(), metaInfo.minorVersion());
    }
}

bool NodeMetaInfo::isBasedOn(const NodeMetaInfo &metaInfo1, const NodeMetaInfo &metaInfo2) const
{
    if constexpr (useProjectStorage()) {
        return m_projectStorage->isBasedOn(m_typeId, metaInfo1.m_typeId, metaInfo2.m_typeId);
    } else {
        return isValid()
               && (isSubclassOf(metaInfo1.typeName(), metaInfo1.majorVersion(), metaInfo1.minorVersion())
                   || isSubclassOf(metaInfo2.typeName(),
                                   metaInfo2.majorVersion(),
                                   metaInfo2.minorVersion()));
    }
}

bool NodeMetaInfo::isBasedOn(const NodeMetaInfo &metaInfo1,
                             const NodeMetaInfo &metaInfo2,
                             const NodeMetaInfo &metaInfo3) const
{
    if constexpr (useProjectStorage()) {
        return m_projectStorage->isBasedOn(m_typeId,
                                           metaInfo1.m_typeId,
                                           metaInfo2.m_typeId,
                                           metaInfo3.m_typeId);
    } else {
        return isValid()
               && (isSubclassOf(metaInfo1.typeName(), metaInfo1.majorVersion(), metaInfo1.minorVersion())
                   || isSubclassOf(metaInfo2.typeName(),
                                   metaInfo2.majorVersion(),
                                   metaInfo2.minorVersion())
                   || isSubclassOf(metaInfo3.typeName(),
                                   metaInfo3.majorVersion(),
                                   metaInfo3.minorVersion()));
    }
}
namespace {
template<const char *moduleName, const char *typeName>
bool isBasedOnCommonType(NotNullPointer<const ProjectStorage<Sqlite::Database>> projectStorage,
                         TypeId typeId)
{
    auto base = projectStorage->commonTypeId<moduleName, typeName>();

    return projectStorage->isBasedOn(typeId, base);
}
} // namespace

=======
bool NodeMetaInfo::isSuitableForMouseAreaFill() const
{
    return isSubclassOf("QtQuick.Item")
           && !isSubclassOf("QtQuick.MouseArea")
           && !isSubclassOf("QtQuick.Controls.Control")
           && !isSubclassOf("QtQuick.Templates.Control");
}

>>>>>>> a7c0bffc
bool NodeMetaInfo::isGraphicalItem() const
{
    if constexpr (useProjectStorage()) {
        using namespace Storage::Info;
        auto itemId = m_projectStorage->commonTypeId<QtQuick, Item>();
        auto windowId = m_projectStorage->commonTypeId<QtQuick_Window, Window>();
        auto dialogId = m_projectStorage->commonTypeId<QtQuick_Dialogs, Dialog>();
        auto popupId = m_projectStorage->commonTypeId<QtQuick_Controls, Popup>();

        return m_projectStorage->isBasedOn(m_typeId, itemId, windowId, dialogId, popupId);
    } else {
        return isValid()
               && (isSubclassOf("QtQuick.Item") || isSubclassOf("QtQuick.Window.Window")
                   || isSubclassOf("QtQuick.Dialogs.Dialog")
                   || isSubclassOf("QtQuick.Controls.Popup"));
    }
}

bool NodeMetaInfo::isQtObject() const
{
    if constexpr (useProjectStorage()) {
        using namespace Storage::Info;
        return isBasedOnCommonType<QML, QtObject>(m_projectStorage, m_typeId);
    } else {
        return isValid() && (isSubclassOf("QtQuick.QtObject") || isSubclassOf("QtQml.QtObject"));
    }
}

bool NodeMetaInfo::isLayoutable() const
{
    if constexpr (useProjectStorage()) {
        using namespace Storage::Info;
        auto positionerId = m_projectStorage->commonTypeId<QtQuick, Positioner>();
        auto layoutId = m_projectStorage->commonTypeId<QtQuick_Layouts, Layout>();
        auto splitViewId = m_projectStorage->commonTypeId<QtQuick_Controls, SplitView>();

        return m_projectStorage->isBasedOn(m_typeId, positionerId, layoutId, splitViewId);

    } else {
        return isValid()
               && (isSubclassOf("QtQuick.Positioner") || isSubclassOf("QtQuick.Layouts.Layout")
                   || isSubclassOf("QtQuick.Controls.SplitView"));
    }
}

bool NodeMetaInfo::isQtQuickLayoutsLayout() const
{
    if constexpr (useProjectStorage()) {
        using namespace Storage::Info;
        return isBasedOnCommonType<QtQuick_Layouts, Layout>(m_projectStorage, m_typeId);
    } else {
        return isValid() && isSubclassOf("QtQuick.Layouts.Layout");
    }
}

bool NodeMetaInfo::isView() const
{
    if constexpr (useProjectStorage()) {
        using namespace Storage::Info;
        auto listViewId = m_projectStorage->commonTypeId<QtQuick, ListView>();
        auto gridViewId = m_projectStorage->commonTypeId<QtQuick, GridView>();
        auto pathViewId = m_projectStorage->commonTypeId<QtQuick, PathView>();
        return m_projectStorage->isBasedOn(m_typeId, listViewId, gridViewId, pathViewId);
    } else {
        return isValid()
               && (isSubclassOf("QtQuick.ListView") || isSubclassOf("QtQuick.GridView")
                   || isSubclassOf("QtQuick.PathView"));
    }
}

bool NodeMetaInfo::isQtQuickPropertyChanges() const
{
    if constexpr (useProjectStorage()) {
        using namespace Storage::Info;
        return isBasedOnCommonType<QtQuick, Storage::Info::PropertyChanges>(m_projectStorage,
                                                                            m_typeId);
    } else {
        return isValid() && isSubclassOf("QtQuick.PropertyChanges");
    }
}

bool NodeMetaInfo::isQuickStateOperation() const
{
    if constexpr (useProjectStorage()) {
        using namespace Storage::Info;
        return isBasedOnCommonType<QtQuick_cppnative, QuickStateOperation>(m_projectStorage, m_typeId);
    } else {
        return isValid() && isSubclassOf("<cpp>.QQuickStateOperation");
    }
}

bool NodeMetaInfo::isQtSafeRendererSafeRendererPicture() const
{
    if constexpr (useProjectStorage()) {
        using namespace Storage::Info;
        return isBasedOnCommonType<Qt_SafeRenderer, SafeRendererPicture>(m_projectStorage, m_typeId);
    } else {
        return isValid() && isSubclassOf("Qt.SafeRenderer.SafeRendererPicture");
    }
}

bool NodeMetaInfo::isQtSafeRendererSafePicture() const
{
    if constexpr (useProjectStorage()) {
        using namespace Storage::Info;
        return isBasedOnCommonType<Qt_SafeRenderer, SafePicture>(m_projectStorage, m_typeId);
    } else {
        return isValid() && isSubclassOf("Qt.SafeRenderer.SafePicture");
    }
}

bool NodeMetaInfo::isQtQuickTimelineKeyframe() const
{
    if constexpr (useProjectStorage()) {
        using namespace Storage::Info;
        return isBasedOnCommonType<QtQuick_Timeline, Keyframe>(m_projectStorage, m_typeId);

    } else {
        return isValid() && isSubclassOf("QtQuick.Timeline.Keyframe");
    }
}

bool NodeMetaInfo::isQtQuickTimelineTimelineAnimation() const
{
    if constexpr (useProjectStorage()) {
        using namespace Storage::Info;
        return isBasedOnCommonType<QtQuick_Timeline, TimelineAnimation>(m_projectStorage, m_typeId);
    } else {
        return isValid() && isSubclassOf("QtQuick.Timeline.TimelineAnimation");
    }
}

bool NodeMetaInfo::isQtQuickTimelineTimeline() const
{
    if constexpr (useProjectStorage()) {
        using namespace Storage::Info;
        return isBasedOnCommonType<QtQuick_Timeline, Timeline>(m_projectStorage, m_typeId);
    } else {
        return isValid() && isSubclassOf("QtQuick.Timeline.Timeline");
    }
}

bool NodeMetaInfo::isQtQuickTimelineKeyframeGroup() const
{
    if constexpr (useProjectStorage()) {
        using namespace Storage::Info;
        return isBasedOnCommonType<QtQuick_Timeline, KeyframeGroup>(m_projectStorage, m_typeId);
    } else {
        return isValid() && isSubclassOf("QtQuick.Timeline.KeyframeGroup");
    }
}

bool NodeMetaInfo::isListOrGridView() const
{
    if constexpr (useProjectStorage()) {
        using namespace Storage::Info;
        auto listViewId = m_projectStorage->commonTypeId<QtQuick, ListView>();
        auto gridViewId = m_projectStorage->commonTypeId<QtQuick, GridView>();
        return m_projectStorage->isBasedOn(m_typeId, listViewId, gridViewId);
    } else {
        return isValid() && (isSubclassOf("QtQuick.ListView") || isSubclassOf("QtQuick.GridView"));
    }
}

bool NodeMetaInfo::isQtQuickControlsTabView() const
{
    if constexpr (useProjectStorage()) {
        using namespace Storage::Info;
        return isBasedOnCommonType<QtQuick_Controls, TabView>(m_projectStorage, m_typeId);
    } else {
        return isValid() && isSubclassOf("QtQuick.Controls.TabView");
    }
}

bool NodeMetaInfo::isQtQuickExtrasPicture() const
{
    if constexpr (useProjectStorage()) {
        using namespace Storage::Info;
        return isBasedOnCommonType<QtQuick_Extras, Picture>(m_projectStorage, m_typeId);
    } else {
        return isValid() && isSubclassOf("QtQuick.Extras.Picture");
    }
}

bool NodeMetaInfo::isQtQuickImage() const
{
    if constexpr (useProjectStorage()) {
        using namespace Storage::Info;

        return isBasedOnCommonType<QtQuick, Image>(m_projectStorage, m_typeId);
    } else {
        return isValid() && isSubclassOf("QtQuick.Image");
    }
}

bool NodeMetaInfo::isQtQuickBorderImage() const
{
    if constexpr (useProjectStorage()) {
        using namespace Storage::Info;

        return isBasedOnCommonType<QtQuick, BorderImage>(m_projectStorage, m_typeId);
    } else {
        return isValid() && isSubclassOf("QtQuick.BorderImage");
    }
}

bool NodeMetaInfo::isAlias() const
{
    return isValid() && m_privateData->qualfiedTypeName() == "alias";
}

bool NodeMetaInfo::isQtQuickPositioner() const
{
    if constexpr (useProjectStorage()) {
        using namespace Storage::Info;

        return isBasedOnCommonType<QtQuick, Positioner>(m_projectStorage, m_typeId);
    } else {
        return isValid() && isSubclassOf("QtQuick.Positioner");
    }
}

bool NodeMetaInfo::isQtQuickPropertyAnimation() const
{
    if constexpr (useProjectStorage()) {
        using namespace Storage::Info;
        return isBasedOnCommonType<QtQuick, PropertyAnimation>(m_projectStorage, m_typeId);
    } else {
        return isValid() && isSubclassOf("QtQuick.PropertyAnimation");
    }
}

bool NodeMetaInfo::isQtQuickRepeater() const
{
    if constexpr (useProjectStorage()) {
        using namespace Storage::Info;
        return isBasedOnCommonType<QtQuick, Repeater>(m_projectStorage, m_typeId);
    } else {
        return isValid() && isSubclassOf("QtQuick.Repeater");
    }
}

bool NodeMetaInfo::isQtQuickControlsTabBar() const
{
    if constexpr (useProjectStorage()) {
        using namespace Storage::Info;
        return isBasedOnCommonType<QtQuick_Controls, TabBar>(m_projectStorage, m_typeId);
    } else {
        return isValid() && isSubclassOf("QtQuick.Controls.TabBar");
    }
}

bool NodeMetaInfo::isQtQuickControlsTab() const
{
    if constexpr (useProjectStorage()) {
        using namespace Storage::Info;

        return isBasedOnCommonType<QtQuick_Controls, Tab>(m_projectStorage, m_typeId);
    } else {
        return isValid() && isSubclassOf("QtQuick.Controls.Tab");
    }
}

bool NodeMetaInfo::isQtQuickControlsSwipeView() const
{
    if constexpr (useProjectStorage()) {
        using namespace Storage::Info;
        return isBasedOnCommonType<QtQuick_Controls, SwipeView>(m_projectStorage, m_typeId);
    } else {
        return isValid() && isSubclassOf("QtQuick.Controls.SwipeView");
    }
}

bool NodeMetaInfo::isQtQuick3DCamera() const
{
    if constexpr (useProjectStorage()) {
        using namespace Storage::Info;
        return isBasedOnCommonType<QtQuick3D, Camera>(m_projectStorage, m_typeId);
    } else {
        return isValid() && isSubclassOf("QQuick3D.Camera");
    }
}

bool NodeMetaInfo::isQtQuick3DBuffer() const
{
    if constexpr (useProjectStorage()) {
        using namespace Storage::Info;
        return isBasedOnCommonType<QtQuick3D, Buffer>(m_projectStorage, m_typeId);
    } else {
        return isValid() && isSubclassOf("QQuick3D.Buffer");
    }
}

bool NodeMetaInfo::isQtQuick3DInstanceListEntry() const
{
    if constexpr (useProjectStorage()) {
        using namespace Storage::Info;
        return isBasedOnCommonType<QtQuick3D, InstanceListEntry>(m_projectStorage, m_typeId);
    } else {
        return isValid() && isSubclassOf("QQuick3D.InstanceListEntry");
    }
}

bool NodeMetaInfo::isQtQuick3DInstanceList() const
{
    if constexpr (useProjectStorage()) {
        using namespace Storage::Info;
        return isBasedOnCommonType<QtQuick3D, InstanceList>(m_projectStorage, m_typeId);
    } else {
        return isValid() && isSubclassOf("QQuick3D.InstanceList");
    }
}

bool NodeMetaInfo::isQtQuick3DParticles3DParticle3D() const
{
    if constexpr (useProjectStorage()) {
        using namespace Storage::Info;
        return isBasedOnCommonType<QtQuick3D_Particles3D, Particle3D>(m_projectStorage, m_typeId);
    } else {
        return isValid() && isSubclassOf("QtQuick3D.Particles3D.Particle3D");
    }
}

bool NodeMetaInfo::isQtQuick3DParticles3DParticleEmitter3D() const
{
    if constexpr (useProjectStorage()) {
        using namespace Storage::Info;
        return isBasedOnCommonType<QtQuick3D_Particles3D, ParticleEmitter3D>(m_projectStorage,
                                                                             m_typeId);
    } else {
        return isValid() && isSubclassOf("QtQuick3D.Particles3D.ParticleEmitter3D");
    }
}

bool NodeMetaInfo::isQtQuick3DParticles3DAttractor3D() const
{
    if constexpr (useProjectStorage()) {
        using namespace Storage::Info;
        return isBasedOnCommonType<QtQuick3D_Particles3D, Attractor3D>(m_projectStorage, m_typeId);
    } else {
        return isValid() && isSubclassOf("QtQuick3D.Particles3D.Attractor3D");
    }
}

bool NodeMetaInfo::isQuick3DParticleAbstractShape() const
{
    if constexpr (useProjectStorage()) {
        using namespace Storage::Info;
        return isBasedOnCommonType<QtQuick3D_Particles3D_cppnative, QQuick3DParticleAbstractShape>(
            m_projectStorage, m_typeId);
    } else {
        return isValid() && isSubclassOf("QQuick3DParticleAbstractShape");
    }
}

bool NodeMetaInfo::isQtQuickItem() const
{
    if constexpr (useProjectStorage()) {
        using namespace Storage::Info;
        return isBasedOnCommonType<QtQuick, Item>(m_projectStorage, m_typeId);
    } else {
        return isValid() && isSubclassOf("QtQuick.Item");
    }
}

bool NodeMetaInfo::isQtQuickPath() const
{
    if constexpr (useProjectStorage()) {
        using namespace Storage::Info;
        return isBasedOnCommonType<QtQuick, Path>(m_projectStorage, m_typeId);
    } else {
        return isValid() && isSubclassOf("QtQuick.Path");
    }
}

bool NodeMetaInfo::isQtQuickPauseAnimation() const
{
    if constexpr (useProjectStorage()) {
        using namespace Storage::Info;
        return isBasedOnCommonType<QtQuick, PauseAnimation>(m_projectStorage, m_typeId);
    } else {
        return isValid() && isSubclassOf("QtQuick.PauseAnimation");
    }
}

bool NodeMetaInfo::isQtQuickTransition() const
{
    if constexpr (useProjectStorage()) {
        using namespace Storage::Info;
        return isBasedOnCommonType<QtQuick, Transition>(m_projectStorage, m_typeId);
    } else {
        return isValid() && isSubclassOf("QtQuick.Transition");
    }
}

bool NodeMetaInfo::isQtQuickWindowWindow() const
{
    if constexpr (useProjectStorage()) {
        using namespace Storage::Info;
        return isBasedOnCommonType<QtQuick_Window, Window>(m_projectStorage, m_typeId);
    } else {
        return isValid() && isSubclassOf("QtQuick.Window.Window");
    }
}

bool NodeMetaInfo::isQtQuickLoader() const
{
    if constexpr (useProjectStorage()) {
        using namespace Storage::Info;
        return isBasedOnCommonType<QtQuick, Loader>(m_projectStorage, m_typeId);
    } else {
        return isValid() && isSubclassOf("QtQuick.Loader");
    }
}

bool NodeMetaInfo::isQtQuickState() const
{
    if constexpr (useProjectStorage()) {
        using namespace Storage::Info;
        return isBasedOnCommonType<QtQuick, State>(m_projectStorage, m_typeId);
    } else {
        return isValid() && isSubclassOf("QtQuick.State");
    }
}

bool NodeMetaInfo::isQtQuickStateOperation() const
{
    if constexpr (useProjectStorage()) {
        using namespace Storage::Info;
        return isBasedOnCommonType<QtQuick, QQuickStateOperation>(m_projectStorage, m_typeId);
    } else {
        return isValid() && isSubclassOf("<cpp>.QQuickStateOperation");
    }
}

bool NodeMetaInfo::isQtQuickText() const
{
    if constexpr (useProjectStorage()) {
        using namespace Storage::Info;
        return isBasedOnCommonType<QtQuick, Text>(m_projectStorage, m_typeId);
    } else {
        return isValid() && isSubclassOf("QtQuick.Text");
    }
}

bool NodeMetaInfo::isQtMultimediaSoundEffect() const
{
    if constexpr (useProjectStorage()) {
        using namespace Storage::Info;
        return isBasedOnCommonType<QtMultimedia, SoundEffect>(m_projectStorage, m_typeId);
    } else {
        return isValid() && isSubclassOf("QtMultimedia.SoundEffect");
    }
}

bool NodeMetaInfo::isFlowViewItem() const
{
    if constexpr (useProjectStorage()) {
        using namespace Storage::Info;
        auto flowItemId = m_projectStorage->commonTypeId<FlowView, FlowItem>();
        auto flowWildcardId = m_projectStorage->commonTypeId<FlowView, FlowWildcard>();
        auto flowDecisionId = m_projectStorage->commonTypeId<FlowView, FlowDecision>();
        return m_projectStorage->isBasedOn(m_typeId, flowItemId, flowWildcardId, flowDecisionId);
    } else {
        return isValid()
               && (isSubclassOf("FlowView.FlowItem") || isSubclassOf("FlowView.FlowWildcard")
                   || isSubclassOf("FlowView.FlowDecision"));
    }
}

bool NodeMetaInfo::isFlowViewFlowItem() const
{
    if constexpr (useProjectStorage()) {
        using namespace Storage::Info;
        return isBasedOnCommonType<FlowView, FlowItem>(m_projectStorage, m_typeId);
    } else {
        return isValid() && isSubclassOf("FlowView.FlowItem");
    }
}

bool NodeMetaInfo::isFlowViewFlowView() const
{
    if constexpr (useProjectStorage()) {
        using namespace Storage::Info;
        return isBasedOnCommonType<FlowView, FlowView>(m_projectStorage, m_typeId);
    } else {
        return isValid() && isSubclassOf("FlowView.FlowView");
    }
}

bool NodeMetaInfo::isFlowViewFlowActionArea() const
{
    if constexpr (useProjectStorage()) {
        using namespace Storage::Info;
        return isBasedOnCommonType<FlowView, FlowActionArea>(m_projectStorage, m_typeId);
    } else {
        return isValid() && isSubclassOf("FlowView.FlowActionArea");
    }
}

bool NodeMetaInfo::isFlowViewFlowTransition() const
{
    if constexpr (useProjectStorage()) {
        using namespace Storage::Info;
        return isBasedOnCommonType<FlowView, FlowTransition>(m_projectStorage, m_typeId);
    } else {
        return isValid() && isSubclassOf("FlowView.FlowTransition");
    }
}

bool NodeMetaInfo::isFlowViewFlowDecision() const
{
    if constexpr (useProjectStorage()) {
        using namespace Storage::Info;
        return isBasedOnCommonType<FlowView, FlowDecision>(m_projectStorage, m_typeId);
    } else {
        return isValid() && isSubclassOf("FlowView.FlowDecision");
    }
}

bool NodeMetaInfo::isFlowViewFlowWildcard() const
{
    if constexpr (useProjectStorage()) {
        using namespace Storage::Info;
        return isBasedOnCommonType<FlowView, FlowWildcard>(m_projectStorage, m_typeId);
    } else {
        return isValid() && isSubclassOf("FlowView.FlowWildcard");
    }
}

bool NodeMetaInfo::isQtQuickStudioComponentsGroupItem() const
{
    if constexpr (useProjectStorage()) {
        using namespace Storage::Info;
        return isBasedOnCommonType<QtQuick_Studio_Components, GroupItem>(m_projectStorage, m_typeId);
    } else {
        return isValid() && isSubclassOf("QtQuick.Studio.Components.GroupItem");
    }
}

bool NodeMetaInfo::isQmlComponent() const
{
    if constexpr (useProjectStorage()) {
        using namespace Storage::Info;
        return isBasedOnCommonType<QML, Component>(m_projectStorage, m_typeId);
    } else {
        auto type = m_privateData->qualfiedTypeName();

        return type == "Component" || type == "Qt.Component" || type == "QtQuick.Component"
               || type == "QtQml.Component" || type == "<cpp>.QQmlComponent"
               || type == "QQmlComponent";
    }
}

namespace {

template<typename... TypeIds>
bool isTypeId(TypeId typeId, TypeIds... otherTypeIds)
{
    static_assert(((std::is_same_v<TypeId, TypeIds>) &&...), "Parameter must be a TypeId!");

    return ((typeId == otherTypeIds) || ...);
}

} // namespace

bool NodeMetaInfo::isFont() const
{
    if constexpr (useProjectStorage()) {
        using namespace Storage::Info;
        return isTypeId(m_typeId, m_projectStorage->commonTypeId<QtQuick, font>());
    } else {
        return isValid() && m_privateData->qualfiedTypeName() == "font";
    }
}

bool NodeMetaInfo::isColor() const
{
    if constexpr (useProjectStorage()) {
        using namespace Storage::Info;
        return isTypeId(m_typeId, m_projectStorage->builtinTypeId<QColor>());
    } else {
        if (!isValid())
            return false;

        auto type = m_privateData->qualfiedTypeName();

        return type == "QColor" || type == "color";
    }
}

bool NodeMetaInfo::isBool() const
{
    if constexpr (useProjectStorage()) {
        using namespace Storage::Info;
        return isTypeId(m_typeId, m_projectStorage->builtinTypeId<bool>());
    } else {
        if (!isValid())
            return false;

        auto type = m_privateData->qualfiedTypeName();

        return type == "bool" || type == "boolean";
    }
}

bool NodeMetaInfo::isInteger() const
{
    if constexpr (useProjectStorage()) {
        using namespace Storage::Info;
        return isTypeId(m_typeId, m_projectStorage->builtinTypeId<int>());
    } else {
        if (!isValid())
            return false;

        auto type = m_privateData->qualfiedTypeName();

        return type == "int" || type == "integer";
    }
}

bool NodeMetaInfo::isFloat() const
{
    if constexpr (useProjectStorage()) {
        using namespace Storage::Info;
        auto floatId = m_projectStorage->builtinTypeId<float>();
        auto doubleId = m_projectStorage->builtinTypeId<double>();

        return isTypeId(m_typeId, floatId, doubleId);
    } else {
        if (!isValid())
            return false;

        auto type = m_privateData->qualfiedTypeName();

        return type == "qreal" || type == "double" || type == "float";
    }
}

bool NodeMetaInfo::isVariant() const
{
    if constexpr (useProjectStorage()) {
        using namespace Storage::Info;
        return isTypeId(m_typeId, m_projectStorage->builtinTypeId<QVariant>());
    } else {
        return isValid() && m_privateData->qualfiedTypeName() == "QVariant";
    }
}

bool NodeMetaInfo::isString() const
{
    if constexpr (useProjectStorage()) {
        using namespace Storage::Info;
        return isTypeId(m_typeId, m_projectStorage->builtinTypeId<QString>());
    } else {
        if (!isValid())
            return false;

        auto type = m_privateData->qualfiedTypeName();

        return type == "string" || type == "QString";
    }
}

bool NodeMetaInfo::isUrl() const
{
    if constexpr (useProjectStorage()) {
        using namespace Storage::Info;
        return isTypeId(m_typeId, m_projectStorage->builtinTypeId<QUrl>());
    } else {
        if (!isValid())
            return false;

        auto type = m_privateData->qualfiedTypeName();

        return type == "url" || type == "QUrl";
    }
}

bool NodeMetaInfo::isQtQuick3DTexture() const
{
    if constexpr (useProjectStorage()) {
        using namespace Storage::Info;
        return isBasedOnCommonType<QtQuick3D, Texture>(m_projectStorage, m_typeId);
    } else {
        return isValid()
               && (isSubclassOf("QtQuick3D.Texture") || isSubclassOf("<cpp>.QQuick3DTexture"));
    }
}

bool NodeMetaInfo::isQtQuick3DShader() const
{
    if constexpr (useProjectStorage()) {
        using namespace Storage::Info;
        return isBasedOnCommonType<QtQuick3D, Shader>(m_projectStorage, m_typeId);
    } else {
        return isValid() && isSubclassOf("QtQuick3D.Shader");
    }
}

bool NodeMetaInfo::isQtQuick3DPass() const
{
    if constexpr (useProjectStorage()) {
        using namespace Storage::Info;
        return isBasedOnCommonType<QtQuick3D, Pass>(m_projectStorage, m_typeId);
    } else {
        return isValid() && isSubclassOf("QtQuick3D.Pass");
    }
}

bool NodeMetaInfo::isQtQuick3DCommand() const
{
    if constexpr (useProjectStorage()) {
        using namespace Storage::Info;
        return isBasedOnCommonType<QtQuick3D, Command>(m_projectStorage, m_typeId);
    } else {
        return isValid() && isSubclassOf("QtQuick3D.Command");
    }
}

bool NodeMetaInfo::isQtQuick3DDefaultMaterial() const
{
    if constexpr (useProjectStorage()) {
        using namespace Storage::Info;
        return isBasedOnCommonType<QtQuick3D, DefaultMaterial>(m_projectStorage, m_typeId);
    } else {
        return isValid() && isSubclassOf("QtQuick3D.DefaultMaterial");
    }
}

bool NodeMetaInfo::isQtQuick3DMaterial() const
{
    if constexpr (useProjectStorage()) {
        using namespace Storage::Info;
        return isBasedOnCommonType<QtQuick3D, Material>(m_projectStorage, m_typeId);
    } else {
        return isValid() && isSubclassOf("QtQuick3D.Material");
    }
}

bool NodeMetaInfo::isQtQuick3DModel() const
{
    if constexpr (useProjectStorage()) {
        using namespace Storage::Info;
        return isBasedOnCommonType<QtQuick3D, Storage::Info::Model>(m_projectStorage, m_typeId);
    } else {
        return isValid() && isSubclassOf("QtQuick3D.Model");
    }
}

bool NodeMetaInfo::isQtQuick3DNode() const
{
    if constexpr (useProjectStorage()) {
        using namespace Storage::Info;
        return isBasedOnCommonType<QtQuick3D, Node>(m_projectStorage, m_typeId);
    } else {
        return isValid() && isSubclassOf("QtQuick3D.Node");
    }
}

bool NodeMetaInfo::isQtQuick3DParticles3DAffector3D() const
{
    if constexpr (useProjectStorage()) {
        using namespace Storage::Info;
        return isBasedOnCommonType<QtQuick3D_Particles3D, Affector3D>(m_projectStorage, m_typeId);
    } else {
        return isValid() && isSubclassOf("QtQuick3D.Affector3D");
    }
}

bool NodeMetaInfo::isQtQuick3DView3D() const
{
    if constexpr (useProjectStorage()) {
        using namespace Storage::Info;
        return isBasedOnCommonType<QtQuick3D, View3D>(m_projectStorage, m_typeId);
    } else {
        return isValid() && isSubclassOf("QtQuick3D.View3D");
    }
}

bool NodeMetaInfo::isQtQuick3DParticles3DModel() const
{
    if constexpr (useProjectStorage()) {
        using namespace Storage::Info;
        return isBasedOnCommonType<QtQuick3D_Particles3D, Storage::Info::Model>(m_projectStorage,
                                                                                m_typeId);
    } else {
        return isValid() && isSubclassOf("QtQuick3D.Particles3D.Model");
    }
}

bool NodeMetaInfo::isQtQuick3DPrincipledMaterial() const
{
    if constexpr (useProjectStorage()) {
        using namespace Storage::Info;
        return isBasedOnCommonType<QtQuick3D, PrincipledMaterial>(m_projectStorage, m_typeId);
    } else {
        return isValid() && isSubclassOf("QtQuick3D.PrincipledMaterial");
    }
}

bool NodeMetaInfo::isQtQuick3DParticles3DSpriteParticle3D() const
{
    if constexpr (useProjectStorage()) {
        using namespace Storage::Info;
        return isBasedOnCommonType<QtQuick3D_Particles3D, SpriteParticle3D>(m_projectStorage,
                                                                            m_typeId);
    } else {
        return isValid() && isSubclassOf("QtQuick3D.Particles3D.SpriteParticle3D");
    }
}

bool NodeMetaInfo::isQtQuick3DTextureInput() const
{
    if constexpr (useProjectStorage()) {
        using namespace Storage::Info;
        return isBasedOnCommonType<QtQuick3D, TextureInput>(m_projectStorage, m_typeId);
    } else {
        return isValid() && isSubclassOf("QtQuick3D.TextureInput");
    }
}

bool NodeMetaInfo::isQtQuick3DSceneEnvironment() const
{
    if constexpr (useProjectStorage()) {
        using namespace Storage::Info;
        return isBasedOnCommonType<QtQuick3D, SceneEnvironment>(m_projectStorage, m_typeId);
    } else {
        return isValid() && isSubclassOf("QtQuick3D.SceneEnvironment");
    }
}

bool NodeMetaInfo::isQtQuick3DEffect() const
{
    if constexpr (useProjectStorage()) {
        using namespace Storage::Info;
        return isBasedOnCommonType<QtQuick3D, Effect>(m_projectStorage, m_typeId);
    } else {
        return isValid() && isSubclassOf("QtQuick3D.Effect");
    }
}

bool NodeMetaInfo::isEnumeration() const
{
    if constexpr (useProjectStorage())
        return bool(typeData().traits & Storage::TypeTraits::IsEnum);

    return false;
}

PropertyMetaInfo::PropertyMetaInfo(QSharedPointer<NodeMetaInfoPrivate> nodeMetaInfoPrivateData,
                                   const PropertyName &propertyName)
    : m_nodeMetaInfoPrivateData{nodeMetaInfoPrivateData}
    , m_propertyName{propertyName}
    , m_projectStorage{nullptr}

{}

PropertyMetaInfo::~PropertyMetaInfo() = default;

NodeMetaInfo PropertyMetaInfo::propertyType() const
{
    if constexpr (useProjectStorage()) {
        return {propertyData().typeId, m_projectStorage};
    } else {
        if (isValid())
            return NodeMetaInfo{m_nodeMetaInfoPrivateData->model(),
                                m_nodeMetaInfoPrivateData->propertyType(m_propertyName),
                                -1,
                                -1};
    }

    return {};
}

PropertyName PropertyMetaInfo::name() const
{
    if constexpr (useProjectStorage())
        return PropertyName(Utils::SmallStringView(propertyData().name));
    else
        return m_propertyName;
}

bool PropertyMetaInfo::isWritable() const
{
    if constexpr (useProjectStorage())
        return !(propertyData().traits & Storage::PropertyDeclarationTraits::IsReadOnly);
    else
        return isValid() && m_nodeMetaInfoPrivateData->isPropertyWritable(m_propertyName);
}

bool PropertyMetaInfo::isListProperty() const
{
    if constexpr (useProjectStorage())
        return propertyData().traits & Storage::PropertyDeclarationTraits::IsList;
    else
        return isValid() && m_nodeMetaInfoPrivateData->isPropertyList(m_propertyName);
}

bool PropertyMetaInfo::isEnumType() const
{
    if constexpr (useProjectStorage())
        return propertyType().isEnumeration();
    else
        return isValid() && m_nodeMetaInfoPrivateData->isPropertyEnum(m_propertyName);
}

bool PropertyMetaInfo::isPrivate() const
{
    if constexpr (useProjectStorage())
        return propertyData().name.startsWith("__");
    else
        return isValid() && m_propertyName.startsWith("__");
}

bool PropertyMetaInfo::isPointer() const
{
    if constexpr (useProjectStorage())
        return propertyData().traits & Storage::PropertyDeclarationTraits::IsPointer;
    else
        return isValid() && m_nodeMetaInfoPrivateData->isPropertyPointer(m_propertyName);
}

QVariant PropertyMetaInfo::castedValue(const QVariant &value) const
{
    if (!isValid())
        return value;

    if constexpr (!useProjectStorage()) {
        const QVariant variant = value;
        QVariant copyVariant = variant;
        if (isEnumType() || variant.canConvert<Enumeration>())
            return variant;

        const TypeName &typeName = propertyTypeName();

        QVariant::Type typeId = m_nodeMetaInfoPrivateData->variantTypeId(m_propertyName);

        if (variant.type() == QVariant::UserType
            && variant.userType() == ModelNode::variantUserType()) {
            return variant;
        } else if (typeId == QVariant::UserType && typeName == "QVariant") {
            return variant;
        } else if (typeId == QVariant::UserType && typeName == "variant") {
            return variant;
        } else if (typeId == QVariant::UserType && typeName == "var") {
            return variant;
        } else if (variant.type() == QVariant::List) {
            // TODO: check the contents of the list
            return variant;
        } else if (typeName == "var" || typeName == "variant") {
            return variant;
        } else if (typeName == "alias") {
            // TODO: The QML compiler resolves the alias type. We probably should do the same.
            return variant;
        } else if (typeName == "<cpp>.double") {
            return variant.toDouble();
        } else if (typeName == "<cpp>.float") {
            return variant.toFloat();
        } else if (typeName == "<cpp>.int") {
            return variant.toInt();
        } else if (typeName == "<cpp>.bool") {
            return variant.toBool();
        } else if (copyVariant.convert(typeId)) {
            return copyVariant;
        }

    } else {
        if (isEnumType() || value.canConvert<Enumeration>())
            return value;

        const TypeId &typeId = propertyData().typeId;

        if (value.type() == QVariant::UserType && value.userType() == ModelNode::variantUserType()) {
            return value;
        } else if (typeId == m_projectStorage->builtinTypeId<QVariant>()) {
            return value;
        } else if (value.type() == QVariant::List) {
            // TODO: check the contents of the list
            return value;
        } else if (typeId == m_projectStorage->builtinTypeId<double>()) {
            return value.toDouble();
        } else if (typeId == m_projectStorage->builtinTypeId<float>()) {
            return value.toFloat();
        } else if (typeId == m_projectStorage->builtinTypeId<int>()) {
            return value.toInt();
        } else if (typeId == m_projectStorage->builtinTypeId<bool>()) {
            return value.toBool();
        } else if (typeId == m_projectStorage->builtinTypeId<QString>()) {
            return value.toString();
        } else if (typeId == m_projectStorage->builtinTypeId<QDateTime>()) {
            return value.toDateTime();
        } else if (typeId == m_projectStorage->builtinTypeId<QUrl>()) {
            return value.toUrl();
        } else if (typeId == m_projectStorage->builtinTypeId<QColor>()) {
            return value.value<QColor>();
        } else if (typeId == m_projectStorage->builtinTypeId<QVector2D>()) {
            return value.value<QVector2D>();
        } else if (typeId == m_projectStorage->builtinTypeId<QVector3D>()) {
            return value.value<QVector3D>();
        } else if (typeId == m_projectStorage->builtinTypeId<QVector4D>()) {
            return value.value<QVector4D>();
        } else {
            const auto typeName = propertyTypeName();
            const auto metaType = QMetaType::fromName(typeName);
            auto copy = value;
            bool converted = copy.convert(metaType);
            if (converted)
                return copy;
        }
    }

    return Internal::PropertyParser::variantFromString(value.toString());
}

const Storage::Info::PropertyDeclaration &PropertyMetaInfo::propertyData() const
{
    if (!m_propertyData)
        m_propertyData = m_projectStorage->propertyDeclaration(m_id);

    return *m_propertyData;
}

TypeName PropertyMetaInfo::propertyTypeName() const
{
    return propertyType().typeName();
}

NodeMetaInfo NodeMetaInfo::commonBase(const NodeMetaInfo &metaInfo) const
{
    for (const NodeMetaInfo &info : metaInfo.superClasses()) {
        if (isBasedOn(info))
            return info;
    }

    return {};
}

} // namespace QmlDesigner<|MERGE_RESOLUTION|>--- conflicted
+++ resolved
@@ -1689,7 +1689,12 @@
     return false;
 }
 
-<<<<<<< HEAD
+bool NodeMetaInfo::isSuitableForMouseAreaFill() const
+{
+    return isSubclassOf("QtQuick.Item") && !isSubclassOf("QtQuick.MouseArea")
+           && !isSubclassOf("QtQuick.Controls.Control") && !isSubclassOf("QtQuick.Templates.Control");
+}
+
 bool NodeMetaInfo::isBasedOn(const NodeMetaInfo &metaInfo) const
 {
     if constexpr (useProjectStorage()) {
@@ -1744,16 +1749,6 @@
 }
 } // namespace
 
-=======
-bool NodeMetaInfo::isSuitableForMouseAreaFill() const
-{
-    return isSubclassOf("QtQuick.Item")
-           && !isSubclassOf("QtQuick.MouseArea")
-           && !isSubclassOf("QtQuick.Controls.Control")
-           && !isSubclassOf("QtQuick.Templates.Control");
-}
-
->>>>>>> a7c0bffc
 bool NodeMetaInfo::isGraphicalItem() const
 {
     if constexpr (useProjectStorage()) {
