// Copyright (C) 2022 The Qt Company Ltd.
// SPDX-License-Identifier: LicenseRef-Qt-Commercial OR GPL-3.0-only WITH Qt-GPL-exception-1.0

#include "qmldesignerprojectmanager.h"

#include <coreplugin/editormanager/editormanager.h>
#include <coreplugin/icore.h>
#include <projectexplorer/project.h>
#include <projectexplorer/projectmanager.h>
#include <projectexplorer/target.h>
#include <projectstorage/filestatuscache.h>
#include <projectstorage/filesystem.h>
#include <projectstorage/nonlockingmutex.h>
#include <projectstorage/projectstorage.h>
#include <projectstorage/projectstoragepathwatcher.h>
#include <projectstorage/projectstorageupdater.h>
#include <projectstorage/qmldocumentparser.h>
#include <projectstorage/qmltypesparser.h>
#include <projectstorage/sourcepathcache.h>
#include <sqlitedatabase.h>
#include <qmlprojectmanager/qmlproject.h>
#include <qtsupport/baseqtversion.h>
#include <qtsupport/qtkitinformation.h>

#include <asynchronousexplicitimagecache.h>
#include <asynchronousimagecache.h>
#include <imagecache/asynchronousimagefactory.h>
#include <imagecache/explicitimagecacheimageprovider.h>
#include <imagecache/imagecachecollector.h>
#include <imagecache/imagecacheconnectionmanager.h>
#include <imagecache/imagecachedispatchcollector.h>
#include <imagecache/imagecachegenerator.h>
#include <imagecache/imagecachestorage.h>
#include <imagecache/meshimagecachecollector.h>
#include <imagecache/textureimagecachecollector.h>
#include <imagecache/timestampprovider.h>

#include <utils/asset.h>

#include <coreplugin/icore.h>

<<<<<<< HEAD
=======
#include <QDirIterator>
>>>>>>> df7398e2
#include <QFileSystemWatcher>
#include <QQmlEngine>

namespace QmlDesigner {

namespace {

ProjectExplorer::Target *activeTarget(ProjectExplorer::Project *project)
{
    if (project)
        return project->activeTarget();

    return {};
}

QString previewDefaultImagePath()
{
    return Core::ICore::resourcePath("qmldesigner/welcomepage/images/newThumbnail.png").toString();
}

QString previewBrokenImagePath()
{
    return Core::ICore::resourcePath("qmldesigner/welcomepage/images/noPreview.png").toString();
}

::QmlProjectManager::QmlBuildSystem *getQmlBuildSystem(::ProjectExplorer::Target *target)
{
    return qobject_cast<::QmlProjectManager::QmlBuildSystem *>(target->buildSystem());
}

class PreviewTimeStampProvider : public TimeStampProviderInterface
{
public:
    Sqlite::TimeStamp timeStamp(Utils::SmallStringView) const override
    {
        auto now = std::chrono::steady_clock::now();

        return std::chrono::duration_cast<std::chrono::seconds>(now.time_since_epoch()).count();
    }

    Sqlite::TimeStamp pause() const override
    {
        using namespace std::chrono_literals;
        return std::chrono::duration_cast<std::chrono::seconds>(1h).count();
    }
};

auto makeCollectorDispatcherChain(ImageCacheCollector &nodeInstanceCollector,
                                  MeshImageCacheCollector &meshImageCollector,
                                  TextureImageCacheCollector &textureImageCollector)
{
    return std::make_tuple(
        std::make_pair([](Utils::SmallStringView filePath,
                          [[maybe_unused]] Utils::SmallStringView state,
                          [[maybe_unused]] const QmlDesigner::ImageCache::AuxiliaryData
                              &auxiliaryData) { return filePath.endsWith(".qml"); },
                       &nodeInstanceCollector),
        std::make_pair(
            [](Utils::SmallStringView filePath,
               [[maybe_unused]] Utils::SmallStringView state,
               [[maybe_unused]] const QmlDesigner::ImageCache::AuxiliaryData &auxiliaryData) {
                return filePath.endsWith(".mesh") || filePath.startsWith("#");
            },
            &meshImageCollector),
        std::make_pair(
            [](Utils::SmallStringView filePath,
               [[maybe_unused]] Utils::SmallStringView state,
               [[maybe_unused]] const QmlDesigner::ImageCache::AuxiliaryData &auxiliaryData) {
                return Asset{QString(filePath)}.isValidTextureSource();
            },
            &textureImageCollector));
        }
} // namespace

class QmlDesignerProjectManager::ImageCacheData
{
public:
    ImageCacheData(ExternalDependenciesInterface &externalDependencies)
        : meshImageCollector{connectionManager, QSize{300, 300}, QSize{600, 600}, externalDependencies}
        , nodeInstanceCollector{connectionManager, QSize{300, 300}, QSize{600, 600}, externalDependencies}
    {}

public:
    Sqlite::Database database{Utils::PathString{
                                  Core::ICore::cacheResourcePath("imagecache-v2.db").toString()},
                              Sqlite::JournalMode::Wal,
                              Sqlite::LockingMode::Normal};
    ImageCacheStorage<Sqlite::Database> storage{database};
    ImageCacheConnectionManager connectionManager;
    MeshImageCacheCollector meshImageCollector;
    TextureImageCacheCollector textureImageCollector;
    ImageCacheCollector nodeInstanceCollector;
    ImageCacheDispatchCollector<decltype(makeCollectorDispatcherChain(nodeInstanceCollector,
                                                                      meshImageCollector,
                                                                      textureImageCollector))>
        dispatchCollector{makeCollectorDispatcherChain(nodeInstanceCollector,
                                                       meshImageCollector,
                                                       textureImageCollector)};
    ImageCacheGenerator generator{dispatchCollector, storage};
    TimeStampProvider timeStampProvider;
    AsynchronousImageCache asynchronousImageCache{storage, generator, timeStampProvider};
};

class QmlDesignerProjectManager::PreviewImageCacheData
{
public:
    PreviewImageCacheData(ExternalDependenciesInterface &externalDependencies)
        : collector{connectionManager,
                    QSize{300, 300},
                    QSize{1000, 1000},
                    externalDependencies,
                    ImageCacheCollectorNullImageHandling::CaptureNullImage}
    {
        timer.setSingleShot(true);
    }

public:
    Sqlite::Database database{Utils::PathString{
                                  Core::ICore::cacheResourcePath("previewcache.db").toString()},
                              Sqlite::JournalMode::Wal,
                              Sqlite::LockingMode::Normal};
    ImageCacheStorage<Sqlite::Database> storage{database};
    ImageCacheConnectionManager connectionManager;
    ImageCacheCollector collector;
    PreviewTimeStampProvider timeStampProvider;
    AsynchronousExplicitImageCache cache{storage};
    AsynchronousImageFactory factory{storage, timeStampProvider, collector};
    QTimer timer;
};

namespace {
class ProjectStorageData
{
public:
    ProjectStorageData(::ProjectExplorer::Project *project)
        : database{project->projectDirectory().pathAppended("projectstorage.db").toString()}
        , projectPartId{ProjectPartId::create(
              pathCache.sourceId(SourcePath{project->projectDirectory().toString() + "/."}).internalId())}
    {}
    Sqlite::Database database;
    ProjectStorage<Sqlite::Database> storage{database, database.isInitialized()};
    ProjectStorageUpdater::PathCache pathCache{storage};
    FileSystem fileSystem{pathCache};
    FileStatusCache fileStatusCache{fileSystem};
    QmlDocumentParser qmlDocumentParser{storage, pathCache};
<<<<<<< HEAD
    QmlTypesParser qmlTypesParser{pathCache, storage};
    ProjectStoragePathWatcher<QFileSystemWatcher, QTimer, ProjectStorageUpdater::PathCache>
        pathWatcher{pathCache, fileSystem, &updater};
=======
    QmlTypesParser qmlTypesParser{storage};
    ProjectStoragePathWatcher<QFileSystemWatcher, QTimer, ProjectStorageUpdater::PathCache>
        pathWatcher{pathCache, fileSystem, &updater};
    ProjectPartId projectPartId;
>>>>>>> df7398e2
    ProjectStorageUpdater updater{fileSystem,
                                  storage,
                                  fileStatusCache,
                                  pathCache,
                                  qmlDocumentParser,
                                  qmlTypesParser,
<<<<<<< HEAD
                                  pathWatcher};
=======
                                  pathWatcher,
                                  projectPartId};
>>>>>>> df7398e2
};

std::unique_ptr<ProjectStorageData> createProjectStorageData(::ProjectExplorer::Project *project)
{
    if constexpr (useProjectStorage()) {
        return std::make_unique<ProjectStorageData>(project);
    } else {
        return {};
    }
}
} // namespace

class QmlDesignerProjectManager::QmlDesignerProjectManagerProjectData
{
public:
    QmlDesignerProjectManagerProjectData(ImageCacheStorage<Sqlite::Database> &storage,
                                         ::ProjectExplorer::Project *project,
                                         ExternalDependenciesInterface &externalDependencies)
        : collector{connectionManager,
                    QSize{300, 300},
                    QSize{1000, 1000},
                    externalDependencies,
                    ImageCacheCollectorNullImageHandling::CaptureNullImage}
        , factory{storage, timeStampProvider, collector}
        , projectStorageData{createProjectStorageData(project)}
    {}

    ImageCacheConnectionManager connectionManager;
    ImageCacheCollector collector;
    PreviewTimeStampProvider timeStampProvider;
    AsynchronousImageFactory factory;
    std::unique_ptr<ProjectStorageData> projectStorageData;
    QPointer<::ProjectExplorer::Target> activeTarget;
};

QmlDesignerProjectManager::QmlDesignerProjectManager(ExternalDependenciesInterface &externalDependencies)
    : m_previewImageCacheData{std::make_unique<PreviewImageCacheData>(externalDependencies)}
    , m_externalDependencies{externalDependencies}
{
    auto editorManager = ::Core::EditorManager::instance();
    QObject::connect(editorManager, &::Core::EditorManager::editorOpened, [&](auto *editor) {
        editorOpened(editor);
    });
    QObject::connect(editorManager, &::Core::EditorManager::currentEditorChanged, [&](auto *editor) {
        currentEditorChanged(editor);
    });
    QObject::connect(editorManager, &::Core::EditorManager::editorsClosed, [&](const auto &editors) {
        editorsClosed(editors);
    });
    auto sessionManager = ::ProjectExplorer::ProjectManager::instance();
    QObject::connect(sessionManager,
                     &::ProjectExplorer::ProjectManager::projectAdded,
                     [&](auto *project) { projectAdded(project); });
    QObject::connect(sessionManager,
                     &::ProjectExplorer::ProjectManager::aboutToRemoveProject,
                     [&](auto *project) { aboutToRemoveProject(project); });
    QObject::connect(sessionManager,
                     &::ProjectExplorer::ProjectManager::projectRemoved,
                     [&](auto *project) { projectRemoved(project); });

    QObject::connect(&m_previewImageCacheData->timer,
                     &QTimer::timeout,
                     this,
                     &QmlDesignerProjectManager::generatePreview);
}

QmlDesignerProjectManager::~QmlDesignerProjectManager() = default;

void QmlDesignerProjectManager::registerPreviewImageProvider(QQmlEngine *engine) const
{
    auto imageProvider = std::make_unique<ExplicitImageCacheImageProvider>(
        m_previewImageCacheData->cache,
        QImage{previewDefaultImagePath()},
        QImage{previewBrokenImagePath()});

    engine->addImageProvider("project_preview", imageProvider.release());
}

AsynchronousImageCache &QmlDesignerProjectManager::asynchronousImageCache()
{
    return imageCacheData()->asynchronousImageCache;
}

namespace {
ProjectStorage<Sqlite::Database> *dummyProjectStorage()
{
    return nullptr;
}

} // namespace

ProjectStorage<Sqlite::Database> &QmlDesignerProjectManager::projectStorage()
{
    if constexpr (useProjectStorage()) {
        return m_projectData->projectStorageData->storage;
    } else {
        return *dummyProjectStorage();
    }
}

void QmlDesignerProjectManager::editorOpened(::Core::IEditor *) {}

void QmlDesignerProjectManager::currentEditorChanged(::Core::IEditor *)
{
    using namespace std::chrono_literals;
    m_previewImageCacheData->timer.start(10s);
}

void QmlDesignerProjectManager::editorsClosed(const QList<::Core::IEditor *> &) {}

namespace {

QtSupport::QtVersion *getQtVersion(::ProjectExplorer::Target *target)
{
    if (target)
        return QtSupport::QtKitAspect::qtVersion(target->kit());

    return {};
}

[[maybe_unused]] QtSupport::QtVersion *getQtVersion(::ProjectExplorer::Project *project)
{
    return getQtVersion(project->activeTarget());
}

Utils::FilePath qmlPath(::ProjectExplorer::Target *target)
{
    auto qt = QtSupport::QtKitAspect::qtVersion(target->kit());
    if (qt)
        return qt->qmlPath();

    return {};
}

void projectQmldirPaths(::ProjectExplorer::Target *target, QStringList &qmldirPaths)
{
    ::QmlProjectManager::QmlBuildSystem *buildSystem = getQmlBuildSystem(target);

    const Utils::FilePath pojectDirectoryPath = buildSystem->canonicalProjectDir();
    const QStringList importPaths = buildSystem->importPaths();
    const QDir pojectDirectory(pojectDirectoryPath.toString());

    for (const QString &importPath : importPaths)
        qmldirPaths.push_back(QDir::cleanPath(pojectDirectory.absoluteFilePath(importPath))
                              + "/qmldir");
}

#ifdef QDS_HAS_QMLPRIVATE
QStringView currentDirectoryName(const QString &path)
{
    auto found = std::find(path.rbegin(), path.rend(), u'/');

    if (found == path.rend())
        return {};

    return QStringView{found.base(), path.end()};
}
bool skipPath(const QString &path)
{
    auto directory = currentDirectoryName(path);

    bool skip = directory == u"QtApplicationManager" || directory == u"QtInterfaceFramework"
                || directory == u"QtOpcUa" || directory == u"Qt3D" || directory == u"Qt3D"
                || directory == u"Scene2D" || directory == u"Scene3D" || directory == u"QtWayland"
                || directory == u"Qt5Compat";

    return skip;
}
#endif

void qtQmldirPaths([[maybe_unused]] ::ProjectExplorer::Target *target,
                   [[maybe_unused]] QStringList &qmldirPaths)
{
#ifdef QDS_HAS_QMLPRIVATE
    if (useProjectStorage()) {
        const QString installDirectory = qmlPath(target).toString();
        QDirIterator dirIterator{installDirectory, QDir::Dirs, QDirIterator::Subdirectories};

        while (dirIterator.hasNext()) {
            auto directoryPath = dirIterator.next();

            QString qmldirPath = directoryPath + "/qmldir";
            if (!skipPath(directoryPath) && QFileInfo::exists(qmldirPath))
                qmldirPaths.push_back(directoryPath);
        }
    }
#endif
}

QStringList qmlDirs(::ProjectExplorer::Target *target)
{
    if (!target)
        return {};

    QStringList qmldirPaths;
    qmldirPaths.reserve(100);

    qtQmldirPaths(target, qmldirPaths);
    projectQmldirPaths(target, qmldirPaths);

    std::sort(qmldirPaths.begin(), qmldirPaths.end());
    qmldirPaths.erase(std::unique(qmldirPaths.begin(), qmldirPaths.end()), qmldirPaths.end());

    return qmldirPaths;
}

QStringList qmlTypes(::ProjectExplorer::Target *target)
{
    if (!target)
        return {};

    QStringList qmldirPaths;
    qmldirPaths.reserve(2);

    const QString installDirectory = qmlPath(target).toString();

    qmldirPaths.append(installDirectory + "/builtins.qmltypes");
    qmldirPaths.append(installDirectory + "/jsroot.qmltypes");

    qmldirPaths.append(
        Core::ICore::resourcePath("qmldesigner/projectstorage/fake.qmltypes").toString());

    return qmldirPaths;
}

} // namespace

void QmlDesignerProjectManager::projectAdded(::ProjectExplorer::Project *project)
{
    m_projectData = std::make_unique<QmlDesignerProjectManagerProjectData>(m_previewImageCacheData->storage,
                                                                           project,
                                                                           m_externalDependencies);
    m_projectData->activeTarget = project->activeTarget();

    QObject::connect(project, &::ProjectExplorer::Project::fileListChanged, [&]() {
        fileListChanged();
    });

    QObject::connect(project, &::ProjectExplorer::Project::activeTargetChanged, [&](auto *target) {
        activeTargetChanged(target);
    });

    QObject::connect(project, &::ProjectExplorer::Project::aboutToRemoveTarget, [&](auto *target) {
        aboutToRemoveTarget(target);
    });

    if (auto target = project->activeTarget(); target)
        activeTargetChanged(target);
}

void QmlDesignerProjectManager::aboutToRemoveProject(::ProjectExplorer::Project *)
{
    if (m_projectData) {
        m_previewImageCacheData->collector.setTarget(m_projectData->activeTarget);
        m_projectData.reset();
    }
}

void QmlDesignerProjectManager::projectRemoved(::ProjectExplorer::Project *) {}

void QmlDesignerProjectManager::generatePreview()
{
    if (!m_projectData || !m_projectData->activeTarget)
        return;

    ::QmlProjectManager::QmlBuildSystem *qmlBuildSystem = getQmlBuildSystem(
        m_projectData->activeTarget);

    if (qmlBuildSystem) {
        m_previewImageCacheData->collector.setTarget(m_projectData->activeTarget);
        m_previewImageCacheData->factory.generate(qmlBuildSystem->mainFilePath().toString().toUtf8());
    }
}

QmlDesignerProjectManager::ImageCacheData *QmlDesignerProjectManager::imageCacheData()
{
    std::call_once(imageCacheFlag, [this]() {
        m_imageCacheData = std::make_unique<ImageCacheData>(m_externalDependencies);
        auto setTargetInImageCache =
            [imageCacheData = m_imageCacheData.get()](ProjectExplorer::Target *target) {
                if (target == imageCacheData->nodeInstanceCollector.target())
                    return;

                if (target)
                    imageCacheData->asynchronousImageCache.clean();

                // TODO wrap in function in image cache data
                imageCacheData->meshImageCollector.setTarget(target);
                imageCacheData->nodeInstanceCollector.setTarget(target);
            };

        if (auto project = ProjectExplorer::ProjectManager::startupProject(); project) {
            // TODO wrap in function in image cache data
            m_imageCacheData->meshImageCollector.setTarget(project->activeTarget());
            m_imageCacheData->nodeInstanceCollector.setTarget(project->activeTarget());
            QObject::connect(project,
                             &ProjectExplorer::Project::activeTargetChanged,
                             this,
                             setTargetInImageCache);
        }
        QObject::connect(ProjectExplorer::ProjectManager::instance(),
                         &ProjectExplorer::ProjectManager::startupProjectChanged,
                         this,
                         [=](ProjectExplorer::Project *project) {
                             setTargetInImageCache(activeTarget(project));
                         });
    });
    return m_imageCacheData.get();
}

void QmlDesignerProjectManager::fileListChanged()
{
    update();
}

void QmlDesignerProjectManager::activeTargetChanged(ProjectExplorer::Target *target)
{
    if (m_projectData)
        return;

    QObject::disconnect(m_projectData->activeTarget, nullptr, nullptr, nullptr);

    m_projectData->activeTarget = target;

    if (target) {
        QObject::connect(target, &::ProjectExplorer::Target::kitChanged, [&]() { kitChanged(); });
        QObject::connect(getQmlBuildSystem(target),
                         &::QmlProjectManager::QmlBuildSystem::projectChanged,
                         [&]() { projectChanged(); });
    }

    update();
}

void QmlDesignerProjectManager::aboutToRemoveTarget(ProjectExplorer::Target *target)
{
    QObject::disconnect(target, nullptr, nullptr, nullptr);
    QObject::disconnect(getQmlBuildSystem(target), nullptr, nullptr, nullptr);
}

void QmlDesignerProjectManager::kitChanged()
{
    QStringList qmldirPaths;
    qmldirPaths.reserve(100);

    update();
}

void QmlDesignerProjectManager::projectChanged()
{
    update();
}

void QmlDesignerProjectManager::update()
{
    if (!m_projectData || !m_projectData->projectStorageData)
        return;

    m_projectData->projectStorageData->updater.update(qmlDirs(m_projectData->activeTarget),
                                                      qmlTypes(m_projectData->activeTarget));
}

} // namespace QmlDesigner<|MERGE_RESOLUTION|>--- conflicted
+++ resolved
@@ -39,10 +39,7 @@
 
 #include <coreplugin/icore.h>
 
-<<<<<<< HEAD
-=======
 #include <QDirIterator>
->>>>>>> df7398e2
 #include <QFileSystemWatcher>
 #include <QQmlEngine>
 
@@ -188,28 +185,18 @@
     FileSystem fileSystem{pathCache};
     FileStatusCache fileStatusCache{fileSystem};
     QmlDocumentParser qmlDocumentParser{storage, pathCache};
-<<<<<<< HEAD
-    QmlTypesParser qmlTypesParser{pathCache, storage};
-    ProjectStoragePathWatcher<QFileSystemWatcher, QTimer, ProjectStorageUpdater::PathCache>
-        pathWatcher{pathCache, fileSystem, &updater};
-=======
     QmlTypesParser qmlTypesParser{storage};
     ProjectStoragePathWatcher<QFileSystemWatcher, QTimer, ProjectStorageUpdater::PathCache>
         pathWatcher{pathCache, fileSystem, &updater};
     ProjectPartId projectPartId;
->>>>>>> df7398e2
     ProjectStorageUpdater updater{fileSystem,
                                   storage,
                                   fileStatusCache,
                                   pathCache,
                                   qmlDocumentParser,
                                   qmlTypesParser,
-<<<<<<< HEAD
-                                  pathWatcher};
-=======
                                   pathWatcher,
                                   projectPartId};
->>>>>>> df7398e2
 };
 
 std::unique_ptr<ProjectStorageData> createProjectStorageData(::ProjectExplorer::Project *project)
