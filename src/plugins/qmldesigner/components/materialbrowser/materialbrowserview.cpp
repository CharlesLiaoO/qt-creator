// Copyright (C) 2022 The Qt Company Ltd.
// SPDX-License-Identifier: LicenseRef-Qt-Commercial OR GPL-3.0+ OR GPL-3.0 WITH Qt-GPL-exception-1.0

#include "materialbrowserview.h"
#include "bindingproperty.h"
<<<<<<< HEAD
#include "materialbrowsermodel.h"
#include "materialbrowserwidget.h"
=======
#include "bundlematerial.h"
#include "materialbrowserwidget.h"
#include "materialbrowsermodel.h"
#include "materialbrowserbundlemodel.h"
>>>>>>> 5ebb467c
#include "nodeabstractproperty.h"
#include "nodemetainfo.h"
#include "qmlobjectnode.h"
#include "variantproperty.h"

#include <coreplugin/icore.h>
#include <designmodecontext.h>
#include <nodeinstanceview.h>
<<<<<<< HEAD
#include <nodemetainfo.h>
=======
#include <nodelistproperty.h>
>>>>>>> 5ebb467c
#include <qmldesignerconstants.h>

#include <QQuickItem>
#include <QRegularExpression>
#include <QTimer>

namespace QmlDesigner {

MaterialBrowserView::MaterialBrowserView(QObject *parent)
    : AbstractView(parent)
{}

MaterialBrowserView::~MaterialBrowserView()
{}

bool MaterialBrowserView::hasWidget() const
{
    return true;
}

WidgetInfo MaterialBrowserView::widgetInfo()
{
    if (m_widget.isNull()) {
        m_widget = new MaterialBrowserWidget(this);

        auto matEditorContext = new Internal::MaterialBrowserContext(m_widget.data());
        Core::ICore::addContextObject(matEditorContext);

        MaterialBrowserModel *matBrowserModel = m_widget->materialBrowserModel().data();

        // custom notifications below are sent to the MaterialEditor

        connect(matBrowserModel, &MaterialBrowserModel::selectedIndexChanged, this, [&] (int idx) {
            ModelNode matNode = m_widget->materialBrowserModel()->materialAt(idx);
            emitCustomNotification("selected_material_changed", {matNode}, {});
        });

        connect(matBrowserModel, &MaterialBrowserModel::applyToSelectedTriggered, this,
                [&] (const ModelNode &material, bool add) {
            emitCustomNotification("apply_to_selected_triggered", {material}, {add});
        });

        connect(matBrowserModel, &MaterialBrowserModel::renameMaterialTriggered, this,
                [&] (const ModelNode &material, const QString &newName) {
            emitCustomNotification("rename_material", {material}, {newName});
        });

        connect(matBrowserModel, &MaterialBrowserModel::addNewMaterialTriggered, this, [&] {
            emitCustomNotification("add_new_material");
        });

        connect(matBrowserModel, &MaterialBrowserModel::duplicateMaterialTriggered, this,
                [&] (const ModelNode &material) {
            emitCustomNotification("duplicate_material", {material});
        });

        connect(matBrowserModel, &MaterialBrowserModel::pasteMaterialPropertiesTriggered, this,
                [&] (const ModelNode &material, const QList<AbstractProperty> &props, bool all) {
            QmlObjectNode mat(material);
            executeInTransaction(__FUNCTION__, [&] {
                if (all) { // all material properties copied
                    // remove current properties
                    const PropertyNameList propNames = material.propertyNames();
                    for (const PropertyName &propName : propNames) {
                        if (propName != "objectName")
                            mat.removeProperty(propName);
                    }
                }

                // apply pasted properties
                for (const AbstractProperty &prop : props) {
                    if (prop.name() == "objectName")
                        continue;

                    if (prop.isVariantProperty())
                        mat.setVariantProperty(prop.name(), prop.toVariantProperty().value());
                    else if (prop.isBindingProperty())
                        mat.setBindingProperty(prop.name(), prop.toBindingProperty().expression());
                }
            });
        });

        connect(m_widget, &MaterialBrowserWidget::bundleMaterialDragStarted, this,
                [&] (QmlDesigner::BundleMaterial *bundleMat) {
            m_draggedBundleMaterial = bundleMat;
        });

        MaterialBrowserBundleModel *matBrowserBundleModel = m_widget->materialBrowserBundleModel().data();

        connect(matBrowserBundleModel, &MaterialBrowserBundleModel::applyToSelectedTriggered, this,
                [&] (BundleMaterial *material, bool add) {
            if (!m_selectedModel.isValid())
                return;

            m_bundleMaterialDropTarget = m_selectedModel;
            m_bundleMaterialAddToSelected = add;
            m_widget->materialBrowserBundleModel()->addMaterial(material);
        });

        connect(matBrowserBundleModel, &MaterialBrowserBundleModel::addBundleMaterialToProjectRequested, this,
                [&] (const QmlDesigner::NodeMetaInfo &metaInfo) {
            ModelNode matLib = materialLibraryNode();
            if (!matLib.isValid())
                return;

            executeInTransaction("MaterialBrowserView::widgetInfo", [&] {
                ModelNode newMatNode = createModelNode(metaInfo.typeName(), metaInfo.majorVersion(),
                                                                            metaInfo.minorVersion());
                matLib.defaultNodeListProperty().reparentHere(newMatNode);

                static QRegularExpression rgx("([A-Z])([a-z]*)");
                QString newName = QString::fromLatin1(metaInfo.simplifiedTypeName()).replace(rgx, " \\1\\2").trimmed();
                QString newId = model()->generateIdFromName(newName, "material");
                newMatNode.setIdWithRefactoring(newId);

                VariantProperty objNameProp = newMatNode.variantProperty("objectName");
                objNameProp.setValue(newName);

                if (m_bundleMaterialDropTarget.isValid()) {
                    QmlObjectNode qmlObjNode(m_bundleMaterialDropTarget);
                    if (m_bundleMaterialAddToSelected) {
                        // TODO: unify this logic as it exist elsewhere also
                        auto expToList = [](const QString &exp) {
                            QString copy = exp;
                            copy = copy.remove("[").remove("]");

                            QStringList tmp = copy.split(',', Qt::SkipEmptyParts);
                            for (QString &str : tmp)
                                str = str.trimmed();

                            return tmp;
                        };

                        auto listToExp = [](QStringList &stringList) {
                            if (stringList.size() > 1)
                                return QString("[" + stringList.join(",") + "]");

                            if (stringList.size() == 1)
                                return stringList.first();

                            return QString();
                        };
                        QStringList matList = expToList(qmlObjNode.expression("materials"));
                        matList.append(newMatNode.id());
                        QString updatedExp = listToExp(matList);
                        qmlObjNode.setBindingProperty("materials", updatedExp);
                    } else {
                        qmlObjNode.setBindingProperty("materials", newMatNode.id());
                    }
                    m_bundleMaterialDropTarget = {};
                }

                m_bundleMaterialAddToSelected = false;
            });
        });
    }

    return createWidgetInfo(m_widget.data(),
                            "MaterialBrowser",
                            WidgetInfo::LeftPane,
                            0,
                            tr("Material Browser"));
}

void MaterialBrowserView::modelAttached(Model *model)
{
    AbstractView::modelAttached(model);

    m_widget->clearSearchFilter();
    m_widget->materialBrowserModel()->setHasMaterialRoot(
        rootModelNode().metaInfo().isQtQuick3DMaterial());
    m_hasQuick3DImport = model->hasImport("QtQuick3D");

    loadPropertyGroups();

    // Project load is already very busy and may even trigger puppet reset, so let's wait a moment
    // before refreshing the model
    QTimer::singleShot(1000, this, [this]() {
        refreshModel(true);
    });
}

void MaterialBrowserView::refreshModel(bool updateImages)
{
    if (!model() || !model()->nodeInstanceView())
        return;

    ModelNode matLib = modelNodeForId(Constants::MATERIAL_LIB_ID);
    QList <ModelNode> materials;

    if (m_hasQuick3DImport && matLib.isValid()) {
        const QList <ModelNode> matLibNodes = matLib.directSubModelNodes();
        for (const ModelNode &node : matLibNodes) {
            if (isMaterial(node))
                materials.append(node);
        }
    }

    m_widget->materialBrowserModel()->setMaterials(materials, m_hasQuick3DImport);

    if (updateImages) {
        for (const ModelNode &node : std::as_const(materials))
            model()->nodeInstanceView()->previewImageDataForGenericNode(node, {});
    }
}

bool MaterialBrowserView::isMaterial(const ModelNode &node) const
{
    if (!node.isValid())
        return false;

    return node.metaInfo().isQtQuick3DMaterial();
}

void MaterialBrowserView::modelAboutToBeDetached(Model *model)
{
    m_widget->materialBrowserModel()->setMaterials({}, m_hasQuick3DImport);

    AbstractView::modelAboutToBeDetached(model);
}

void MaterialBrowserView::selectedNodesChanged(const QList<ModelNode> &selectedNodeList,
                                               [[maybe_unused]] const QList<ModelNode> &lastSelectedNodeList)
{
<<<<<<< HEAD
    ModelNode selectedModel;

    for (const ModelNode &node : selectedNodeList) {
        if (node.metaInfo().isQtQuick3DModel()) {
            selectedModel = node;
=======
    Q_UNUSED(lastSelectedNodeList)

    m_selectedModel = {};

    for (const ModelNode &node : selectedNodeList) {
        if (node.isSubclassOf("QtQuick3D.Model")) {
            m_selectedModel = node;
>>>>>>> 5ebb467c
            break;
        }
    }

    m_widget->materialBrowserModel()->setHasModelSelection(m_selectedModel.isValid());

    if (!m_autoSelectModelMaterial)
        return;

    if (selectedNodeList.size() > 1 || !m_selectedModel.isValid())
        return;

    QmlObjectNode qmlObjNode(m_selectedModel);
    QString matExp = qmlObjNode.expression("materials");
    if (matExp.isEmpty())
        return;

    QString matId = matExp.remove('[').remove(']').split(',', Qt::SkipEmptyParts).at(0);
    ModelNode mat = modelNodeForId(matId);
    if (!mat.isValid())
        return;

    // if selected object is a model, select its material in the material browser and editor
    int idx = m_widget->materialBrowserModel()->materialIndex(mat);
    m_widget->materialBrowserModel()->selectMaterial(idx);
}

void MaterialBrowserView::modelNodePreviewPixmapChanged(const ModelNode &node, const QPixmap &pixmap)
{
    if (isMaterial(node))
        m_widget->updateMaterialPreview(node, pixmap);
}

void MaterialBrowserView::variantPropertiesChanged(const QList<VariantProperty> &propertyList,
                                                   [[maybe_unused]] PropertyChangeFlags propertyChange)
{
    for (const VariantProperty &property : propertyList) {
        ModelNode node(property.parentModelNode());

        if (isMaterial(node) && property.name() == "objectName")
            m_widget->materialBrowserModel()->updateMaterialName(node);
    }
}

void MaterialBrowserView::nodeReparented(const ModelNode &node,
                                         const NodeAbstractProperty &newPropertyParent,
                                         const NodeAbstractProperty &oldPropertyParent,
                                         [[maybe_unused]] PropertyChangeFlags propertyChange)
{
    if (!isMaterial(node))
        return;

    ModelNode newParentNode = newPropertyParent.parentModelNode();
    ModelNode oldParentNode = oldPropertyParent.parentModelNode();
    bool matAdded = newParentNode.isValid() && newParentNode.id() == Constants::MATERIAL_LIB_ID;
    bool matRemoved = oldParentNode.isValid() && oldParentNode.id() == Constants::MATERIAL_LIB_ID;

    if (matAdded || matRemoved) {
        if (matAdded && !m_puppetResetPending) {
            // Workaround to fix various material issues all likely caused by QTBUG-103316
            resetPuppet();
            m_puppetResetPending = true;
        }
        refreshModel(!matAdded);
        int idx = m_widget->materialBrowserModel()->materialIndex(node);
        m_widget->materialBrowserModel()->selectMaterial(idx);
    }
}

void MaterialBrowserView::nodeAboutToBeRemoved(const ModelNode &removedNode)
{
    // removing the material editor node
    if (removedNode.isValid() && removedNode.id() == Constants::MATERIAL_LIB_ID) {
        m_widget->materialBrowserModel()->setMaterials({}, m_hasQuick3DImport);
        return;
    }

    // not a material under the material editor
    if (!isMaterial(removedNode)
        || removedNode.parentProperty().parentModelNode().id() != Constants::MATERIAL_LIB_ID) {
        return;
    }

    m_widget->materialBrowserModel()->removeMaterial(removedNode);
}

void MaterialBrowserView::nodeRemoved([[maybe_unused]] const ModelNode &removedNode,
                                      const NodeAbstractProperty &parentProperty,
                                      [[maybe_unused]] PropertyChangeFlags propertyChange)
{
    if (parentProperty.parentModelNode().id() != Constants::MATERIAL_LIB_ID)
        return;

    m_widget->materialBrowserModel()->updateSelectedMaterial();
}

void QmlDesigner::MaterialBrowserView::loadPropertyGroups()
{
    if (!m_hasQuick3DImport || m_propertyGroupsLoaded)
        return;

    QString matPropsPath = model()->metaInfo("QtQuick3D.Material").importDirectoryPath()
                               + "/designer/propertyGroups.json";
    m_propertyGroupsLoaded = m_widget->materialBrowserModel()->loadPropertyGroups(matPropsPath);
}

void MaterialBrowserView::importsChanged([[maybe_unused]] const QList<Import> &addedImports,
                                         [[maybe_unused]] const QList<Import> &removedImports)
{
    bool hasQuick3DImport = model()->hasImport("QtQuick3D");

    if (hasQuick3DImport == m_hasQuick3DImport)
        return;

    m_hasQuick3DImport = hasQuick3DImport;

    loadPropertyGroups();

    // Import change will trigger puppet reset, so we don't want to update previews immediately
    refreshModel(false);
}

void MaterialBrowserView::customNotification(const AbstractView *view,
                                             const QString &identifier,
                                             const QList<ModelNode> &nodeList,
                                             [[maybe_unused]] const QList<QVariant> &data)
{
    if (view == this)
        return;

    if (identifier == "selected_material_changed") {
        int idx = m_widget->materialBrowserModel()->materialIndex(nodeList.first());
        if (idx != -1)
            m_widget->materialBrowserModel()->selectMaterial(idx);
    } else if (identifier == "refresh_material_browser") {
        QTimer::singleShot(0, this, [this]() {
            refreshModel(true);
        });
    } else if (identifier == "delete_selected_material") {
        m_widget->materialBrowserModel()->deleteSelectedMaterial();
    } else if (identifier == "drop_bundle_material") {
        m_bundleMaterialDropTarget = nodeList.first();
        m_widget->materialBrowserBundleModel()->addMaterial(m_draggedBundleMaterial);
        m_draggedBundleMaterial = nullptr;
    }
}

void MaterialBrowserView::instancesCompleted(const QVector<ModelNode> &completedNodeList)
{
    for (const ModelNode &node : completedNodeList) {
        // We use root node completion as indication of puppet reset
        if (node.isRootNode()) {
            m_puppetResetPending  = false;
            QTimer::singleShot(1000, this, [this]() {
                if (!model() || !model()->nodeInstanceView())
                    return;
                const QList<ModelNode> materials = m_widget->materialBrowserModel()->materials();
                for (const ModelNode &node : materials)
                    model()->nodeInstanceView()->previewImageDataForGenericNode(node, {});
            });
            break;
        }
    }
}

} // namespace QmlDesigner<|MERGE_RESOLUTION|>--- conflicted
+++ resolved
@@ -3,15 +3,10 @@
 
 #include "materialbrowserview.h"
 #include "bindingproperty.h"
-<<<<<<< HEAD
+#include "bundlematerial.h"
 #include "materialbrowsermodel.h"
 #include "materialbrowserwidget.h"
-=======
-#include "bundlematerial.h"
-#include "materialbrowserwidget.h"
-#include "materialbrowsermodel.h"
 #include "materialbrowserbundlemodel.h"
->>>>>>> 5ebb467c
 #include "nodeabstractproperty.h"
 #include "nodemetainfo.h"
 #include "qmlobjectnode.h"
@@ -20,11 +15,8 @@
 #include <coreplugin/icore.h>
 #include <designmodecontext.h>
 #include <nodeinstanceview.h>
-<<<<<<< HEAD
 #include <nodemetainfo.h>
-=======
 #include <nodelistproperty.h>
->>>>>>> 5ebb467c
 #include <qmldesignerconstants.h>
 
 #include <QQuickItem>
@@ -249,21 +241,11 @@
 void MaterialBrowserView::selectedNodesChanged(const QList<ModelNode> &selectedNodeList,
                                                [[maybe_unused]] const QList<ModelNode> &lastSelectedNodeList)
 {
-<<<<<<< HEAD
-    ModelNode selectedModel;
+    m_selectedModel = {};
 
     for (const ModelNode &node : selectedNodeList) {
         if (node.metaInfo().isQtQuick3DModel()) {
-            selectedModel = node;
-=======
-    Q_UNUSED(lastSelectedNodeList)
-
-    m_selectedModel = {};
-
-    for (const ModelNode &node : selectedNodeList) {
-        if (node.isSubclassOf("QtQuick3D.Model")) {
             m_selectedModel = node;
->>>>>>> 5ebb467c
             break;
         }
     }
