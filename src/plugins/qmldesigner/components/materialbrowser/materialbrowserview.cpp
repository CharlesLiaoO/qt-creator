--- conflicted
+++ resolved
@@ -4,16 +4,10 @@
 #include "materialbrowserview.h"
 
 #include "bindingproperty.h"
-<<<<<<< HEAD
-#include "materialbrowserwidget.h"
-#include "materialbrowsermodel.h"
-#include "materialbrowsertexturesmodel.h"
-=======
 #include "createtexture.h"
 #include "materialbrowsermodel.h"
 #include "materialbrowsertexturesmodel.h"
 #include "materialbrowserwidget.h"
->>>>>>> 249c3561
 #include "nodeabstractproperty.h"
 #include "nodemetainfo.h"
 #include "qmlobjectnode.h"
@@ -24,8 +18,6 @@
 #include <nodelistproperty.h>
 #include <qmldesignerconstants.h>
 
-<<<<<<< HEAD
-=======
 #include <coreplugin/icore.h>
 #include <coreplugin/messagebox.h>
 
@@ -34,7 +26,6 @@
 
 #include <QQmlContext>
 #include <QQmlEngine>
->>>>>>> 249c3561
 #include <QQuickItem>
 #include <QQuickView>
 #include <QRegularExpression>
@@ -42,10 +33,6 @@
 
 namespace QmlDesigner {
 
-<<<<<<< HEAD
-MaterialBrowserView::MaterialBrowserView(ExternalDependenciesInterface &externalDependencies)
-    : AbstractView{externalDependencies}
-=======
 static QString propertyEditorResourcesPath()
 {
 #ifdef SHARE_QML_PATH
@@ -59,7 +46,6 @@
                                          ExternalDependenciesInterface &externalDependencies)
     : AbstractView{externalDependencies}
     , m_imageCache(imageCache)
->>>>>>> 249c3561
 {
     m_previewTimer.setSingleShot(true);
     connect(&m_previewTimer, &QTimer::timeout, this, &MaterialBrowserView::requestPreviews);
@@ -170,8 +156,6 @@
                 }
             });
         });
-<<<<<<< HEAD
-=======
 
         // custom notifications below are sent to the TextureEditor
         MaterialBrowserTexturesModel *texturesModel = m_widget->materialBrowserTexturesModel().data();
@@ -222,7 +206,6 @@
                 CreateTexture(this).assignTextureAsLightProbe(texture, m_sceneId);
             });
         });
->>>>>>> 249c3561
     }
 
     return createWidgetInfo(m_widget.data(),
@@ -271,10 +254,7 @@
 
     m_widget->materialBrowserModel()->setMaterials(materials, m_hasQuick3DImport);
     m_widget->materialBrowserTexturesModel()->setTextures(textures);
-<<<<<<< HEAD
-=======
     m_widget->materialBrowserModel()->setHasMaterialLibrary(matLib.isValid());
->>>>>>> 249c3561
 
     if (updateImages) {
         for (const ModelNode &node : std::as_const(materials))
@@ -300,10 +280,7 @@
 void MaterialBrowserView::modelAboutToBeDetached(Model *model)
 {
     m_widget->materialBrowserModel()->setMaterials({}, m_hasQuick3DImport);
-<<<<<<< HEAD
-=======
     m_widget->materialBrowserModel()->setHasMaterialLibrary(false);
->>>>>>> 249c3561
     m_widget->clearPreviewCache();
 
     if (m_propertyGroupsLoaded) {
@@ -385,12 +362,9 @@
 {
     Q_UNUSED(propertyChange)
 
-<<<<<<< HEAD
-=======
     if (node.id() == Constants::MATERIAL_LIB_ID)
         m_widget->materialBrowserModel()->setHasMaterialLibrary(true);
 
->>>>>>> 249c3561
     if (!isMaterial(node) && !isTexture(node))
         return;
 
@@ -425,10 +399,7 @@
     // removing the material lib node
     if (removedNode.id() == Constants::MATERIAL_LIB_ID) {
         m_widget->materialBrowserModel()->setMaterials({}, m_hasQuick3DImport);
-<<<<<<< HEAD
-=======
         m_widget->materialBrowserModel()->setHasMaterialLibrary(false);
->>>>>>> 249c3561
         m_widget->clearPreviewCache();
         return;
     }
@@ -469,10 +440,6 @@
     if (model() && model()->nodeInstanceView()) {
         for (const auto &node : std::as_const(m_previewRequests))
             model()->nodeInstanceView()->previewImageDataForGenericNode(node, {});
-<<<<<<< HEAD
-    }
-    m_previewRequests.clear();
-=======
     }
     m_previewRequests.clear();
 }
@@ -494,7 +461,6 @@
             return mat;
     }
     return {};
->>>>>>> 249c3561
 }
 
 void MaterialBrowserView::importsChanged([[maybe_unused]] const QList<Import> &addedImports,
@@ -536,10 +502,6 @@
             refreshModel(true);
         });
     } else if (identifier == "delete_selected_material") {
-<<<<<<< HEAD
-        m_widget->materialBrowserModel()->deleteSelectedMaterial();
-    }
-=======
         m_widget->deleteSelectedItem();
     } else if (identifier == "apply_texture_to_model3D") {
         applyTextureToModel3D(nodeList.at(0), nodeList.at(1));
@@ -556,7 +518,6 @@
 void MaterialBrowserView::currentStateChanged([[maybe_unused]] const ModelNode &node)
 {
     m_widget->materialBrowserTexturesModel()->updateAllTexturesSources();
->>>>>>> 249c3561
 }
 
 void MaterialBrowserView::instancesCompleted(const QVector<ModelNode> &completedNodeList)
@@ -593,8 +554,6 @@
     }
 }
 
-<<<<<<< HEAD
-=======
 void MaterialBrowserView::applyTextureToModel3D(const QmlObjectNode &model3D, const ModelNode &texture)
 {
     if (!texture.isValid() || !model3D.isValid() || !model3D.modelNode().metaInfo().isQtQuick3DModel())
@@ -695,5 +654,4 @@
     return AbstractView::eventFilter(obj, event);
 }
 
->>>>>>> 249c3561
 } // namespace QmlDesigner