// Copyright (C) 2022 The Qt Company Ltd.
// SPDX-License-Identifier: LicenseRef-Qt-Commercial OR GPL-3.0-only WITH Qt-GPL-exception-1.0

#pragma once

#include <asynchronousimagecache.h>
#include <abstractview.h>
#include <createtexture.h>
#include <nodemetainfo.h>

#include <QObject>
#include <QPointer>

QT_FORWARD_DECLARE_CLASS(QPixmap)

namespace QmlDesigner {

class ContentLibraryItem;
class ContentLibraryMaterial;
class ContentLibraryTexture;
class ContentLibraryWidget;
class Model;

class ContentLibraryView : public AbstractView
{
    Q_OBJECT

public:
    ContentLibraryView(AsynchronousImageCache &imageCache,
                       ExternalDependenciesInterface &externalDependencies);
    ~ContentLibraryView() override;

    bool hasWidget() const override;
    WidgetInfo widgetInfo() override;

    // AbstractView
    void modelAttached(Model *model) override;
    void modelAboutToBeDetached(Model *model) override;
    void importsChanged(const Imports &addedImports, const Imports &removedImports) override;
    void selectedNodesChanged(const QList<ModelNode> &selectedNodeList,
                              const QList<ModelNode> &lastSelectedNodeList) override;
    void customNotification(const AbstractView *view, const QString &identifier,
                            const QList<ModelNode> &nodeList, const QList<QVariant> &data) override;
    void nodeReparented(const ModelNode &node, const NodeAbstractProperty &newPropertyParent,
                        const NodeAbstractProperty &oldPropertyParent,
                        AbstractView::PropertyChangeFlags propertyChange) override;
    void nodeAboutToBeRemoved(const ModelNode &removedNode) override;
    void auxiliaryDataChanged(const ModelNode &node,
                              AuxiliaryDataKeyView type,
                              const QVariant &data) override;

private:
<<<<<<< HEAD
    void connectUserBundle();
    void active3DSceneChanged(qint32 sceneId);
    void updateBundleMaterialsImportedState();
    void updateBundleUserMaterialsImportedState();
    void updateBundleEffectsImportedState();
    void updateBundlesQuick3DVersion();
    void addLibMaterial(const ModelNode &mat, const QPixmap &icon);
    void addLibAssets(const QStringList &paths);
    QStringList writeLibMaterialQml(const ModelNode &mat, const QString &qml);
=======
    void connectImporter();
    bool isMaterialBundle(const QString &bundleId) const;
    bool isItemBundle(const QString &bundleId) const;
    void active3DSceneChanged(qint32 sceneId);
    void updateBundlesQuick3DVersion();
    void addLibMaterial(const ModelNode &node, const QPixmap &iconPixmap);
    void addLibAssets(const QStringList &paths);
    void addLib3DComponent(const ModelNode &node);
    void addLib3DItem(const ModelNode &node);
    void genAndSaveIcon(const QString &qmlPath, const QString &iconPath);
    QStringList writeLibItemQml(const ModelNode &node, const QString &qml);
>>>>>>> 8790cbc9
    QPair<QString, QSet<QString>> modelNodeToQmlString(const ModelNode &node, QStringList &depListIds,
                                                       int depth = 0);

#ifdef QDS_USE_PROJECTSTORAGE
    void applyBundleMaterialToDropTarget(const ModelNode &bundleMat, const TypeName &typeName = {});
#else
    void applyBundleMaterialToDropTarget(const ModelNode &bundleMat,
                                         const NodeMetaInfo &metaInfo = {});
#endif
    ModelNode getBundleMaterialDefaultInstance(const TypeName &type);
#ifdef QDS_USE_PROJECTSTORAGE
    ModelNode createMaterial(const TypeName &typeName);
#else
    ModelNode createMaterial(const NodeMetaInfo &metaInfo);
#endif
    QPointer<ContentLibraryWidget> m_widget;
    QList<ModelNode> m_bundleMaterialTargets;
    ModelNode m_bundleItemTarget; // target of the dropped bundle item
    QVariant m_bundleItemPos; // pos of the dropped bundle item
    QList<ModelNode> m_selectedModels; // selected 3D model nodes
    ContentLibraryMaterial *m_draggedBundleMaterial = nullptr;
    ContentLibraryTexture *m_draggedBundleTexture = nullptr;
    ContentLibraryItem *m_draggedBundleItem = nullptr;
    AsynchronousImageCache &m_imageCache;
    bool m_bundleMaterialAddToSelected = false;
    bool m_hasQuick3DImport = false;
    qint32 m_sceneId = -1;
    CreateTexture m_createTexture;
};

} // namespace QmlDesigner<|MERGE_RESOLUTION|>--- conflicted
+++ resolved
@@ -50,17 +50,6 @@
                               const QVariant &data) override;
 
 private:
-<<<<<<< HEAD
-    void connectUserBundle();
-    void active3DSceneChanged(qint32 sceneId);
-    void updateBundleMaterialsImportedState();
-    void updateBundleUserMaterialsImportedState();
-    void updateBundleEffectsImportedState();
-    void updateBundlesQuick3DVersion();
-    void addLibMaterial(const ModelNode &mat, const QPixmap &icon);
-    void addLibAssets(const QStringList &paths);
-    QStringList writeLibMaterialQml(const ModelNode &mat, const QString &qml);
-=======
     void connectImporter();
     bool isMaterialBundle(const QString &bundleId) const;
     bool isItemBundle(const QString &bundleId) const;
@@ -72,7 +61,6 @@
     void addLib3DItem(const ModelNode &node);
     void genAndSaveIcon(const QString &qmlPath, const QString &iconPath);
     QStringList writeLibItemQml(const ModelNode &node, const QString &qml);
->>>>>>> 8790cbc9
     QPair<QString, QSet<QString>> modelNodeToQmlString(const ModelNode &node, QStringList &depListIds,
                                                        int depth = 0);
 
