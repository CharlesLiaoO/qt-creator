--- conflicted
+++ resolved
@@ -640,12 +640,6 @@
         m_environmentsModel->markTextureHasNoUpdates(subcategory, textureKey);
 }
 
-bool ContentLibraryWidget::userBundleEnabled() const
-{
-    // TODO: this method is to be removed after user bundle implementation is complete
-    return Core::ICore::settings()->value("QML/Designer/UseExperimentalFeatures45", false).toBool();
-}
-
 QSize ContentLibraryWidget::sizeHint() const
 {
     return {420, 420};
@@ -863,8 +857,6 @@
     return m_userModel;
 }
 
-<<<<<<< HEAD
-=======
 bool ContentLibraryWidget::hasModelSelection() const
 {
     return m_hasModelSelection;
@@ -879,5 +871,4 @@
     emit hasModelSelectionChanged();
 }
 
->>>>>>> 8790cbc9
 } // namespace QmlDesigner