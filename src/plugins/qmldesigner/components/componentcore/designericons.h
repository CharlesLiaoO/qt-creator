--- conflicted
+++ resolved
@@ -53,10 +53,7 @@
         AnchorsIcon,
         AnnotationIcon,
         ArrangeIcon,
-<<<<<<< HEAD
-=======
         BackspaceIcon,
->>>>>>> df7398e2
         CameraIcon,
         CameraOrthographicIcon,
         CameraPerspectiveIcon,
