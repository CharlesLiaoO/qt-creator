// Copyright (C) 2016 The Qt Company Ltd.
// SPDX-License-Identifier: LicenseRef-Qt-Commercial OR GPL-3.0-only WITH Qt-GPL-exception-1.0

#include "abstractaction.h"

#include <utils/icon.h>

namespace QmlDesigner {

AbstractAction::AbstractAction(const QString &description)
    : m_pureAction(new DefaultAction(description))
{
    const Utils::Icon defaultIcon({
            {":/utils/images/select.png", Utils::Theme::QmlDesigner_FormEditorForegroundColor}}, Utils::Icon::MenuTintedStyle);

    action()->setIcon(defaultIcon.icon());
}

AbstractAction::AbstractAction(PureActionInterface *action)
    : m_pureAction(action)
{
}

QAction *AbstractAction::action() const
{
    return m_pureAction->action();
}

void AbstractAction::currentContextChanged(const SelectionContext &selectionContext)
{
    m_selectionContext = selectionContext;
    updateContext();
}

void AbstractAction::updateContext()
{
    m_pureAction->setSelectionContext(m_selectionContext);
    if (m_selectionContext.isValid()) {
<<<<<<< HEAD
        QAction *action = m_pureAction->action();
        action->setEnabled(isEnabled(m_selectionContext));
        action->setVisible(isVisible(m_selectionContext));
        if (action->isCheckable())
            action->setChecked(isChecked(m_selectionContext));
=======
        m_defaultAction->setEnabled(isEnabled(m_selectionContext));
        m_defaultAction->setVisible(isVisible(m_selectionContext));
        if (m_defaultAction->isCheckable())
            m_defaultAction->setChecked(isChecked(m_selectionContext));
>>>>>>> f7639f45
    }
}

bool AbstractAction::isChecked(const SelectionContext &) const
<<<<<<< HEAD
=======
{
    return false;
}

void AbstractAction::setCheckable(bool checkable)
{
    m_defaultAction->setCheckable(checkable);
}

DefaultAction *AbstractAction::defaultAction() const
>>>>>>> f7639f45
{
    return false;
}

void AbstractAction::setCheckable(bool checkable)
{
    action()->setCheckable(checkable);
}

PureActionInterface *AbstractAction::pureAction() const
{
    return m_pureAction.data();
}

SelectionContext AbstractAction::selectionContext() const
{
    return m_selectionContext;
}

DefaultAction::DefaultAction(const QString &description)
    : QAction(description, nullptr)
    , PureActionInterface(this)
{
    connect(this, &QAction::triggered, this, &DefaultAction::actionTriggered);
}

void DefaultAction::setSelectionContext(const SelectionContext &selectionContext)
{
    m_selectionContext = selectionContext;
}

PureActionInterface::PureActionInterface(QAction *action)
    : m_action(action)
{

}

QAction *PureActionInterface::action()
{
    return m_action;
}

} // namespace QmlDesigner<|MERGE_RESOLUTION|>--- conflicted
+++ resolved
@@ -36,35 +36,15 @@
 {
     m_pureAction->setSelectionContext(m_selectionContext);
     if (m_selectionContext.isValid()) {
-<<<<<<< HEAD
         QAction *action = m_pureAction->action();
         action->setEnabled(isEnabled(m_selectionContext));
         action->setVisible(isVisible(m_selectionContext));
         if (action->isCheckable())
             action->setChecked(isChecked(m_selectionContext));
-=======
-        m_defaultAction->setEnabled(isEnabled(m_selectionContext));
-        m_defaultAction->setVisible(isVisible(m_selectionContext));
-        if (m_defaultAction->isCheckable())
-            m_defaultAction->setChecked(isChecked(m_selectionContext));
->>>>>>> f7639f45
     }
 }
 
 bool AbstractAction::isChecked(const SelectionContext &) const
-<<<<<<< HEAD
-=======
-{
-    return false;
-}
-
-void AbstractAction::setCheckable(bool checkable)
-{
-    m_defaultAction->setCheckable(checkable);
-}
-
-DefaultAction *AbstractAction::defaultAction() const
->>>>>>> f7639f45
 {
     return false;
 }
