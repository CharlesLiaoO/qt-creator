--- conflicted
+++ resolved
@@ -214,8 +214,7 @@
                                   &d->materialBrowserView,
                                   &d->textureEditorView,
                                   &d->statesEditorView,
-                                  &d->designerActionManagerView,
-                                  &d->collectionView};
+                                  &d->designerActionManagerView};
 
     if (enableModelEditor())
         list.append(&d->collectionView);
@@ -226,12 +225,7 @@
             .toBool())
         list.append(&d->debugView);
 
-<<<<<<< HEAD
-#ifdef CHECK_LICENSE
-    if (checkLicense() == FoundLicense::enterprise)
-=======
     if (checkEnterpriseLicense())
->>>>>>> dc42b62d
         list.append(&d->contentLibraryView);
 
     return list;
@@ -401,12 +395,8 @@
     widgetInfoList.append(d->materialBrowserView.widgetInfo());
     widgetInfoList.append(d->textureEditorView.widgetInfo());
     widgetInfoList.append(d->statesEditorView.widgetInfo());
-<<<<<<< HEAD
-    widgetInfoList.append(d->collectionView.widgetInfo());
-=======
     if (enableModelEditor())
         widgetInfoList.append(d->collectionView.widgetInfo());
->>>>>>> dc42b62d
 
     if (checkEnterpriseLicense())
         widgetInfoList.append(d->contentLibraryView.widgetInfo());
