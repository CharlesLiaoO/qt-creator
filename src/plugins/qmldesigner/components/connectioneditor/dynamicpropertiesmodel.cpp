--- conflicted
+++ resolved
@@ -277,9 +277,6 @@
     m_handleDataChanged = true;
 }
 
-<<<<<<< HEAD
-void DynamicPropertiesModel::selectionChanged([[maybe_unused]] const QList<ModelNode> &selectedNodes)
-=======
 void DynamicPropertiesModel::variantRemoved(const VariantProperty &variantProperty)
 {
     m_handleDataChanged = false;
@@ -296,7 +293,6 @@
 }
 
 void DynamicPropertiesModel::reset()
->>>>>>> 67408ac1
 {
     m_handleDataChanged = false;
     resetModel();
