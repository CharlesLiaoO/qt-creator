// Copyright (C) 2016 The Qt Company Ltd.
// SPDX-License-Identifier: LicenseRef-Qt-Commercial OR GPL-3.0-only WITH Qt-GPL-exception-1.0

#pragma once

#include <abstractview.h>
#include <qmlitemnode.h>

#include <QPointer>

QT_BEGIN_NAMESPACE
class QTableView;
class QListView;
QT_END_NAMESPACE

namespace QmlDesigner {

class ConnectionViewWidget;
class BindingModel;
class ConnectionModel;
class DynamicPropertiesModel;
class BackendModel;
class ConnectionViewQuickWidget;
<<<<<<< HEAD
=======
class PropertyTreeModel;
class PropertyListProxyModel;
>>>>>>> 3473d9d3

class ConnectionView : public AbstractView
{
    Q_OBJECT

    Q_PROPERTY(int currentIndex READ currentIndex WRITE setCurrentIndex NOTIFY currentIndexChanged)

public:
    ConnectionView(ExternalDependenciesInterface &externalDependencies);
    ~ConnectionView() override;

    // AbstractView
    void modelAttached(Model *model) override;
    void modelAboutToBeDetached(Model *model) override;

    void nodeCreated(const ModelNode &createdNode) override;
    void nodeRemoved(const ModelNode &removedNode, const NodeAbstractProperty &parentProperty, PropertyChangeFlags propertyChange) override;
    void nodeReparented(const ModelNode &node, const NodeAbstractProperty &newPropertyParent,
                        const NodeAbstractProperty &oldPropertyParent, AbstractView::PropertyChangeFlags propertyChange) override;
    void nodeIdChanged(const ModelNode& node, const QString& newId, const QString& oldId) override;
    void propertiesRemoved(const QList<AbstractProperty> &propertyList) override;
    void propertiesAboutToBeRemoved(const QList<AbstractProperty>& propertyList) override;
    void variantPropertiesChanged(const QList<VariantProperty>& propertyList, PropertyChangeFlags propertyChange) override;
    void bindingPropertiesChanged(const QList<BindingProperty>& propertyList, PropertyChangeFlags propertyChange) override;
    void signalHandlerPropertiesChanged(const QVector<SignalHandlerProperty>& propertyList, PropertyChangeFlags propertyChange) override;

    void selectedNodesChanged(const QList<ModelNode> &selectedNodeList,
                              const QList<ModelNode> &lastSelectedNodeList) override;

    void importsChanged(const Imports &addedImports, const Imports &removedImports) override;

    void currentStateChanged(const ModelNode &node) override;

    WidgetInfo widgetInfo() override;
    bool hasWidget() const override;
    bool isWidgetEnabled();

    DynamicPropertiesModel *dynamicPropertiesModel() const;

    ConnectionModel *connectionModel() const;
    BindingModel *bindingModel() const;
    BackendModel *backendModel() const;

    int currentIndex() const;
    void setCurrentIndex(int i);

    static ConnectionView *instance();

signals:
    void currentIndexChanged();

<<<<<<< HEAD
private: //variables
    QPointer<ConnectionViewWidget> m_connectionViewWidget;

=======
private:
>>>>>>> 3473d9d3
    ConnectionModel *m_connectionModel;
    BindingModel *m_bindingModel;
    DynamicPropertiesModel *m_dynamicPropertiesModel;
    BackendModel *m_backendModel;
<<<<<<< HEAD
=======
    PropertyTreeModel *m_propertyTreeModel;
    PropertyListProxyModel *m_propertyListProxyModel;
>>>>>>> 3473d9d3
    int m_currentIndex = 0;

    QPointer<ConnectionViewQuickWidget> m_connectionViewQuickWidget;
};

} // namespace QmlDesigner<|MERGE_RESOLUTION|>--- conflicted
+++ resolved
@@ -21,11 +21,8 @@
 class DynamicPropertiesModel;
 class BackendModel;
 class ConnectionViewQuickWidget;
-<<<<<<< HEAD
-=======
 class PropertyTreeModel;
 class PropertyListProxyModel;
->>>>>>> 3473d9d3
 
 class ConnectionView : public AbstractView
 {
@@ -77,22 +74,13 @@
 signals:
     void currentIndexChanged();
 
-<<<<<<< HEAD
-private: //variables
-    QPointer<ConnectionViewWidget> m_connectionViewWidget;
-
-=======
 private:
->>>>>>> 3473d9d3
     ConnectionModel *m_connectionModel;
     BindingModel *m_bindingModel;
     DynamicPropertiesModel *m_dynamicPropertiesModel;
     BackendModel *m_backendModel;
-<<<<<<< HEAD
-=======
     PropertyTreeModel *m_propertyTreeModel;
     PropertyListProxyModel *m_propertyListProxyModel;
->>>>>>> 3473d9d3
     int m_currentIndex = 0;
 
     QPointer<ConnectionViewQuickWidget> m_connectionViewQuickWidget;
