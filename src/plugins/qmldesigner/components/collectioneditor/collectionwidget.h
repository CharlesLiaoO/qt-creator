--- conflicted
+++ resolved
@@ -34,18 +34,6 @@
 
     virtual QSize minimumSizeHint() const;
 
-<<<<<<< HEAD
-    Q_INVOKABLE bool loadJsonFile(const QString &jsonFileAddress, const QString &collectionName = {});
-    Q_INVOKABLE bool loadCsvFile(const QString &csvFileAddress, const QString &collectionName = {});
-    Q_INVOKABLE bool isJsonFile(const QString &jsonFileAddress) const;
-    Q_INVOKABLE bool isCsvFile(const QString &csvFileAddress) const;
-    Q_INVOKABLE bool addCollection(const QString &collectionName,
-                                   const QString &collectionType,
-                                   const QString &sourceAddress,
-                                   const QVariant &sourceNode);
-
-    Q_INVOKABLE void assignSourceNodeToSelectedItem(const QVariant &sourceNode);
-=======
     Q_INVOKABLE bool loadJsonFile(const QUrl &url, const QString &collectionName = {});
     Q_INVOKABLE bool loadCsvFile(const QUrl &url, const QString &collectionName = {});
     Q_INVOKABLE bool isJsonFile(const QUrl &url) const;
@@ -69,7 +57,6 @@
     Q_INVOKABLE void ensureDataStoreExists();
 
     Q_INVOKABLE ModelNode dataStoreNode() const;
->>>>>>> dc42b62d
 
     void warn(const QString &title, const QString &body);
     void setTargetNodeSelected(bool selected);
