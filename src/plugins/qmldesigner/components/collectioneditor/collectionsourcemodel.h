--- conflicted
+++ resolved
@@ -54,10 +54,7 @@
     bool collectionExists(const ModelNode &node, const QString &collectionName) const;
     bool addCollectionToSource(const ModelNode &node,
                                const QString &collectionName,
-<<<<<<< HEAD
-=======
                                const QJsonArray &newCollectionData,
->>>>>>> dc42b62d
                                QString *errorString = nullptr);
 
     ModelNode sourceNodeAt(int idx);
@@ -70,11 +67,6 @@
 
     void updateNodeName(const ModelNode &node);
     void updateNodeSource(const ModelNode &node);
-<<<<<<< HEAD
-
-    Q_INVOKABLE QString selectedSourceAddress() const;
-=======
->>>>>>> dc42b62d
 
 signals:
     void selectedIndexChanged(int idx);
