// Copyright (C) 2020 The Qt Company Ltd.
// SPDX-License-Identifier: LicenseRef-Qt-Commercial OR GPL-3.0-only WITH Qt-GPL-exception-1.0
#pragma once

#include <abstractaction.h>

#include <QAction>
#include <QWidgetAction>
#include <QIcon>

class QWidgetAction;
namespace QmlDesigner {

using SelectionContextOperation = std::function<void(const SelectionContext &)>;
class Edit3DView;
<<<<<<< HEAD
class SeekerSliderAction;
=======
>>>>>>> f7639f45

class Edit3DActionTemplate : public DefaultAction
{
    Q_OBJECT

public:
    Edit3DActionTemplate(const QString &description,
                         SelectionContextOperation action,
                         Edit3DView *view,
                         View3DActionType type);

    void actionTriggered(bool b) override;

    SelectionContextOperation m_action;
    Edit3DView *m_view = nullptr;
    View3DActionType m_type;
};

class Edit3DWidgetActionTemplate : public PureActionInterface
{
    Q_DISABLE_COPY(Edit3DWidgetActionTemplate)

public:
    explicit Edit3DWidgetActionTemplate(QWidgetAction *widget);
    virtual void setSelectionContext(const SelectionContext &) {}
};

class Edit3DAction : public AbstractAction
{
public:
    Edit3DAction(const QByteArray &menuId,
                 View3DActionType type,
                 const QString &description,
                 const QKeySequence &key,
                 bool checkable,
                 bool checked,
<<<<<<< HEAD
                 const QIcon &icon,
=======
                 const QIcon &iconOff,
                 const QIcon &iconOn,
>>>>>>> f7639f45
                 Edit3DView *view,
                 SelectionContextOperation selectionAction = nullptr,
                 const QString &toolTip = {});

<<<<<<< HEAD
    Edit3DAction(const QByteArray &menuId,
                 View3DActionType type,
                 Edit3DView *view,
                 PureActionInterface *pureInt);
=======
    virtual ~Edit3DAction();
>>>>>>> f7639f45

    QByteArray category() const override;

    int priority() const override
    {
        return CustomActionsPriority;
    }

    Type type() const override
    {
        return ActionInterface::Edit3DAction;
    }

    QByteArray menuId() const override
    {
        return m_menuId;
    }

    View3DActionType actionType() const;

protected:
    bool isVisible(const SelectionContext &selectionContext) const override;
    bool isEnabled(const SelectionContext &selectionContext) const override;

private:
    QByteArray m_menuId;
<<<<<<< HEAD
    View3DActionType m_actionType;
=======
    Edit3DActionTemplate *m_actionTemplate = nullptr;
>>>>>>> f7639f45
};

class Edit3DCameraAction : public Edit3DAction
{
public:
    Edit3DCameraAction(const QByteArray &menuId,
                       View3DActionType type,
                       const QString &description,
                       const QKeySequence &key,
                       bool checkable,
                       bool checked,
<<<<<<< HEAD
                       const QIcon &icon,
=======
                       const QIcon &iconOff,
                       const QIcon &iconOn,
>>>>>>> f7639f45
                       Edit3DView *view,
                       SelectionContextOperation selectionAction = nullptr);

protected:
    bool isEnabled(const SelectionContext &selectionContext) const override;
};

class Edit3DParticleSeekerAction : public Edit3DAction
{
public:
    Edit3DParticleSeekerAction(const QByteArray &menuId,
                               View3DActionType type,
                               Edit3DView *view);

    SeekerSliderAction *seekerAction();

protected:
    bool isVisible(const SelectionContext &) const override;
    bool isEnabled(const SelectionContext &) const override;

private:
    SeekerSliderAction *m_seeker = nullptr;
};

} // namespace QmlDesigner<|MERGE_RESOLUTION|>--- conflicted
+++ resolved
@@ -13,10 +13,7 @@
 
 using SelectionContextOperation = std::function<void(const SelectionContext &)>;
 class Edit3DView;
-<<<<<<< HEAD
 class SeekerSliderAction;
-=======
->>>>>>> f7639f45
 
 class Edit3DActionTemplate : public DefaultAction
 {
@@ -53,24 +50,15 @@
                  const QKeySequence &key,
                  bool checkable,
                  bool checked,
-<<<<<<< HEAD
                  const QIcon &icon,
-=======
-                 const QIcon &iconOff,
-                 const QIcon &iconOn,
->>>>>>> f7639f45
                  Edit3DView *view,
                  SelectionContextOperation selectionAction = nullptr,
                  const QString &toolTip = {});
 
-<<<<<<< HEAD
     Edit3DAction(const QByteArray &menuId,
                  View3DActionType type,
                  Edit3DView *view,
                  PureActionInterface *pureInt);
-=======
-    virtual ~Edit3DAction();
->>>>>>> f7639f45
 
     QByteArray category() const override;
 
@@ -97,11 +85,7 @@
 
 private:
     QByteArray m_menuId;
-<<<<<<< HEAD
     View3DActionType m_actionType;
-=======
-    Edit3DActionTemplate *m_actionTemplate = nullptr;
->>>>>>> f7639f45
 };
 
 class Edit3DCameraAction : public Edit3DAction
@@ -113,12 +97,7 @@
                        const QKeySequence &key,
                        bool checkable,
                        bool checked,
-<<<<<<< HEAD
                        const QIcon &icon,
-=======
-                       const QIcon &iconOff,
-                       const QIcon &iconOn,
->>>>>>> f7639f45
                        Edit3DView *view,
                        SelectionContextOperation selectionAction = nullptr);
 
