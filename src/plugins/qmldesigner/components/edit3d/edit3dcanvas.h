// Copyright (C) 2020 The Qt Company Ltd.
// SPDX-License-Identifier: LicenseRef-Qt-Commercial OR GPL-3.0-only WITH Qt-GPL-exception-1.0
#pragma once

#include <QEvent>
#include <QElapsedTimer>
#include <QImage>
#include <QPoint>
#include <QPointer>
#include <QWidget>

namespace QmlDesigner {

class Edit3DWidget;

class Edit3DCanvas : public QWidget
{
    Q_OBJECT

public:
    Edit3DCanvas(Edit3DWidget *parent);

    void updateRenderImage(const QImage &img);
    void updateActiveScene(qint32 activeScene);
    qint32 activeScene() const { return m_activeScene; }
    QImage renderImage() const;
    void setOpacity(qreal opacity);
    QWidget *busyIndicator() const;
    void setFlyMode(bool enabled, const QPoint &pos = {});
    bool isFlyMode() const { return m_flyMode; }

protected:
    bool eventFilter(QObject *obj, QEvent *event) override;
    void mousePressEvent(QMouseEvent *e) override;
    void mouseReleaseEvent(QMouseEvent *e) override;
    void mouseDoubleClickEvent(QMouseEvent *e) override;
    void mouseMoveEvent(QMouseEvent *e) override;
    void wheelEvent(QWheelEvent *e) override;
    void keyPressEvent(QKeyEvent *e) override;
    void keyReleaseEvent(QKeyEvent *e) override;
    void paintEvent(QPaintEvent *e) override;
    void resizeEvent(QResizeEvent *e) override;
    void focusOutEvent(QFocusEvent *focusEvent) override;
    void focusInEvent(QFocusEvent *focusEvent) override;
    void enterEvent(QEnterEvent *e) override;
    void leaveEvent(QEvent *e) override;

private:
    void positionBusyInidicator();

    QPointer<Edit3DWidget> m_parent;
    QImage m_image;
    qint32 m_activeScene = -1;
    QElapsedTimer m_usageTimer;
    qreal m_opacity = 1.0;
    bool m_isTrusted = true;
    QWidget *m_busyIndicator = nullptr;
    bool m_flyMode = false;
    QPoint m_flyModeStartCursorPos;
    QPoint m_hiddenCursorPos;
<<<<<<< HEAD
=======
    QPoint m_lastCursorPos;
>>>>>>> 8790cbc9
    qint64 m_flyModeStartTime = 0;
    bool m_flyModeFirstUpdate = false;
    bool m_contextMenuPending = false;
};

} // namespace QmlDesigner<|MERGE_RESOLUTION|>--- conflicted
+++ resolved
@@ -58,10 +58,7 @@
     bool m_flyMode = false;
     QPoint m_flyModeStartCursorPos;
     QPoint m_hiddenCursorPos;
-<<<<<<< HEAD
-=======
     QPoint m_lastCursorPos;
->>>>>>> 8790cbc9
     qint64 m_flyModeStartTime = 0;
     bool m_flyModeFirstUpdate = false;
     bool m_contextMenuPending = false;
