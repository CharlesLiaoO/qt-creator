// Copyright (C) 2016 The Qt Company Ltd.
// SPDX-License-Identifier: LicenseRef-Qt-Commercial OR GPL-3.0-only WITH Qt-GPL-exception-1.0

#include "propertyeditorvalue.h"

#include "abstractview.h"
#include "bindingproperty.h"
<<<<<<< HEAD
#include "createtexture.h"
#include "designermcumanager.h"
#include "designmodewidget.h"
=======
#include "designermcumanager.h"
#include "documentmanager.h"
#include "nodelistproperty.h"
>>>>>>> f7639f45
#include "nodemetainfo.h"
#include "nodeproperty.h"
#include "qmlitemnode.h"
#include "qmlobjectnode.h"
<<<<<<< HEAD
#include "qmldesignerplugin.h"

#include <enumeration.h>
=======
#include "variantproperty.h"
>>>>>>> f7639f45

#include <utils/qtcassert.h>

#include <QRegularExpression>
#include <QScopedPointer>
#include <QUrl>
<<<<<<< HEAD

namespace QmlDesigner {
=======
>>>>>>> f7639f45

PropertyEditorValue::PropertyEditorValue(QObject *parent)
    : QObject(parent),
      m_complexNode(new PropertyEditorNodeWrapper(this))
{
}

QVariant PropertyEditorValue::value() const
{
    QVariant returnValue = m_value;
    if (auto metaInfo = modelNode().metaInfo(); metaInfo.property(name()).propertyType().isUrl())
        returnValue = returnValue.toUrl().toString();

    return returnValue;
}

static bool cleverDoubleCompare(const QVariant &value1, const QVariant &value2)
{
    if (value1.type() == QVariant::Double && value2.type() == QVariant::Double) {
        // ignore slight changes on doubles
        if (qFuzzyCompare(value1.toDouble(), value2.toDouble()))
            return true;
    }
    return false;
}

static bool cleverColorCompare(const QVariant &value1, const QVariant &value2)
{
    if (value1.type() == QVariant::Color && value2.type() == QVariant::Color) {
        QColor c1 = value1.value<QColor>();
        QColor c2 = value2.value<QColor>();
        return c1.name() == c2.name() && c1.alpha() == c2.alpha();
    }

    if (value1.type() == QVariant::String && value2.type() == QVariant::Color)
        return cleverColorCompare(QVariant(QColor(value1.toString())), value2);

    if (value1.type() == QVariant::Color && value2.type() == QVariant::String)
        return cleverColorCompare(value1, QVariant(QColor(value2.toString())));

    return false;
}

// "red" is the same color as "#ff0000"
// To simplify editing we convert all explicit color names in the hash format
static void fixAmbigousColorNames(const ModelNode &modelNode, const PropertyName &name, QVariant *value)
{
    if (auto metaInfo = modelNode.metaInfo(); metaInfo.property(name).propertyType().isColor()) {
        if (value->type() == QVariant::Color) {
            QColor color = value->value<QColor>();
            int alpha = color.alpha();
            color = QColor(color.name());
            color.setAlpha(alpha);
            *value = color;
        } else if (value->toString() != QStringLiteral("transparent")) {
            *value = QColor(value->toString()).name(QColor::HexArgb);
        }
    }
}

static void fixUrl(const ModelNode &modelNode, const PropertyName &name, QVariant *value)
{
    if (auto metaInfo = modelNode.metaInfo(); metaInfo.property(name).propertyType().isUrl()) {
        if (!value->isValid())
            *value = QStringLiteral("");
    }
}

/* The comparison of variants is not symmetric because of implicit conversion.
 * QVariant(string) == QVariant(QColor) does for example ignore the alpha channel,
 * because the color is converted to a string ignoring the alpha channel.
 * By comparing the variants in both directions we gain a symmetric comparison.
 */
static bool compareVariants(const QVariant &value1, const QVariant &value2)
{
    return value1 == value2 && value2 == value1;
}

void PropertyEditorValue::setValueWithEmit(const QVariant &value)
{
    if (!compareVariants(value, m_value) || isBound()) {
        QVariant newValue = value;
        if (auto metaInfo = modelNode().metaInfo(); metaInfo.property(name()).propertyType().isUrl())
            newValue = QUrl(newValue.toString());

        if (cleverDoubleCompare(newValue, m_value) || cleverColorCompare(newValue, m_value))
            return;

        setValue(newValue);
        m_isBound = false;
        m_expression.clear();
        emit valueChanged(nameAsQString(), value);
        emit valueChangedQml();
        emit isBoundChanged();
        emit isExplicitChanged();
    }
}

void PropertyEditorValue::setValue(const QVariant &value)
{
    const bool colorsEqual = cleverColorCompare(value, m_value);

    if (!compareVariants(m_value, value) && !cleverDoubleCompare(value, m_value) && !colorsEqual)
        m_value = value;

    fixAmbigousColorNames(modelNode(), name(), &m_value);
    fixUrl(modelNode(), name(), &m_value);

    if (!colorsEqual)
        emit valueChangedQml();

    emit isExplicitChanged();
    emit isBoundChanged();
}

QString PropertyEditorValue::enumeration() const
{
    return m_value.value<Enumeration>().nameToString();
}

QString PropertyEditorValue::expression() const
{
    return m_expression;
}

void PropertyEditorValue::setExpressionWithEmit(const QString &expression)
{
    if (m_expression != expression) {
        setExpression(expression);
        m_value.clear();
        emit expressionChanged(nameAsQString()); // Note that we set the name in this case
    }
}

void PropertyEditorValue::setExpression(const QString &expression)
{
    if ( m_expression != expression) {
        m_expression = expression;
        emit expressionChanged(QString());
    }
}

QString PropertyEditorValue::valueToString() const
{
    return value().toString();
}

bool PropertyEditorValue::isInSubState() const
{
    const QmlObjectNode objectNode(modelNode());
    return objectNode.isValid() && objectNode.currentState().isValid()
           && objectNode.propertyAffectedByCurrentState(name());
}

bool PropertyEditorValue::isBound() const
{
    const QmlObjectNode objectNode(modelNode());
    return objectNode.isValid() && objectNode.hasBindingProperty(name());
}

bool PropertyEditorValue::isInModel() const
{
    return modelNode().hasProperty(name());
}

PropertyName PropertyEditorValue::name() const
{
    return m_name;
}

QString PropertyEditorValue::nameAsQString() const
{
    return QString::fromUtf8(m_name);
}

void PropertyEditorValue::setName(const PropertyName &name)
{
    m_name = name;
}

bool PropertyEditorValue::isValid() const
{
    return m_isValid;
}

void PropertyEditorValue::setIsValid(bool valid)
{
    m_isValid = valid;
}

bool PropertyEditorValue::isTranslated() const
{
    if (modelNode().isValid()) {
        if (auto metaInfo = modelNode().metaInfo();
            metaInfo.isValid() && metaInfo.hasProperty(name())
            && metaInfo.property(name()).propertyType().isString()) {
            const QmlObjectNode objectNode(modelNode());
            if (objectNode.hasBindingProperty(name())) {
                const QRegularExpression rx(
                    QRegularExpression::anchoredPattern("qsTr(|Id|anslate)\\(\".*\"\\)"));
                //qsTr()
                if (objectNode.propertyAffectedByCurrentState(name()))
                    return m_expression.contains(rx);
                else
                    return modelNode().bindingProperty(name()).expression().contains(rx);
            }
        }
    }
    return false;
}

bool PropertyEditorValue::hasActiveDrag() const
{
    return m_hasActiveDrag;
}

void PropertyEditorValue::setHasActiveDrag(bool val)
{
    if (m_hasActiveDrag != val) {
        m_hasActiveDrag = val;
        emit hasActiveDragChanged();
    }
}

static bool isAllowedSubclassType(const QString &type, const NodeMetaInfo &metaInfo, Model *model)
{
    if (!metaInfo.isValid())
        return false;

    auto base = model->metaInfo(type.toUtf8());

    return metaInfo.isBasedOn(base);
}

bool PropertyEditorValue::isAvailable() const
{
    if (!m_modelNode.isValid())
        return true;

    const DesignerMcuManager &mcuManager = DesignerMcuManager::instance();

    if (mcuManager.isMCUProject()) {
        const QSet<QString> nonMcuProperties = mcuManager.bannedProperties();
        const auto mcuAllowedItemProperties = mcuManager.allowedItemProperties();
        const auto mcuBannedComplexProperties = mcuManager.bannedComplexProperties();

        const QList<QByteArray> list = name().split('.');
        const QByteArray pureName = list.constFirst();
        const QString pureNameStr = QString::fromUtf8(pureName);

        const QByteArray ending = list.constLast();
        const QString endingStr = QString::fromUtf8(ending);

        //allowed item properties:
        const auto itemTypes = mcuAllowedItemProperties.keys();
        for (const auto &itemType : itemTypes) {
            if (isAllowedSubclassType(itemType, m_modelNode.metaInfo(), m_modelNode.model())) {
                const DesignerMcuManager::ItemProperties allowedItemProps =
                        mcuAllowedItemProperties.value(itemType);
                if (allowedItemProps.properties.contains(pureNameStr)) {
                    if (QmlItemNode::isValidQmlItemNode(m_modelNode)) {
                        const bool itemHasChildren = QmlItemNode(m_modelNode).hasChildren();

                        if (itemHasChildren)
                            return allowedItemProps.allowChildren;

                        return true;
                    }
                }
            }
        }

        // banned properties, with prefixes:
        if (mcuBannedComplexProperties.value(pureNameStr).contains(endingStr))
            return false;

        // general group:
        if (nonMcuProperties.contains(pureNameStr))
            return false;
    }

    return true;
}

ModelNode PropertyEditorValue::modelNode() const
{
    return m_modelNode;
}

void PropertyEditorValue::setModelNode(const ModelNode &modelNode)
{
    if (modelNode != m_modelNode) {
        m_modelNode = modelNode;
        m_complexNode->update();
        emit modelNodeChanged();
    }
}

PropertyEditorNodeWrapper *PropertyEditorValue::complexNode()
{
    return m_complexNode;
}

void PropertyEditorValue::resetValue()
{
    if (m_value.isValid() || !m_expression.isEmpty() || isBound()) {
        m_value = QVariant();
        m_isBound = false;
        m_expression = QString();
        emit valueChanged(nameAsQString(), QVariant());
        emit expressionChanged({});
    }
}

void PropertyEditorValue::setEnumeration(const QString &scope, const QString &name)
{
    Enumeration newEnumeration(scope, name);

    setValueWithEmit(QVariant::fromValue(newEnumeration));
}

void PropertyEditorValue::exportPropertyAsAlias()
{
    emit exportPropertyAsAliasRequested(nameAsQString());
}

bool PropertyEditorValue::hasPropertyAlias() const
{
    if (!modelNode().isValid())
        return false;

    if (modelNode().isRootNode())
        return false;

    if (!modelNode().hasId())
        return false;

    QString id = modelNode().id();

    const QList<BindingProperty> bindingProps = modelNode().view()->rootModelNode().bindingProperties();
    for (const BindingProperty &property : bindingProps) {
        if (property.expression() == (id + '.' + nameAsQString()))
            return true;
    }

    return false;
}

bool PropertyEditorValue::isAttachedProperty() const
{
    return !nameAsQString().isEmpty() && nameAsQString().at(0).isUpper();
}

void PropertyEditorValue::removeAliasExport()
{
    emit removeAliasExportRequested(nameAsQString());
}

QString PropertyEditorValue::getTranslationContext() const
{
    if (modelNode().isValid()) {
        if (auto metaInfo = modelNode().metaInfo();
            metaInfo.isValid() && metaInfo.hasProperty(name())
            && metaInfo.property(name()).propertyType().isString()) {
            const QmlObjectNode objectNode(modelNode());
            if (objectNode.hasBindingProperty(name())) {
                const QRegularExpression rx(QRegularExpression::anchoredPattern(
                    "qsTranslate\\(\"(.*)\"\\s*,\\s*\".*\"\\s*\\)"));
                const QRegularExpressionMatch match = rx.match(expression());
                if (match.hasMatch())
                    return match.captured(1);
            }
        }
    }
    return QString();
}

bool PropertyEditorValue::isIdList() const
{
    if (modelNode().isValid() && modelNode().metaInfo().isValid() && modelNode().metaInfo().hasProperty(name())) {
        const QmlObjectNode objectNode(modelNode());
        if (objectNode.hasBindingProperty(name())) {
            static const QRegularExpression rx(QRegularExpression::anchoredPattern(
                                                   "^[a-z_]\\w*|^[A-Z]\\w*\\.{1}([a-z_]\\w*\\.?)+"));
            const QString exp = objectNode.propertyAffectedByCurrentState(name())
                                ? expression() : modelNode().bindingProperty(name()).expression();
            const QStringList idList = generateStringList(exp);
            for (const auto &id : idList) {
                if (!id.contains(rx))
                    return false;
            }
            return true;
        }
    }
    return false;
}

QStringList PropertyEditorValue::getExpressionAsList() const
{
    return generateStringList(expression());
}

bool PropertyEditorValue::idListAdd(const QString &value)
{
    const QmlObjectNode objectNode(modelNode());
    if (!isIdList() && objectNode.isValid() && objectNode.hasProperty(name()))
        return false;

    static const QRegularExpression rx(QRegularExpression::anchoredPattern(
                                           "^[a-z_]\\w*|^[A-Z]\\w*\\.{1}([a-z_]\\w*\\.?)+"));
    if (!value.contains(rx))
        return false;

    auto stringList = generateStringList(expression());
    stringList.append(value);
    setExpressionWithEmit(generateString(stringList));

    return true;
}

bool PropertyEditorValue::idListRemove(int idx)
{
    QTC_ASSERT(isIdList(), return false);

    auto stringList = generateStringList(expression());
    if (idx < 0 || idx >= stringList.size())
        return false;

    if (stringList.size() == 1) {
        resetValue();
    } else {
        stringList.removeAt(idx);
        setExpressionWithEmit(generateString(stringList));
    }

    return true;
}

bool PropertyEditorValue::idListReplace(int idx, const QString &value)
{
    QTC_ASSERT(isIdList(), return false);

    static const QRegularExpression rx(QRegularExpression::anchoredPattern(
                                           "^[a-z_]\\w*|^[A-Z]\\w*\\.{1}([a-z_]\\w*\\.?)+"));
    if (!value.contains(rx))
        return false;

    auto stringList = generateStringList(expression());

    if (idx < 0 || idx >= stringList.size())
        return false;

    stringList.replace(idx, value);
    setExpressionWithEmit(generateString(stringList));

    return true;
}

void PropertyEditorValue::commitDrop(const QString &dropData)
{
    if (m_modelNode.metaInfo().isQtQuick3DMaterial()
        && m_modelNode.metaInfo().property(m_name).propertyType().isQtQuick3DTexture()) {
        m_modelNode.view()->executeInTransaction(__FUNCTION__, [&] {
<<<<<<< HEAD
            ModelNode texture = m_modelNode.view()->modelNodeForInternalId(dropData.toInt());
            if (!texture || !texture.metaInfo().isQtQuick3DTexture()) {
                auto texCreator = new CreateTexture(m_modelNode.view());
                texture = texCreator->execute(dropData, AddTextureMode::Texture);
                texCreator->deleteLater();
=======
            QmlDesigner::ModelNode texture = m_modelNode.view()->modelNodeForInternalId(dropData.toInt());
            if (!texture || !texture.metaInfo().isQtQuick3DTexture()) {
                Utils::FilePath imagePath = Utils::FilePath::fromString(dropData);
                Utils::FilePath currFilePath = QmlDesigner::DocumentManager::currentFilePath();
                QString sourceVal = imagePath.relativePathFrom(currFilePath).toString();
                texture = m_modelNode.view()->getTextureDefaultInstance(sourceVal);

                if (!texture.isValid()) {
                    // create a texture node
                    QmlDesigner::NodeMetaInfo metaInfo = m_modelNode.view()->model()->metaInfo("QtQuick3D.Texture");
                    texture = m_modelNode.view()->createModelNode("QtQuick3D.Texture", metaInfo.majorVersion(),
                                                                                       metaInfo.minorVersion());
                    texture.validId();
                    m_modelNode.view()->materialLibraryNode().defaultNodeListProperty().reparentHere(texture);
                }

                // set texture source
                QmlDesigner::VariantProperty srcProp = texture.variantProperty("source");
                srcProp.setValue(sourceVal);

                QTimer::singleShot(0, this, [this, texture]() {
                    if (m_modelNode.isValid() && texture.isValid() && m_modelNode.view())
                        m_modelNode.view()->emitCustomNotification("selected_texture_changed", {texture});
                });
>>>>>>> f7639f45
            }

            // assign the texture to the property
            setExpressionWithEmit(texture.id());
        });
    }

    m_modelNode.view()->model()->endDrag();
}

void PropertyEditorValue::openMaterialEditor(int idx)
{
    QmlDesignerPlugin::instance()->mainWidget()->showDockWidget("MaterialEditor", true);
    m_modelNode.view()->emitCustomNotification("select_material", {}, {idx});
}

QStringList PropertyEditorValue::generateStringList(const QString &string) const
{
    QString copy = string;
    copy = copy.remove("[").remove("]");

    QStringList tmp = copy.split(',', Qt::SkipEmptyParts);
    for (QString &str : tmp)
        str = str.trimmed();

    return tmp;
}

QString PropertyEditorValue::generateString(const QStringList &stringList) const
{
    if (stringList.size() > 1)
        return "[" + stringList.join(",") + "]";
    else if (stringList.isEmpty())
        return QString();
    else
        return stringList.first();
}

void PropertyEditorValue::registerDeclarativeTypes()
{
    qmlRegisterType<PropertyEditorValue>("HelperWidgets", 2, 0, "PropertyEditorValue");
    qmlRegisterType<PropertyEditorNodeWrapper>("HelperWidgets", 2, 0, "PropertyEditorNodeWrapper");
    qmlRegisterType<QQmlPropertyMap>("HelperWidgets", 2, 0, "QQmlPropertyMap");
}

PropertyEditorNodeWrapper::PropertyEditorNodeWrapper(PropertyEditorValue *parent)
    : QObject(parent),
      m_valuesPropertyMap(this)
{
    m_editorValue = parent;
    connect(m_editorValue, &PropertyEditorValue::modelNodeChanged, this, &PropertyEditorNodeWrapper::update);
}

PropertyEditorNodeWrapper::PropertyEditorNodeWrapper(QObject *parent)
    : QObject(parent)
{
}

bool PropertyEditorNodeWrapper::exists() const
{
    return m_editorValue && m_editorValue->modelNode().isValid() && m_modelNode.isValid();
}

QString PropertyEditorNodeWrapper::type() const
{
    return m_modelNode.simplifiedTypeName();
}

ModelNode PropertyEditorNodeWrapper::parentModelNode() const
{
    return  m_editorValue->modelNode();
}

PropertyName PropertyEditorNodeWrapper::propertyName() const
{
    return m_editorValue->name();
}

QQmlPropertyMap *PropertyEditorNodeWrapper::properties()
{
    return &m_valuesPropertyMap;
}

void PropertyEditorNodeWrapper::add(const QString &type)
{
    TypeName propertyType = type.toUtf8();

    if ((m_editorValue && m_editorValue->modelNode().isValid())) {
        if (propertyType.isEmpty()) {
            propertyType = m_editorValue->modelNode()
                               .metaInfo()
                               .property(m_editorValue->name())
                               .propertyType()
                               .typeName();
        }
        while (propertyType.contains('*')) // strip star
            propertyType.chop(1);
        m_modelNode = m_editorValue->modelNode().view()->createModelNode(propertyType, 4, 7);
        m_editorValue->modelNode().nodeAbstractProperty(m_editorValue->name()).reparentHere(m_modelNode);
        if (!m_modelNode.isValid())
            qWarning("PropertyEditorNodeWrapper::add failed");
    } else {
        qWarning("PropertyEditorNodeWrapper::add failed - node invalid");
    }
    setup();
}

void PropertyEditorNodeWrapper::remove()
{
    if ((m_editorValue && m_editorValue->modelNode().isValid())) {
        QmlObjectNode(m_modelNode).destroy();
        m_editorValue->modelNode().removeProperty(m_editorValue->name());
    } else {
        qWarning("PropertyEditorNodeWrapper::remove failed - node invalid");
    }
    m_modelNode = ModelNode();

    const QStringList propertyNames = m_valuesPropertyMap.keys();
    for (const QString &propertyName : propertyNames)
        m_valuesPropertyMap.clear(propertyName);
    qDeleteAll(m_valuesPropertyMap.children());
    emit propertiesChanged();
    emit existsChanged();
}

void PropertyEditorNodeWrapper::changeValue(const QString &propertyName)
{
    const PropertyName name = propertyName.toUtf8();

    if (name.isNull())
        return;

    if (m_modelNode.isValid()) {
        QScopedPointer<QmlObjectNode> qmlObjectNode{
                QmlObjectNode::getQmlObjectNodeOfCorrectType(m_modelNode)};

        auto valueObject = qvariant_cast<PropertyEditorValue *>(m_valuesPropertyMap.value(QString::fromLatin1(name)));

        if (valueObject->value().isValid())
            qmlObjectNode->setVariantProperty(name, valueObject->value());
        else
            qmlObjectNode->removeProperty(name);
    }
}

void PropertyEditorNodeWrapper::setup()
{
    Q_ASSERT(m_editorValue);
    Q_ASSERT(m_editorValue->modelNode().isValid());

    if (m_editorValue->modelNode().isValid() && m_modelNode.isValid()) {
        const QStringList propertyNames = m_valuesPropertyMap.keys();
        for (const QString &propertyName : propertyNames)
            m_valuesPropertyMap.clear(propertyName);
        qDeleteAll(m_valuesPropertyMap.children());

        if (QmlObjectNode qmlObjectNode = m_modelNode) {
            const PropertyMetaInfos props = m_modelNode.metaInfo().properties();
            for (const auto &property : props) {
                const auto &propertyName = property.name();
                auto valueObject = new PropertyEditorValue(&m_valuesPropertyMap);
                valueObject->setName(propertyName);
                valueObject->setValue(qmlObjectNode.instanceValue(propertyName));
                connect(valueObject, &PropertyEditorValue::valueChanged, &m_valuesPropertyMap, &QQmlPropertyMap::valueChanged);
                m_valuesPropertyMap.insert(QString::fromUtf8(propertyName), QVariant::fromValue(valueObject));
            }
        }
    }
    connect(&m_valuesPropertyMap, &QQmlPropertyMap::valueChanged, this, &PropertyEditorNodeWrapper::changeValue);

    emit propertiesChanged();
    emit existsChanged();
}

void PropertyEditorNodeWrapper::update()
{
    if (!m_editorValue || !m_editorValue->modelNode().isValid())
        return;

    if (m_editorValue->modelNode().hasProperty(m_editorValue->name())
        && m_editorValue->modelNode().property(m_editorValue->name()).isNodeProperty()) {
        m_modelNode = m_editorValue->modelNode().nodeProperty(m_editorValue->name()).modelNode();
    }

    setup();
    emit existsChanged();
    emit typeChanged();
}

} // namespace QmlDesigner<|MERGE_RESOLUTION|>--- conflicted
+++ resolved
@@ -5,37 +5,24 @@
 
 #include "abstractview.h"
 #include "bindingproperty.h"
-<<<<<<< HEAD
 #include "createtexture.h"
 #include "designermcumanager.h"
 #include "designmodewidget.h"
-=======
-#include "designermcumanager.h"
-#include "documentmanager.h"
-#include "nodelistproperty.h"
->>>>>>> f7639f45
 #include "nodemetainfo.h"
 #include "nodeproperty.h"
 #include "qmlitemnode.h"
 #include "qmlobjectnode.h"
-<<<<<<< HEAD
 #include "qmldesignerplugin.h"
 
 #include <enumeration.h>
-=======
-#include "variantproperty.h"
->>>>>>> f7639f45
 
 #include <utils/qtcassert.h>
 
 #include <QRegularExpression>
 #include <QScopedPointer>
 #include <QUrl>
-<<<<<<< HEAD
 
 namespace QmlDesigner {
-=======
->>>>>>> f7639f45
 
 PropertyEditorValue::PropertyEditorValue(QObject *parent)
     : QObject(parent),
@@ -499,38 +486,11 @@
     if (m_modelNode.metaInfo().isQtQuick3DMaterial()
         && m_modelNode.metaInfo().property(m_name).propertyType().isQtQuick3DTexture()) {
         m_modelNode.view()->executeInTransaction(__FUNCTION__, [&] {
-<<<<<<< HEAD
             ModelNode texture = m_modelNode.view()->modelNodeForInternalId(dropData.toInt());
             if (!texture || !texture.metaInfo().isQtQuick3DTexture()) {
                 auto texCreator = new CreateTexture(m_modelNode.view());
                 texture = texCreator->execute(dropData, AddTextureMode::Texture);
                 texCreator->deleteLater();
-=======
-            QmlDesigner::ModelNode texture = m_modelNode.view()->modelNodeForInternalId(dropData.toInt());
-            if (!texture || !texture.metaInfo().isQtQuick3DTexture()) {
-                Utils::FilePath imagePath = Utils::FilePath::fromString(dropData);
-                Utils::FilePath currFilePath = QmlDesigner::DocumentManager::currentFilePath();
-                QString sourceVal = imagePath.relativePathFrom(currFilePath).toString();
-                texture = m_modelNode.view()->getTextureDefaultInstance(sourceVal);
-
-                if (!texture.isValid()) {
-                    // create a texture node
-                    QmlDesigner::NodeMetaInfo metaInfo = m_modelNode.view()->model()->metaInfo("QtQuick3D.Texture");
-                    texture = m_modelNode.view()->createModelNode("QtQuick3D.Texture", metaInfo.majorVersion(),
-                                                                                       metaInfo.minorVersion());
-                    texture.validId();
-                    m_modelNode.view()->materialLibraryNode().defaultNodeListProperty().reparentHere(texture);
-                }
-
-                // set texture source
-                QmlDesigner::VariantProperty srcProp = texture.variantProperty("source");
-                srcProp.setValue(sourceVal);
-
-                QTimer::singleShot(0, this, [this, texture]() {
-                    if (m_modelNode.isValid() && texture.isValid() && m_modelNode.view())
-                        m_modelNode.view()->emitCustomNotification("selected_texture_changed", {texture});
-                });
->>>>>>> f7639f45
             }
 
             // assign the texture to the property
