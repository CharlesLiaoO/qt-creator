// Copyright (C) 2016 The Qt Company Ltd.
// SPDX-License-Identifier: LicenseRef-Qt-Commercial OR GPL-3.0+ OR GPL-3.0 WITH Qt-GPL-exception-1.0

#include "propertyeditorqmlbackend.h"

#include "propertyeditortransaction.h"
#include "propertyeditorvalue.h"
#include "propertymetainfo.h"

#include <auxiliarydataproperties.h>
#include <bindingproperty.h>
#include <nodemetainfo.h>
#include <variantproperty.h>
#include <qmldesignerconstants.h>
#include <qmldesignerplugin.h>
#include <qmlobjectnode.h>
#include <qmltimeline.h>

#include <theme.h>

#include <coreplugin/icore.h>
#include <utils/algorithm.h>
#include <utils/fileutils.h>
#include <utils/qtcassert.h>
#include <qmljs/qmljssimplereader.h>

#include <QApplication>
#include <QDir>
#include <QFileInfo>
#include <QVector2D>
#include <QVector3D>
#include <QVector4D>

#include <QLoggingCategory>

#include <tuple>

static Q_LOGGING_CATEGORY(propertyEditorBenchmark, "qtc.propertyeditor.load", QtWarningMsg)

static QmlJS::SimpleReaderNode::Ptr s_templateConfiguration = QmlJS::SimpleReaderNode::Ptr();

static inline QString propertyTemplatesPath()
{
    return QmlDesigner::PropertyEditorQmlBackend::propertyEditorResourcesPath() + QStringLiteral("/PropertyTemplates/");
}

QmlJS::SimpleReaderNode::Ptr templateConfiguration()
{
    if (!s_templateConfiguration) {
        QmlJS::SimpleReader reader;
        const QString fileName = propertyTemplatesPath() + QStringLiteral("TemplateTypes.qml");
        s_templateConfiguration = reader.readFile(fileName);

        if (!s_templateConfiguration)
            qWarning().nospace() << "template definitions:" << reader.errors();
    }

    return s_templateConfiguration;
}

QStringList variantToStringList(const QVariant &variant) {
    QStringList stringList;

    for (const QVariant &singleValue : variant.toList())
        stringList << singleValue.toString();

    return stringList;
}

static QObject *variantToQObject(const QVariant &value)
{
    if (value.userType() == QMetaType::QObjectStar || value.userType() > QMetaType::User)
        return *(QObject **)value.constData();

    return nullptr;
}

namespace QmlDesigner {

PropertyEditorQmlBackend::PropertyEditorQmlBackend(PropertyEditorView *propertyEditor,
                                                   AsynchronousImageCache &imageCache)
    : m_view(new Quick2PropertyEditorView(imageCache))
    , m_propertyEditorTransaction(new PropertyEditorTransaction(propertyEditor))
    , m_dummyPropertyEditorValue(new PropertyEditorValue())
    , m_contextObject(new PropertyEditorContextObject())
{
    m_view->engine()->setOutputWarningsToStandardError(QmlDesignerPlugin::instance()
        ->settings().value(DesignerSettingsKey::SHOW_PROPERTYEDITOR_WARNINGS).toBool());

    m_view->engine()->addImportPath(propertyEditorResourcesPath() + "/imports");
    m_dummyPropertyEditorValue->setValue(QLatin1String("#000000"));
    context()->setContextProperty(QLatin1String("dummyBackendValue"), m_dummyPropertyEditorValue.data());
    m_contextObject->setBackendValues(&m_backendValuesPropertyMap);
    m_contextObject->setModel(propertyEditor->model());
    m_contextObject->insertInQmlContext(context());

    QObject::connect(&m_backendValuesPropertyMap, &DesignerPropertyMap::valueChanged,
                     propertyEditor, &PropertyEditorView::changeValue);
}

PropertyEditorQmlBackend::~PropertyEditorQmlBackend() = default;

void PropertyEditorQmlBackend::setupPropertyEditorValue(const PropertyName &name,
                                                        PropertyEditorView *propertyEditor,
                                                        const QString &type)
{
    QmlDesigner::PropertyName propertyName(name);
    propertyName.replace('.', '_');
    auto valueObject = qobject_cast<PropertyEditorValue*>(variantToQObject(backendValuesPropertyMap().value(QString::fromUtf8(propertyName))));
    if (!valueObject) {
        valueObject = new PropertyEditorValue(&backendValuesPropertyMap());
        QObject::connect(valueObject, &PropertyEditorValue::valueChanged, &backendValuesPropertyMap(), &DesignerPropertyMap::valueChanged);
        QObject::connect(valueObject, &PropertyEditorValue::expressionChanged, propertyEditor, &PropertyEditorView::changeExpression);
        backendValuesPropertyMap().insert(QString::fromUtf8(propertyName), QVariant::fromValue(valueObject));
    }
    valueObject->setName(propertyName);
    if (type == QLatin1String("QColor"))
        valueObject->setValue(QVariant(QLatin1String("#000000")));
    else
        valueObject->setValue(QVariant(1));
}
namespace {
PropertyName auxNamePostFix(Utils::SmallStringView propertyName)
{
    return PropertyName(propertyName) + "__AUX";
}

QVariant properDefaultAuxiliaryProperties(const QmlObjectNode &qmlObjectNode,
                                          AuxiliaryDataKeyDefaultValue key)
{
    const ModelNode node = qmlObjectNode.modelNode();

    if (auto data = node.auxiliaryData(key))
        return *data;

    return getDefaultValueAsQVariant(key);
}

QVariant properDefaultLayoutAttachedProperties(const QmlObjectNode &qmlObjectNode,
                                               const PropertyName &propertyName)
{
    const QVariant value = qmlObjectNode.modelValue("Layout." + propertyName);
    QVariant marginsValue = qmlObjectNode.modelValue("Layout.margins");

    if (!marginsValue.isValid())
        marginsValue.setValue(0.0);

    if (value.isValid())
        return value;

    if ("fillHeight" == propertyName || "fillWidth" == propertyName)
        return false;

      if ("minimumWidth" == propertyName || "minimumHeight" == propertyName)
          return 0;

      if ("preferredWidth" == propertyName || "preferredHeight" == propertyName)
          return -1;

      if ("maximumWidth" == propertyName || "maximumHeight" == propertyName)
          return 0xffff;

     if ("columnSpan" == propertyName || "rowSpan" == propertyName)
         return 1;

     if ("topMargin" == propertyName || "bottomMargin" == propertyName ||
         "leftMargin" == propertyName || "rightMargin" == propertyName ||
         "margins" == propertyName)
         return marginsValue;

    return QVariant();
}
} // namespace

void PropertyEditorQmlBackend::setupLayoutAttachedProperties(const QmlObjectNode &qmlObjectNode, PropertyEditorView *propertyEditor)
{
    if (QmlItemNode(qmlObjectNode).isInLayout()) {

        static const PropertyNameList propertyNames =
            {"alignment", "column", "columnSpan", "fillHeight", "fillWidth", "maximumHeight", "maximumWidth",
                "minimumHeight", "minimumWidth", "preferredHeight", "preferredWidth", "row", "rowSpan",
                "topMargin", "bottomMargin", "leftMargin", "rightMargin", "margins"};

        for (const PropertyName &propertyName : propertyNames) {
            createPropertyEditorValue(qmlObjectNode, "Layout." + propertyName, properDefaultLayoutAttachedProperties(qmlObjectNode, propertyName), propertyEditor);
        }
    }
}

void PropertyEditorQmlBackend::setupAuxiliaryProperties(const QmlObjectNode &qmlObjectNode,
                                                        PropertyEditorView *propertyEditor)
{
    const QmlItemNode itemNode(qmlObjectNode);

    auto createProperty = [&](auto &&...properties) {
        (createPropertyEditorValue(qmlObjectNode,
                                   auxNamePostFix(properties.name),
                                   properDefaultAuxiliaryProperties(qmlObjectNode, properties),
                                   propertyEditor),
         ...);
    };

    constexpr auto commonProperties = std::make_tuple(customIdProperty);

    if (itemNode.isFlowTransition()) {
        constexpr auto properties = std::make_tuple(colorProperty,
                                                    widthProperty,
                                                    inOffsetProperty,
                                                    dashProperty,
                                                    breakPointProperty,
                                                    typeProperty,
                                                    radiusProperty,
                                                    bezierProperty,
                                                    labelPositionProperty,
                                                    labelFlipSideProperty);
        std::apply(createProperty, std::tuple_cat(commonProperties, properties));
    } else if (itemNode.isFlowItem()) {
        constexpr auto properties = std::make_tuple(colorProperty,
                                                    widthProperty,
                                                    inOffsetProperty,
                                                    outOffsetProperty,
                                                    joinConnectionProperty);
        std::apply(createProperty, std::tuple_cat(commonProperties, properties));
    } else if (itemNode.isFlowActionArea()) {
        constexpr auto properties = std::make_tuple(colorProperty,
                                                    widthProperty,
                                                    fillColorProperty,
                                                    outOffsetProperty,
                                                    dashProperty);
        std::apply(createProperty, std::tuple_cat(commonProperties, properties));
    } else if (itemNode.isFlowDecision()) {
        constexpr auto properties = std::make_tuple(colorProperty,
                                                    widthProperty,
                                                    fillColorProperty,
                                                    dashProperty,
                                                    blockSizeProperty,
                                                    blockRadiusProperty,
                                                    showDialogLabelProperty,
                                                    dialogLabelPositionProperty);
        std::apply(createProperty, std::tuple_cat(commonProperties, properties));
    } else if (itemNode.isFlowWildcard()) {
        constexpr auto properties = std::make_tuple(colorProperty,
                                                    widthProperty,
                                                    fillColorProperty,
                                                    dashProperty,
                                                    blockSizeProperty,
                                                    blockRadiusProperty);
        std::apply(createProperty, std::tuple_cat(commonProperties, properties));
    } else if (itemNode.isFlowView()) {
        constexpr auto properties = std::make_tuple(transitionColorProperty,
                                                    areaColorProperty,
                                                    areaFillColorProperty,
                                                    blockColorProperty,
                                                    transitionTypeProperty,
                                                    transitionRadiusProperty,
                                                    transitionBezierProperty);
        std::apply(createProperty, std::tuple_cat(commonProperties, properties));
    } else {
        std::apply(createProperty, commonProperties);
    }
}

void PropertyEditorQmlBackend::createPropertyEditorValue(const QmlObjectNode &qmlObjectNode,
                                             const PropertyName &name,
                                             const QVariant &value,
                                             PropertyEditorView *propertyEditor)
{
    PropertyName propertyName(name);
    propertyName.replace('.', '_');
    auto valueObject = qobject_cast<PropertyEditorValue*>(variantToQObject(backendValuesPropertyMap().value(QString::fromUtf8(propertyName))));
    if (!valueObject) {
        valueObject = new PropertyEditorValue(&backendValuesPropertyMap());
        QObject::connect(valueObject, &PropertyEditorValue::valueChanged, &backendValuesPropertyMap(), &DesignerPropertyMap::valueChanged);
        QObject::connect(valueObject, &PropertyEditorValue::expressionChanged, propertyEditor, &PropertyEditorView::changeExpression);
        QObject::connect(valueObject, &PropertyEditorValue::exportPropertyAsAliasRequested, propertyEditor, &PropertyEditorView::exportPropertyAsAlias);
        QObject::connect(valueObject, &PropertyEditorValue::removeAliasExportRequested, propertyEditor, &PropertyEditorView::removeAliasExport);
        backendValuesPropertyMap().insert(QString::fromUtf8(propertyName), QVariant::fromValue(valueObject));
    }
    valueObject->setName(name);
    valueObject->setModelNode(qmlObjectNode);

    if (qmlObjectNode.propertyAffectedByCurrentState(name) && !(qmlObjectNode.modelNode().property(name).isBindingProperty()))
        valueObject->setValue(qmlObjectNode.modelValue(name));

    else
        valueObject->setValue(value);

    if (propertyName != "id" &&
        qmlObjectNode.currentState().isBaseState() &&
        qmlObjectNode.modelNode().property(propertyName).isBindingProperty()) {
        valueObject->setExpression(qmlObjectNode.modelNode().bindingProperty(propertyName).expression());
    } else {
        if (qmlObjectNode.hasBindingProperty(name))
            valueObject->setExpression(qmlObjectNode.expression(name));
        else
            valueObject->setExpression(qmlObjectNode.instanceValue(name).toString());
    }
}

void PropertyEditorQmlBackend::setValue(const QmlObjectNode & , const PropertyName &name, const QVariant &value)
{
    // Vector*D values need to be split into their subcomponents
    if (value.type() == QVariant::Vector2D) {
        const char *suffix[2] = {"_x", "_y"};
        auto vecValue = value.value<QVector2D>();
        for (int i = 0; i < 2; ++i) {
            PropertyName subPropName(name.size() + 2, '\0');
            subPropName.replace(0, name.size(), name);
            subPropName.replace(name.size(), 2, suffix[i]);
            auto propertyValue = qobject_cast<PropertyEditorValue *>(variantToQObject(m_backendValuesPropertyMap.value(QString::fromUtf8(subPropName))));
            if (propertyValue)
                propertyValue->setValue(QVariant(vecValue[i]));
        }
    } else if (value.type() == QVariant::Vector3D) {
        const char *suffix[3] = {"_x", "_y", "_z"};
        auto vecValue = value.value<QVector3D>();
        for (int i = 0; i < 3; ++i) {
            PropertyName subPropName(name.size() + 2, '\0');
            subPropName.replace(0, name.size(), name);
            subPropName.replace(name.size(), 2, suffix[i]);
            auto propertyValue = qobject_cast<PropertyEditorValue *>(variantToQObject(m_backendValuesPropertyMap.value(QString::fromUtf8(subPropName))));
            if (propertyValue)
                propertyValue->setValue(QVariant(vecValue[i]));
        }
    } else if (value.type() == QVariant::Vector4D) {
        const char *suffix[4] = {"_x", "_y", "_z", "_w"};
        auto vecValue = value.value<QVector4D>();
        for (int i = 0; i < 4; ++i) {
            PropertyName subPropName(name.size() + 2, '\0');
            subPropName.replace(0, name.size(), name);
            subPropName.replace(name.size(), 2, suffix[i]);
            auto propertyValue = qobject_cast<PropertyEditorValue *>(
                variantToQObject(m_backendValuesPropertyMap.value(QString::fromUtf8(subPropName))));
            if (propertyValue)
                propertyValue->setValue(QVariant(vecValue[i]));
        }
    } else {
        PropertyName propertyName = name;
        propertyName.replace('.', '_');
        auto propertyValue = qobject_cast<PropertyEditorValue *>(variantToQObject(m_backendValuesPropertyMap.value(QString::fromUtf8(propertyName))));
        if (propertyValue)
            propertyValue->setValue(value);
    }
}

QQmlContext *PropertyEditorQmlBackend::context() {
    return m_view->rootContext();
}

PropertyEditorContextObject* PropertyEditorQmlBackend::contextObject() {
    return m_contextObject.data();
}

QWidget *PropertyEditorQmlBackend::widget() {
    return m_view;
}

void PropertyEditorQmlBackend::setSource(const QUrl& url) {
    m_view->setSource(url);
}

Internal::QmlAnchorBindingProxy &PropertyEditorQmlBackend::backendAnchorBinding() {
    return m_backendAnchorBinding;
}

DesignerPropertyMap &PropertyEditorQmlBackend::backendValuesPropertyMap() {
    return m_backendValuesPropertyMap;
}

PropertyEditorTransaction *PropertyEditorQmlBackend::propertyEditorTransaction() {
    return m_propertyEditorTransaction.data();
}

PropertyEditorValue *PropertyEditorQmlBackend::propertyValueForName(const QString &propertyName)
{
     return qobject_cast<PropertyEditorValue*>(variantToQObject(backendValuesPropertyMap().value(propertyName)));
}

void PropertyEditorQmlBackend::setup(const QmlObjectNode &qmlObjectNode, const QString &stateName, const QUrl &qmlSpecificsFile, PropertyEditorView *propertyEditor)
{
    if (qmlObjectNode.isValid()) {

        m_contextObject->setModel(propertyEditor->model());

        qCInfo(propertyEditorBenchmark) << Q_FUNC_INFO;

        QElapsedTimer time;
        if (propertyEditorBenchmark().isInfoEnabled())
            time.start();

        for (const auto &property : qmlObjectNode.modelNode().metaInfo().properties()) {
            auto propertyName = property.name();
            createPropertyEditorValue(qmlObjectNode,
                                      propertyName,
                                      qmlObjectNode.instanceValue(propertyName),
                                      propertyEditor);
        }
        setupLayoutAttachedProperties(qmlObjectNode, propertyEditor);
        setupAuxiliaryProperties(qmlObjectNode, propertyEditor);

        // model node
        m_backendModelNode.setup(qmlObjectNode.modelNode());
        context()->setContextProperty(QLatin1String("modelNodeBackend"), &m_backendModelNode);

        // className
        auto valueObject = qobject_cast<PropertyEditorValue *>(variantToQObject(
            m_backendValuesPropertyMap.value(Constants::PROPERTY_EDITOR_CLASSNAME_PROPERTY)));
        if (!valueObject)
            valueObject = new PropertyEditorValue(&m_backendValuesPropertyMap);
        valueObject->setName(Constants::PROPERTY_EDITOR_CLASSNAME_PROPERTY);
        valueObject->setModelNode(qmlObjectNode.modelNode());
        valueObject->setValue(m_backendModelNode.simplifiedTypeName());
        QObject::connect(valueObject,
                         &PropertyEditorValue::valueChanged,
                         &backendValuesPropertyMap(),
                         &DesignerPropertyMap::valueChanged);
        m_backendValuesPropertyMap.insert(Constants::PROPERTY_EDITOR_CLASSNAME_PROPERTY,
                                          QVariant::fromValue(valueObject));

        // id
        valueObject = qobject_cast<PropertyEditorValue*>(variantToQObject(m_backendValuesPropertyMap.value(QLatin1String("id"))));
        if (!valueObject)
            valueObject = new PropertyEditorValue(&m_backendValuesPropertyMap);
        valueObject->setName("id");
        valueObject->setValue(m_backendModelNode.nodeId());
        QObject::connect(valueObject, &PropertyEditorValue::valueChanged, &backendValuesPropertyMap(), &DesignerPropertyMap::valueChanged);
        m_backendValuesPropertyMap.insert(QLatin1String("id"), QVariant::fromValue(valueObject));

        QmlItemNode itemNode(qmlObjectNode.modelNode());

        // anchors
        m_backendAnchorBinding.setup(qmlObjectNode.modelNode());
        context()->setContextProperties(
            QVector<QQmlContext::PropertyPair>{
                {{"anchorBackend"}, QVariant::fromValue(&m_backendAnchorBinding)},
                {{"transaction"}, QVariant::fromValue(m_propertyEditorTransaction.data())}
            }
        );

        qCInfo(propertyEditorBenchmark) << "anchors:" << time.elapsed();

        qCInfo(propertyEditorBenchmark) << "context:" << time.elapsed();

        contextObject()->setSpecificsUrl(qmlSpecificsFile);

        qCInfo(propertyEditorBenchmark) << "specifics:" << time.elapsed();

        contextObject()->setStateName(stateName);
        if (!qmlObjectNode.isValid())
            return;

        context()->setContextProperty(QLatin1String("propertyCount"), QVariant(qmlObjectNode.modelNode().properties().count()));

        QStringList stateNames = qmlObjectNode.allStateNames();
        stateNames.prepend("base state");
        contextObject()->setAllStateNames(stateNames);

        contextObject()->setIsBaseState(qmlObjectNode.isInBaseState());

        contextObject()->setHasAliasExport(qmlObjectNode.isAliasExported());

        contextObject()->setHasActiveTimeline(QmlTimeline::hasActiveTimeline(qmlObjectNode.view()));

        contextObject()->setSelectionChanged(false);

        contextObject()->setSelectionChanged(false);

        NodeMetaInfo metaInfo = qmlObjectNode.modelNode().metaInfo();

        if (metaInfo.isValid()) {
            contextObject()->setMajorVersion(metaInfo.majorVersion());
            contextObject()->setMinorVersion(metaInfo.minorVersion());
        } else {
            contextObject()->setMajorVersion(-1);
            contextObject()->setMinorVersion(-1);
            contextObject()->setMajorQtQuickVersion(-1);
            contextObject()->setMinorQtQuickVersion(-1);
        }

        contextObject()->setMajorQtQuickVersion(qmlObjectNode.view()->majorQtQuickVersion());
        contextObject()->setMinorQtQuickVersion(qmlObjectNode.view()->minorQtQuickVersion());

        qCInfo(propertyEditorBenchmark) << "final:" << time.elapsed();
    } else {
        qWarning() << "PropertyEditor: invalid node for setup";
    }
}

void PropertyEditorQmlBackend::initialSetup(const TypeName &typeName, const QUrl &qmlSpecificsFile, PropertyEditorView *propertyEditor)
{
    NodeMetaInfo metaInfo = propertyEditor->model()->metaInfo(typeName);

    for (const auto &property : metaInfo.properties()) {
        setupPropertyEditorValue(property.name(),
                                 propertyEditor,
                                 QString::fromUtf8(property.propertyType().typeName()));
    }

    auto valueObject = qobject_cast<PropertyEditorValue *>(variantToQObject(
        m_backendValuesPropertyMap.value(Constants::PROPERTY_EDITOR_CLASSNAME_PROPERTY)));
    if (!valueObject)
        valueObject = new PropertyEditorValue(&m_backendValuesPropertyMap);
    valueObject->setName(Constants::PROPERTY_EDITOR_CLASSNAME_PROPERTY);

    valueObject->setValue(typeName);
    QObject::connect(valueObject,
                     &PropertyEditorValue::valueChanged,
                     &backendValuesPropertyMap(),
                     &DesignerPropertyMap::valueChanged);
    m_backendValuesPropertyMap.insert(Constants::PROPERTY_EDITOR_CLASSNAME_PROPERTY,
                                      QVariant::fromValue(valueObject));

    // id
    valueObject = qobject_cast<PropertyEditorValue*>(variantToQObject(m_backendValuesPropertyMap.value(QLatin1String("id"))));
    if (!valueObject)
        valueObject = new PropertyEditorValue(&m_backendValuesPropertyMap);
    valueObject->setName("id");
    valueObject->setValue("id");
    QObject::connect(valueObject, &PropertyEditorValue::valueChanged, &backendValuesPropertyMap(), &DesignerPropertyMap::valueChanged);
    m_backendValuesPropertyMap.insert(QLatin1String("id"), QVariant::fromValue(valueObject));

    context()->setContextProperties(
        QVector<QQmlContext::PropertyPair>{
            {{"anchorBackend"}, QVariant::fromValue(&m_backendAnchorBinding)},
            {{"modelNodeBackend"}, QVariant::fromValue(&m_backendModelNode)},
            {{"transaction"}, QVariant::fromValue(m_propertyEditorTransaction.data())}
        }
    );

    contextObject()->setSpecificsUrl(qmlSpecificsFile);

    contextObject()->setStateName(QStringLiteral("basestate"));

    contextObject()->setIsBaseState(true);

    contextObject()->setSpecificQmlData(QStringLiteral(""));
}

QString PropertyEditorQmlBackend::propertyEditorResourcesPath()
{
#ifdef SHARE_QML_PATH
    if (qEnvironmentVariableIsSet("LOAD_QML_FROM_SOURCE"))
        return QLatin1String(SHARE_QML_PATH) + "/propertyEditorQmlSources";
#endif
    return Core::ICore::resourcePath("qmldesigner/propertyEditorQmlSources").toString();
}

inline bool dotPropertyHeuristic(const QmlObjectNode &node, const NodeMetaInfo &type, const PropertyName &name)
{
    if (!name.contains("."))
        return true;

    if (name.count('.') > 1)
        return false;

    QList<QByteArray> list = name.split('.');
    const PropertyName parentProperty = list.first();
    const PropertyName itemProperty = list.last();

    NodeMetaInfo propertyType = type.property(parentProperty).propertyType();

    NodeMetaInfo itemInfo = node.view()->model()->qtQuickItemMetaInfo();
    NodeMetaInfo textInfo = node.view()->model()->qtQuickTextMetaInfo();
    NodeMetaInfo rectangleInfo = node.view()->model()->qtQuickRectangleMetaInfo();
    NodeMetaInfo imageInfo = node.view()->model()->qtQuickImageMetaInfo();

<<<<<<< HEAD
    if (propertyType.isFont() || itemInfo.hasProperty(itemProperty)
        || propertyType.isBasedOn(textInfo, rectangleInfo, imageInfo))
=======
    if (typeName == "font" || typeName == "Texture" || typeName == "vector4d"
            || itemInfo.hasProperty(itemProperty)
            || textInfo.isSubclassOf(typeName)
            || rectangleInfo.isSubclassOf(typeName)
            || imageInfo.isSubclassOf(typeName))
>>>>>>> 67408ac1
        return false;

    return true;
}

QString PropertyEditorQmlBackend::templateGeneration(const NodeMetaInfo &metaType,
                                                     const NodeMetaInfo &superType,
                                                     const QmlObjectNode &node)
{
    if (!templateConfiguration() || !templateConfiguration()->isValid())
        return QString();

    const auto nodes = templateConfiguration()->children();

    QStringList allTypes; // all template types
    QStringList separateSectionTypes; // separate section types only
    QStringList needsTypeArgTypes;  // types that need type as third parameter

    for (const QmlJS::SimpleReaderNode::Ptr &node : nodes) {
        if (node->propertyNames().contains("separateSection"))
            separateSectionTypes.append(variantToStringList(node->property("typeNames").value));
        if (node->propertyNames().contains("needsTypeArg"))
            needsTypeArgTypes.append(variantToStringList(node->property("typeNames").value));

        allTypes.append(variantToStringList(node->property("typeNames").value));
    }

    auto propertyMetaInfoCompare = [](const auto &first, const auto &second) {
        return first.name() < second.name();
    };
    std::map<PropertyMetaInfo, PropertyMetaInfos, decltype(propertyMetaInfoCompare)> propertyMap(
        propertyMetaInfoCompare);
    PropertyMetaInfos separateSectionProperties;

    // Iterate over all properties and isolate the properties which have their own template
    for (const auto &property : metaType.properties()) {
        const auto &propertyName = property.name();
        if (propertyName.startsWith("__"))
            continue; // private API

        if (!superType.hasProperty(propertyName) // TODO add property.isLocalProperty()
            && property.isWritable() && dotPropertyHeuristic(node, metaType, propertyName)) {
            QString typeName = QString::fromUtf8(property.propertyType().typeName());

            if (typeName == "alias" && node.isValid())
                typeName = QString::fromUtf8(node.instanceType(propertyName));

            // Check if a template for the type exists
            if (allTypes.contains(typeName)) {
                if (separateSectionTypes.contains(typeName)) { // template enforces separate section
                    separateSectionProperties.push_back(property);
                } else {
                    if (propertyName.contains('.')) {
                        const PropertyName parentPropertyName = propertyName.split('.').first();
                        const PropertyMetaInfo parentProperty = metaType.property(
                            parentPropertyName);

                        propertyMap[parentProperty].push_back(property);
                    } else {
                        propertyMap[property];
                    }
                }
            }
        }
    }

    // Filter out the properties which have a basic type e.g. int, string, bool
    PropertyMetaInfos basicProperties;
    auto it = propertyMap.begin();
    while (it != propertyMap.end()) {
        if (it->second.empty()) {
            basicProperties.push_back(it->first);
            it = propertyMap.erase(it);
        } else {
            ++it;
        }
    }

    Utils::sort(basicProperties, propertyMetaInfoCompare);

<<<<<<< HEAD
    auto findAndFillTemplate = [&nodes, &node](const PropertyName &label,
                                               const PropertyMetaInfo &property) {
        const auto &propertyName = property.name();
        PropertyName underscoreProperty = propertyName;
=======
    auto findAndFillTemplate = [&nodes, &node, &type, &needsTypeArgTypes](
            const PropertyName &label, const PropertyName &property) {
        PropertyName underscoreProperty = property;
>>>>>>> 67408ac1
        underscoreProperty.replace('.', '_');

        TypeName typeName = property.propertyType().typeName();
        // alias resolution only possible with instance
        if (!useProjectStorage() && typeName == "alias" && node.isValid())
            typeName = node.instanceType(propertyName);

        QString filledTemplate;
        for (const QmlJS::SimpleReaderNode::Ptr &n : nodes) {
            // Check if we have a template for the type
            if (variantToStringList(n->property(QStringLiteral("typeNames")).value).contains(QString::fromLatin1(typeName))) {
                const QString fileName = propertyTemplatesPath() + n->property(QStringLiteral("sourceFile")).value.toString();
                QFile file(fileName);
                if (file.open(QIODevice::ReadOnly)) {
                    QString source = QString::fromUtf8(file.readAll());
                    file.close();
                    if (needsTypeArgTypes.contains(QString::fromUtf8(typeName))) {
                        filledTemplate = source.arg(QString::fromUtf8(label),
                                                    QString::fromUtf8(underscoreProperty),
                                                    QString::fromUtf8(typeName));
                    } else {
                        filledTemplate = source.arg(QString::fromUtf8(label),
                                                    QString::fromUtf8(underscoreProperty));
                    }
                } else {
                    qWarning().nospace() << "template definition source file not found:" << fileName;
                }
            }
        }
        return filledTemplate;
    };

    // QML specfics preparation
    QStringList imports = variantToStringList(templateConfiguration()->property(QStringLiteral("imports")).value);
    QString qmlTemplate = imports.join(QLatin1Char('\n')) + QLatin1Char('\n');
    bool emptyTemplate = true;

    const QString anchorLeftRight = "anchors.left: parent.left\nanchors.right: parent.right\n";

    qmlTemplate += "Column {\n";
    qmlTemplate += "width: parent.width\n";

    if (node.modelNode().isComponent())
        qmlTemplate += "ComponentButton {}\n";

    QString qmlInnerTemplate = "";

    qmlInnerTemplate += "Section {\n";
    qmlInnerTemplate += "caption: \""+ QObject::tr("User Added Properties") + "\"\n";
    qmlInnerTemplate += anchorLeftRight;
    qmlInnerTemplate += "leftPadding: 0\n";
    qmlInnerTemplate += "rightPadding: 0\n";
    qmlInnerTemplate += "bottomPadding: 0\n";
    qmlInnerTemplate += "Column {\n";
    qmlInnerTemplate += "width: parent.width\n";

    // First the section containing properties of basic type e.g. int, string, bool
    if (!basicProperties.empty()) {
        emptyTemplate = false;

        qmlInnerTemplate += "Column {\n";
        qmlInnerTemplate += "width: parent.width\n";
        qmlInnerTemplate += "leftPadding: 8\n";
        qmlInnerTemplate += "bottomPadding: 10\n";
        qmlInnerTemplate += "SectionLayout {\n";

        for (const auto &basicProperty : std::as_const(basicProperties))
            qmlInnerTemplate += findAndFillTemplate(basicProperty.name(), basicProperty);

        qmlInnerTemplate += "}\n"; // SectionLayout
        qmlInnerTemplate += "}\n"; // Column
    }

    // Second the section containing properties of complex type for which no specific template exists e.g. Button
    if (!propertyMap.empty()) {
        emptyTemplate = false;
        for (auto &[property, properties] : propertyMap) {
            //     for (auto it = propertyMap.cbegin(); it != propertyMap.cend(); ++it) {
            TypeName parentTypeName = property.propertyType().typeName();
            // alias resolution only possible with instance
            if (!useProjectStorage() && parentTypeName == "alias" && node.isValid())
                parentTypeName = node.instanceType(property.name());

            qmlInnerTemplate += "Section {\n";
            qmlInnerTemplate += QStringLiteral("caption: \"%1 - %2\"\n")
                                    .arg(QString::fromUtf8(property.name()),
                                         QString::fromUtf8(parentTypeName));
            qmlInnerTemplate += anchorLeftRight;
            qmlInnerTemplate += "leftPadding: 8\n";
            qmlInnerTemplate += "rightPadding: 0\n";
            qmlInnerTemplate += "expanded: false\n";
            qmlInnerTemplate += "level: 1\n";
            qmlInnerTemplate += "SectionLayout {\n";

            Utils::sort(properties, propertyMetaInfoCompare);

            for (const auto &subProperty : properties) {
                const auto &propertyName = subProperty.name();
                auto found = std::find(propertyName.rbegin(), propertyName.rend(), '.');
                const PropertyName shortName{found.base(),
                                             std::distance(found.base(), propertyName.end())};
                qmlInnerTemplate += findAndFillTemplate(shortName, property);
            }

            qmlInnerTemplate += "}\n"; // SectionLayout
            qmlInnerTemplate += "}\n"; // Section
        }
    }

    // Third the section containing properties of complex type for which a specific template exists e.g. Rectangle, Image
    if (!separateSectionProperties.empty()) {
        emptyTemplate = false;
        Utils::sort(separateSectionProperties, propertyMetaInfoCompare);
        for (const auto &property : separateSectionProperties)
            qmlInnerTemplate += findAndFillTemplate(property.name(), property);
    }

    qmlInnerTemplate += "}\n"; // Column
    qmlInnerTemplate += "}\n"; // Section

    if (!emptyTemplate)
        qmlTemplate += qmlInnerTemplate;

    qmlTemplate += "}\n"; // Column

    return qmlTemplate;
}

QUrl PropertyEditorQmlBackend::getQmlFileUrl(const TypeName &relativeTypeName, const NodeMetaInfo &info)
{
    return fileToUrl(locateQmlFile(info, QString::fromUtf8(fixTypeNameForPanes(relativeTypeName) + ".qml")));
}

TypeName PropertyEditorQmlBackend::fixTypeNameForPanes(const TypeName &typeName)
{
    TypeName fixedTypeName = typeName;
    fixedTypeName.replace('.', '/');
    return fixedTypeName;
}

static NodeMetaInfo findCommonSuperClass(const NodeMetaInfo &first, const NodeMetaInfo &second)
{
    auto commonBase = first.commonBase(second);

    return commonBase.isValid() ? commonBase : first;
}

NodeMetaInfo PropertyEditorQmlBackend::findCommonAncestor(const ModelNode &node)
{
    if (!node.isValid())
        return node.metaInfo();

    if (auto metaInfo = node.metaInfo(); metaInfo.isValid())
        return metaInfo;

    AbstractView *view = node.view();

    if (view->selectedModelNodes().count() > 1) {
        NodeMetaInfo commonClass = node.metaInfo();
        for (const ModelNode &currentNode :  view->selectedModelNodes()) {
            if (currentNode.metaInfo().isValid() && !currentNode.metaInfo().isBasedOn(commonClass))
                commonClass = findCommonSuperClass(currentNode.metaInfo(), commonClass);
        }
        return commonClass;
    }

    return node.metaInfo();
}

TypeName PropertyEditorQmlBackend::qmlFileName(const NodeMetaInfo &nodeInfo)
{
    const TypeName fixedTypeName = fixTypeNameForPanes(nodeInfo.typeName());
    return fixedTypeName + "Pane.qml";
}

QUrl PropertyEditorQmlBackend::fileToUrl(const QString &filePath)  {
    QUrl fileUrl;

    if (filePath.isEmpty())
        return fileUrl;

    if (filePath.startsWith(':')) {
        fileUrl.setScheme(QLatin1String("qrc"));
        QString path = filePath;
        path.remove(0, 1); // remove trailing ':'
        fileUrl.setPath(path);
    } else {
        fileUrl = QUrl::fromLocalFile(filePath);
    }

    return fileUrl;
}

QString PropertyEditorQmlBackend::fileFromUrl(const QUrl &url)
{
    if (url.scheme() == QStringLiteral("qrc")) {
        const QString &path = url.path();
        return QStringLiteral(":") + path;
    }

    return url.toLocalFile();
}

bool PropertyEditorQmlBackend::checkIfUrlExists(const QUrl &url)
{
    const QString &file = fileFromUrl(url);
    return !file.isEmpty() && QFileInfo::exists(file);
}

void PropertyEditorQmlBackend::emitSelectionToBeChanged()
{
    m_backendModelNode.emitSelectionToBeChanged();
}

void PropertyEditorQmlBackend::emitSelectionChanged()
{
    m_backendModelNode.emitSelectionChanged();
}

void PropertyEditorQmlBackend::setValueforLayoutAttachedProperties(const QmlObjectNode &qmlObjectNode, const PropertyName &name)
{
    PropertyName propertyName = name;
    propertyName.replace("Layout.", "");
    setValue(qmlObjectNode, name, properDefaultLayoutAttachedProperties(qmlObjectNode, propertyName));

    if (propertyName == "margins") {
        const QVariant marginsValue = properDefaultLayoutAttachedProperties(qmlObjectNode, "margins");
        setValue(qmlObjectNode, "Layout.topMargin", marginsValue);
        setValue(qmlObjectNode, "Layout.bottomMargin", marginsValue);
        setValue(qmlObjectNode, "Layout.leftMargin", marginsValue);
        setValue(qmlObjectNode, "Layout.rightMargin", marginsValue);
    }
}

void PropertyEditorQmlBackend::setValueforAuxiliaryProperties(const QmlObjectNode &qmlObjectNode,
                                                              AuxiliaryDataKeyView key)
{
    const PropertyName propertyName = auxNamePostFix(key.name);
    setValue(qmlObjectNode, propertyName, qmlObjectNode.modelNode().auxiliaryDataWithDefault(key));
}

QUrl PropertyEditorQmlBackend::getQmlUrlForMetaInfo(const NodeMetaInfo &metaInfo, TypeName &className)
{
    if (metaInfo.isValid()) {
        const NodeMetaInfos hierarchy = metaInfo.classHierarchy();
        for (const NodeMetaInfo &info : hierarchy) {
            QUrl fileUrl = fileToUrl(locateQmlFile(info, QString::fromUtf8(qmlFileName(info))));
            if (fileUrl.isValid()) {
                className = info.typeName();
                return fileUrl;
            }
        }
    }
    return fileToUrl(QDir(propertyEditorResourcesPath()).filePath(QLatin1String("QtQuick/emptyPane.qml")));
}

QString PropertyEditorQmlBackend::locateQmlFile(const NodeMetaInfo &info, const QString &relativePath)
{
    static const QDir fileSystemDir(PropertyEditorQmlBackend::propertyEditorResourcesPath());

    const QDir resourcesDir(QStringLiteral(":/propertyEditorQmlSources"));
    const QDir importDir(info.importDirectoryPath() + Constants::QML_DESIGNER_SUBFOLDER);
    const QDir importDirVersion(info.importDirectoryPath() + QStringLiteral(".") + QString::number(info.majorVersion()) + Constants::QML_DESIGNER_SUBFOLDER);

    const QString relativePathWithoutEnding = relativePath.left(relativePath.count() - 4);
    const QString relativePathWithVersion = QString("%1_%2_%3.qml").arg(relativePathWithoutEnding
        ).arg(info.majorVersion()).arg(info.minorVersion());

    //Check for qml files with versions first

    const QString withoutDir = relativePath.split(QStringLiteral("/")).constLast();

    int lastSlash = importDirVersion.absoluteFilePath(withoutDir).lastIndexOf("/");
    QString dirPath = importDirVersion.absoluteFilePath(withoutDir).left(lastSlash);

    if (importDirVersion.exists(withoutDir) && !dirPath.endsWith("QtQuick/Controls.2/designer") && !dirPath.endsWith("QtQuick/Controls/designer"))
        return importDirVersion.absoluteFilePath(withoutDir);

    const QString withoutDirWithVersion = relativePathWithVersion.split(QStringLiteral("/")).constLast();

    QStringList possiblePaths = {
        fileSystemDir.absoluteFilePath(relativePathWithVersion),
        resourcesDir.absoluteFilePath(relativePathWithVersion),
        fileSystemDir.absoluteFilePath(relativePath),
        resourcesDir.absoluteFilePath(relativePath)
    };

    if (!importDir.isEmpty())
        possiblePaths.append({
            importDir.absoluteFilePath(relativePathWithVersion),
            //Since we are in a subfolder of the import we do not require the directory
            importDir.absoluteFilePath(withoutDirWithVersion),
            importDir.absoluteFilePath(relativePath),
            //Since we are in a subfolder of the import we do not require the directory
            importDir.absoluteFilePath(withoutDir),
        });

    return Utils::findOrDefault(possiblePaths, [](const QString &possibleFilePath) {
        return QFileInfo::exists(possibleFilePath);
    });
}


} //QmlDesigner
<|MERGE_RESOLUTION|>--- conflicted
+++ resolved
@@ -564,17 +564,16 @@
     NodeMetaInfo rectangleInfo = node.view()->model()->qtQuickRectangleMetaInfo();
     NodeMetaInfo imageInfo = node.view()->model()->qtQuickImageMetaInfo();
 
-<<<<<<< HEAD
     if (propertyType.isFont() || itemInfo.hasProperty(itemProperty)
         || propertyType.isBasedOn(textInfo, rectangleInfo, imageInfo))
-=======
-    if (typeName == "font" || typeName == "Texture" || typeName == "vector4d"
-            || itemInfo.hasProperty(itemProperty)
-            || textInfo.isSubclassOf(typeName)
-            || rectangleInfo.isSubclassOf(typeName)
-            || imageInfo.isSubclassOf(typeName))
->>>>>>> 67408ac1
         return false;
+    // TODO In 8.0 this is now the following, which conflicts with master:
+    //    if (typeName == "font" || typeName == "Texture" || typeName == "vector4d"
+    //        || itemInfo.hasProperty(itemProperty)
+    //        || textInfo.isSubclassOf(typeName)
+    //        || rectangleInfo.isSubclassOf(typeName)
+    //        || imageInfo.isSubclassOf(typeName))
+    //        return false;
 
     return true;
 }
@@ -654,16 +653,10 @@
 
     Utils::sort(basicProperties, propertyMetaInfoCompare);
 
-<<<<<<< HEAD
-    auto findAndFillTemplate = [&nodes, &node](const PropertyName &label,
-                                               const PropertyMetaInfo &property) {
+    auto findAndFillTemplate = [&nodes, &node, &needsTypeArgTypes](const PropertyName &label,
+                                                                   const PropertyMetaInfo &property) {
         const auto &propertyName = property.name();
         PropertyName underscoreProperty = propertyName;
-=======
-    auto findAndFillTemplate = [&nodes, &node, &type, &needsTypeArgTypes](
-            const PropertyName &label, const PropertyName &property) {
-        PropertyName underscoreProperty = property;
->>>>>>> 67408ac1
         underscoreProperty.replace('.', '_');
 
         TypeName typeName = property.propertyType().typeName();
