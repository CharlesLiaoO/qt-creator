--- conflicted
+++ resolved
@@ -42,22 +42,16 @@
     bool isEnabled() const;
     void setIsEnabled(bool newIsEnabled);
 
-<<<<<<< HEAD
-=======
     bool isDependency() const;
 
->>>>>>> dc42b62d
     QString name() const;
 
     QList<Uniform *> uniforms() const;
 
-<<<<<<< HEAD
-=======
     int incRefCount();
     int decRefCount();
     void setRefCount(int count);
 
->>>>>>> dc42b62d
 signals:
     void uniformsModelChanged();
     void isEnabledChanged();
@@ -78,8 +72,6 @@
 
     QList<Uniform*> m_uniforms;
 
-    QList<Uniform*> m_uniforms;
-
     EffectMakerUniformsModel m_unifomrsModel;
 };
 
