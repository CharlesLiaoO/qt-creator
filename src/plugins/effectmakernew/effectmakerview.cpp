--- conflicted
+++ resolved
@@ -70,11 +70,7 @@
 {
     if (identifier == "open_effectmaker_composition" && data.count() > 0) {
         const QString compositionPath = data[0].toString();
-<<<<<<< HEAD
-        m_widget->effectMakerModel()->openComposition(compositionPath);
-=======
         m_widget->openComposition(compositionPath);
->>>>>>> dc42b62d
     }
 }
 
