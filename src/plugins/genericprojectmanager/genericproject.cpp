--- conflicted
+++ resolved
@@ -436,13 +436,8 @@
     rpp.setDisplayName(displayName());
     rpp.setProjectFileLocation(projectFilePath().toString());
     rpp.setQtVersion(activeQtVersion);
-<<<<<<< HEAD
     rpp.setIncludePaths(m_projectIncludePaths);
     rpp.setConfigFileName(m_configFileName);
-=======
-    rpp.setIncludePaths(projectIncludePaths());
-    rpp.setConfigFileName(configFileName());
->>>>>>> 2ee79677
     rpp.setFiles(m_files);
 
     const CppTools::ProjectUpdateInfo projectInfoUpdate(this, cToolChain, cxxToolChain, k, {rpp});
@@ -469,17 +464,6 @@
 void GenericProject::activeBuildConfigurationWasChanged()
 {
     refresh(Everything);
-}
-
-<<<<<<< HEAD
-QStringList GenericProject::files() const
-{
-    return m_files;
-=======
-QStringList GenericProject::projectIncludePaths() const
-{
-    return m_projectIncludePaths;
->>>>>>> 2ee79677
 }
 
 QString GenericProject::displayName() const
