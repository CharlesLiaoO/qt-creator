--- conflicted
+++ resolved
@@ -279,20 +279,11 @@
     if (!runAdb({"push", m_gdbserverPath , *tempGdbServerPath})) {
         qCDebug(androidRunWorkerLog) << "Gdbserver upload to temp directory failed";
         return false;
-<<<<<<< HEAD
-    runAdb({"shell", "run-as", m_packageName, "rm", to});
-    const QByteArray data = f.readAll();
-    QString output;
-    const bool res = runAdb({"shell", "run-as", m_packageName, QString("sh -c 'base64 -d > %1'").arg(to)},
-                            &output, data.toBase64());
-    if (!res || output.contains("base64: not found"))
-=======
     }
 
     // Copy gdbserver from temp location to app directory
     if (!runAdb({"shell", "run-as", m_packageName, "cp" , *tempGdbServerPath, "./gdbserver"})) {
         qCDebug(androidRunWorkerLog) << "Gdbserver copy from temp directory failed";
->>>>>>> ffa14187
         return false;
     }
     QTC_ASSERT(runAdb({"shell", "run-as", m_packageName, "chmod", "+x", "./gdbserver"}),
@@ -302,14 +293,16 @@
 
 bool AndroidRunnerWorker::deviceFileExists(const QString &filePath)
 {
-    return runAdb({"shell", "ls", filePath, "2>/dev/null"})
-            && !m_lastRunAdbRawOutput.trimmed().isEmpty();
+    QString output;
+    const bool success = runAdb({"shell", "ls", filePath, "2>/dev/null"}, &output);
+    return success && !output.trimmed().isEmpty();
 }
 
 bool AndroidRunnerWorker::packageFileExists(const QString &filePath)
 {
-    return runAdb({"shell", "run-as", m_packageName, "ls", filePath, "2>/dev/null"})
-            && !m_lastRunAdbRawOutput.trimmed().isEmpty();
+    QString output;
+    const bool success = runAdb({"shell", "run-as", m_packageName, "ls", filePath, "2>/dev/null"}, &output);
+    return success && !output.trimmed().isEmpty();
 }
 
 void AndroidRunnerWorker::adbKill(qint64 pid)
@@ -454,20 +447,6 @@
 
         QString gdbServerExecutable = "gdbserver";
         QString gdbServerPrefix = "./lib/";
-<<<<<<< HEAD
-        if (m_gdbserverPath.isEmpty() || !uploadFile(m_gdbserverPath, "gdbserver")) {
-            // upload failed - check for old devices
-            QString output;
-            if (runAdb({"shell", "run-as", m_packageName, "ls", "lib/"}, &output)) {
-                for (const auto &line: output.split('\n')) {
-                    if (line.indexOf("gdbserver") != -1/* || line.indexOf("lldb-server") != -1*/) {
-                        gdbServerExecutable = line.trimmed();
-                        break;
-                    }
-                }
-            }
-            if (gdbServerExecutable.isEmpty()) {
-=======
         auto findGdbServer = [this, &gdbServerExecutable, gdbServerPrefix](const QString& gdbEx) {
             if (!packageFileExists(gdbServerPrefix + gdbEx))
                 return false;
@@ -482,7 +461,6 @@
             if (!m_gdbserverPath.isEmpty() && uploadGdbServer()) {
                 gdbServerPrefix = "./";
             } else {
->>>>>>> ffa14187
                 emit remoteProcessFinished(tr("Cannot find/copy C++ debug server."));
                 return;
             }
@@ -491,30 +469,9 @@
             runAdb({"shell", "run-as", m_packageName, "killall", gdbServerExecutable});
         }
 
-<<<<<<< HEAD
         QString debuggerServerErr;
         if (!startDebuggerServer(packageDir, gdbServerPrefix, gdbServerExecutable, &debuggerServerErr)) {
             emit remoteProcessFinished(debuggerServerErr);
-=======
-        QString gdbServerSocket = packageDir + "/debug-socket";
-        runAdb({"shell", "run-as", m_packageName, "rm", gdbServerSocket});
-
-        std::unique_ptr<QProcess, Deleter> gdbServerProcess(new QProcess, deleter);
-        gdbServerProcess->start(m_adb, selector() << "shell" << "run-as"
-                                    << m_packageName << gdbServerPrefix + gdbServerExecutable
-                                    << "--multi" << "+" + gdbServerSocket);
-        if (!gdbServerProcess->waitForStarted()) {
-            emit remoteProcessFinished(tr("Failed to start C++ debugger."));
-            return;
-        }
-        m_gdbServerProcess = std::move(gdbServerProcess);
-        m_gdbServerProcess->setObjectName("GdbServerProcess");
-        QStringList removeForward{"forward", "--remove", "tcp:" + m_localGdbServerPort.toString()};
-        runAdb(removeForward);
-        if (!runAdb({"forward", "tcp:" + m_localGdbServerPort.toString(),
-                    "localfilesystem:" + gdbServerSocket})) {
-            emit remoteProcessFinished(tr("Failed to forward C++ debugging ports. Reason: %1.").arg(m_lastRunAdbError));
->>>>>>> ffa14187
             return;
         }
     }
@@ -571,7 +528,6 @@
                                               QString *errorStr)
 {
     QString gdbServerSocket = packageDir + "/debug-socket";
-    runAdb({"shell", "run-as", m_packageName, "killall", gdbServerExecutable});
     runAdb({"shell", "run-as", m_packageName, "rm", gdbServerSocket});
 
     QString gdbProcessErr;
