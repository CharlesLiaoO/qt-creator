--- conflicted
+++ resolved
@@ -237,15 +237,8 @@
     if (qmakeBc->subNodeBuild())
         node = qmakeBc->subNodeBuild();
     QTC_ASSERT(node, return false);
-<<<<<<< HEAD
-    QString proFile = node->filePath().toString();
-
-    const Tasks tasks = Utils::sorted(
-                qtVersion->reportIssues(proFile, workingDirectory.toString()));
-=======
 
     const Tasks tasks = Utils::sorted(qtVersion->reportIssues(node->filePath(), workingDirectory));
->>>>>>> f7639f45
     if (!tasks.isEmpty()) {
         bool canContinue = true;
         for (const Task &t : tasks) {
