// Copyright (C) 2016 The Qt Company Ltd.
// SPDX-License-Identifier: LicenseRef-Qt-Commercial OR GPL-3.0-only WITH Qt-GPL-exception-1.0

#include "iosdevice.h"

#include "devicectlutils.h"
#include "iosconfigurations.h"
#include "iosconstants.h"
#include "iossimulator.h"
#include "iostoolhandler.h"
#include "iostr.h"

#include <coreplugin/helpmanager.h>
#include <coreplugin/icore.h>

#include <projectexplorer/devicesupport/devicemanager.h>
#include <projectexplorer/devicesupport/idevicefactory.h>
#include <projectexplorer/devicesupport/idevicewidget.h>
#include <projectexplorer/kitaspects.h>

#include <utils/layoutbuilder.h>
#include <utils/portlist.h>
#include <utils/process.h>

#include <solutions/tasking/tasktree.h>

#include <QJsonArray>
#include <QJsonDocument>
#include <QMessageBox>

#ifdef Q_OS_MAC
#include <IOKit/IOKitLib.h>
#include <IOKit/usb/IOUSBLib.h>
#include <CoreFoundation/CoreFoundation.h>

// Work around issue with not being able to retrieve USB serial number.
// See QTCREATORBUG-23460.
// For an unclear reason USBSpec.h in macOS SDK 10.15 uses a different value if
// MAC_OS_X_VERSION_MIN_REQUIRED > MAC_OS_X_VERSION_10_14, which just does not work.
#if MAC_OS_X_VERSION_MIN_REQUIRED > MAC_OS_X_VERSION_10_14
#undef kUSBSerialNumberString
#define kUSBSerialNumberString "USB Serial Number"
#endif

#endif

#include <exception>

using namespace ProjectExplorer;
using namespace Utils;

namespace {
static Q_LOGGING_CATEGORY(detectLog, "qtc.ios.deviceDetect", QtWarningMsg)
}

#ifdef Q_OS_MAC
static QString CFStringRef2QString(CFStringRef s)
{
    unsigned char buf[250];
    CFIndex len = CFStringGetLength(s);
    CFIndex usedBufLen;
    CFIndex converted = CFStringGetBytes(s, CFRangeMake(0,len), kCFStringEncodingUTF8,
                                         '?', false, &buf[0], sizeof(buf), &usedBufLen);
    if (converted == len)
        return QString::fromUtf8(reinterpret_cast<char *>(&buf[0]), usedBufLen);
    size_t bufSize = sizeof(buf)
            + CFStringGetMaximumSizeForEncoding(len - converted, kCFStringEncodingUTF8);
    unsigned char *bigBuf = new unsigned char[bufSize];
    memcpy(bigBuf, buf, usedBufLen);
    CFIndex newUseBufLen;
    CFStringGetBytes(s, CFRangeMake(converted,len), kCFStringEncodingUTF8,
                     '?', false, &bigBuf[usedBufLen], bufSize, &newUseBufLen);
    QString res = QString::fromUtf8(reinterpret_cast<char *>(bigBuf), usedBufLen + newUseBufLen);
    delete[] bigBuf;
    return res;
}
#endif

namespace Ios::Internal {

const char kHandler[] = "Handler";

class IosDeviceInfoWidget final : public IDeviceWidget
{
public:
    IosDeviceInfoWidget(const IDevice::Ptr &device)
        : IDeviceWidget(device)
    {
        const auto iosDevice = std::static_pointer_cast<IosDevice>(device);
        using namespace Layouting;
        // clang-format off
        Form {
            Tr::tr("Device name:"), iosDevice->deviceName(), br,
            Tr::tr("Identifier:"), iosDevice->uniqueInternalDeviceId(), br,
            Tr::tr("OS Version:"), iosDevice->osVersion(), br,
            Tr::tr("CPU Architecture:"), iosDevice->cpuArchitecture(),
            noMargin
        }.attachTo(this);
        // clang-format on
    }

    void updateDeviceFromUi() final {}
};

IosDevice::IosDevice(CtorHelper)
    : m_lastPort(Constants::IOS_DEVICE_PORT_START)
{
    setType(Constants::IOS_DEVICE_TYPE);
    settings()->displayName.setDefaultValue(IosDevice::name());
    setDisplayType(Tr::tr("iOS"));
    setMachineType(IDevice::Hardware);
    setOsType(Utils::OsTypeMac);
    setDeviceState(DeviceDisconnected);
}

IosDevice::IosDevice()
    : IosDevice(CtorHelper{})
{
    setupId(IDevice::AutoDetected, Constants::IOS_DEVICE_ID);

    Utils::PortList ports;
    ports.addRange(Utils::Port(Constants::IOS_DEVICE_PORT_START),
                   Utils::Port(Constants::IOS_DEVICE_PORT_END));
    setFreePorts(ports);
}

IosDevice::IosDevice(const QString &uid)
    : IosDevice(CtorHelper{})
{
    setupId(IDevice::AutoDetected, Utils::Id(Constants::IOS_DEVICE_ID).withSuffix(uid));
}

IDevice::DeviceInfo IosDevice::deviceInformation() const
{
    IDevice::DeviceInfo res;
    for (auto i = m_extraInfo.cbegin(), end = m_extraInfo.cend(); i != end; ++i) {
        IosDeviceManager::TranslationMap tMap = IosDeviceManager::translationMap();
        if (tMap.contains(i.key()))
            res.append(DeviceInfoItem(tMap.value(i.key()), tMap.value(i.value(), i.value())));
    }
    return res;
}

IDeviceWidget *IosDevice::createWidget()
{
    return new IosDeviceInfoWidget(shared_from_this());
}

void IosDevice::fromMap(const Store &map)
{
    IDevice::fromMap(map);

    m_extraInfo.clear();
    const Store vMap = storeFromVariant(map.value(Constants::EXTRA_INFO_KEY));
    for (auto i = vMap.cbegin(), end = vMap.cend(); i != end; ++i)
        m_extraInfo.insert(stringFromKey(i.key()), i.value().toString());
    m_handler = Handler(map.value(kHandler).toInt());
}

Store IosDevice::toMap() const
{
    Store res = IDevice::toMap();
    Store vMap;
    for (auto i = m_extraInfo.cbegin(), end = m_extraInfo.cend(); i != end; ++i)
        vMap.insert(keyFromString(i.key()), i.value());
    res.insert(Constants::EXTRA_INFO_KEY, variantFromStore(vMap));
    res.insert(kHandler, int(m_handler));
    return res;
}

QString IosDevice::deviceName() const
{
    return m_extraInfo.value(kDeviceName);
}

QString IosDevice::uniqueDeviceID() const
{
    return id().suffixAfter(Id(Constants::IOS_DEVICE_ID));
}

QString IosDevice::uniqueInternalDeviceId() const
{
    return m_extraInfo.value(kUniqueDeviceId);
}

QString IosDevice::name()
{
    return Tr::tr("iOS Device");
}

QString IosDevice::osVersion() const
{
    return m_extraInfo.value(kOsVersion);
}

QString IosDevice::cpuArchitecture() const
{
    return m_extraInfo.value(kCpuArchitecture);
}

Utils::Port IosDevice::nextPort() const
{
    // use qrand instead?
    if (++m_lastPort >= Constants::IOS_DEVICE_PORT_END)
        m_lastPort = Constants::IOS_DEVICE_PORT_START;
    return Utils::Port(m_lastPort);
}

IosDevice::Handler IosDevice::handler() const
{
    return m_handler;
}

// IosDeviceManager

IosDeviceManager::TranslationMap IosDeviceManager::translationMap()
{
    static TranslationMap *translationMap = nullptr;
    if (translationMap)
        return *translationMap;
    TranslationMap &tMap = *new TranslationMap;
    tMap[kDeviceName] = Tr::tr("Device name");
    //: Whether the device is in developer mode.
    tMap[kDeveloperStatus]                 = Tr::tr("Developer status");
    tMap[kDeviceConnected]                 = Tr::tr("Connected");
    tMap[vYes]                             = Tr::tr("yes");
    tMap[QLatin1String("NO")]              = Tr::tr("no");
    tMap[QLatin1String("*unknown*")]       = Tr::tr("unknown");
    tMap[kOsVersion]                       = Tr::tr("OS version");
    translationMap = &tMap;
    return tMap;
}

void IosDeviceManager::deviceConnected(const QString &uid, const QString &name)
{
    DeviceManager *devManager = DeviceManager::instance();
    Utils::Id baseDevId(Constants::IOS_DEVICE_ID);
    Utils::Id devType(Constants::IOS_DEVICE_TYPE);
    Utils::Id devId = baseDevId.withSuffix(uid);
    IDevice::ConstPtr dev = devManager->find(devId);
    if (!dev) {
        auto newDev = new IosDevice(uid);
        if (!name.isNull())
            newDev->settings()->displayName.setValue(name);
        qCDebug(detectLog) << "adding ios device " << uid;
        devManager->addDevice(IDevice::ConstPtr(newDev));
    } else if (dev->deviceState() != IDevice::DeviceConnected &&
               dev->deviceState() != IDevice::DeviceReadyToUse) {
        qCDebug(detectLog) << "updating ios device " << uid;
        if (dev->type() == devType) // FIXME: Should that be a QTC_ASSERT?
            devManager->addDevice(dev->clone());
        else
            devManager->addDevice(IDevice::ConstPtr(new IosDevice(uid)));
    }
    updateInfo(uid);
}

void IosDeviceManager::deviceDisconnected(const QString &uid)
{
    qCDebug(detectLog) << "detected disconnection of ios device " << uid;
    // if an update is currently still running for the device being connected, cancel that
    // erasing deletes the unique_ptr which deletes the TaskTree which stops it
    m_updateTasks.erase(uid);
    DeviceManager *devManager = DeviceManager::instance();
    Utils::Id baseDevId(Constants::IOS_DEVICE_ID);
    Utils::Id devType(Constants::IOS_DEVICE_TYPE);
    Utils::Id devId = baseDevId.withSuffix(uid);
    IDevice::ConstPtr dev = devManager->find(devId);
    if (!dev || dev->type() != devType) {
        qCWarning(detectLog) << "ignoring disconnection of ios device " << uid; // should neve happen
    } else {
        auto iosDev = static_cast<const IosDevice *>(dev.get());
        if (iosDev->m_extraInfo.isEmpty()
            || iosDev->m_extraInfo.value(kDeviceName) == QLatin1String("*unknown*")) {
            devManager->removeDevice(iosDev->id());
        } else if (iosDev->deviceState() != IDevice::DeviceDisconnected) {
            qCDebug(detectLog) << "disconnecting device " << iosDev->uniqueDeviceID();
            devManager->setDeviceState(iosDev->id(), IDevice::DeviceDisconnected);
        }
    }
}

void IosDeviceManager::updateInfo(const QString &devId)
{
    using namespace Tasking;

    const auto infoFromDeviceCtl = ProcessTask(
        [](Process &process) {
            process.setCommand({FilePath::fromString("/usr/bin/xcrun"),
                                {"devicectl", "list", "devices", "--quiet", "--json-output", "-"}});
        },
        [this, devId](const Process &process) {
            const expected_str<QMap<QString, QString>> result = parseDeviceInfo(process.rawStdOut(),
                                                                                devId);
            if (!result) {
                qCDebug(detectLog) << result.error();
                return DoneResult::Error;
            }
            deviceInfo(devId, IosDevice::Handler::DeviceCtl, *result);
            return DoneResult::Success;
        },
        CallDoneIf::Success);

    const auto infoFromIosTool = IosToolTask([this, devId](IosToolRunner &runner) {
        runner.setDeviceType(IosDeviceType::IosDevice);
        runner.setStartHandler([this, devId](IosToolHandler *handler) {
            connect(
                handler,
                &IosToolHandler::deviceInfo,
                this,
                [this](IosToolHandler *, const QString &uid, const Ios::IosToolHandler::Dict &info) {
                    deviceInfo(uid, IosDevice::Handler::IosTool, info);
                },
                Qt::QueuedConnection);
            handler->requestDeviceInfo(devId);
        });
    });

    const Group root{sequential, stopOnSuccess, infoFromDeviceCtl, infoFromIosTool};

    TaskTree *task = new TaskTree(root);
    m_updateTasks[devId].reset(task); // cancels any existing update, not calling done handlers
    connect(task, &TaskTree::done, this, [this, task, devId] {
        const auto taskIt = m_updateTasks.find(devId);
        QTC_ASSERT(taskIt != m_updateTasks.end(), return);
        QTC_ASSERT(taskIt->second.get() == task, return);
        taskIt->second.release()->deleteLater();
        m_updateTasks.erase(taskIt);
    });
    task->start();
}

void IosDeviceManager::deviceInfo(const QString &uid,
                                  IosDevice::Handler handler,
                                  const Ios::IosToolHandler::Dict &info)
{
    DeviceManager *devManager = DeviceManager::instance();
    Utils::Id baseDevId(Constants::IOS_DEVICE_ID);
    Utils::Id devType(Constants::IOS_DEVICE_TYPE);
    Utils::Id devId = baseDevId.withSuffix(uid);
    IDevice::ConstPtr dev = devManager->find(devId);
    bool skipUpdate = false;
    IosDevice *newDev = nullptr;
    if (dev && dev->type() == devType) {
        auto iosDev = static_cast<const IosDevice *>(dev.get());
        if (iosDev->m_handler == handler && iosDev->m_extraInfo == info) {
            skipUpdate = true;
            newDev = const_cast<IosDevice *>(iosDev);
        } else {
            newDev = new IosDevice();
            newDev->fromMap(iosDev->toMap());
        }
    } else {
        newDev = new IosDevice(uid);
    }
    if (!skipUpdate) {
        if (info.contains(kDeviceName))
            newDev->settings()->displayName.setValue(info.value(kDeviceName));
        newDev->m_extraInfo = info;
        newDev->m_handler = handler;
        qCDebug(detectLog) << "updated info of ios device " << uid;
        dev = IDevice::ConstPtr(newDev);
        devManager->addDevice(dev);
    }
    QLatin1String devStatusKey = QLatin1String("developerStatus");
    if (info.contains(devStatusKey)) {
        QString devStatus = info.value(devStatusKey);
        if (devStatus == vDevelopment) {
            devManager->setDeviceState(newDev->id(), IDevice::DeviceReadyToUse);
            m_userModeDeviceIds.removeOne(uid);
        } else {
            devManager->setDeviceState(newDev->id(), IDevice::DeviceConnected);
            bool shouldIgnore = newDev->m_ignoreDevice;
            newDev->m_ignoreDevice = true;
<<<<<<< HEAD
            if (devStatus == vOff) {
                if (!shouldIgnore && !IosConfigurations::ignoreAllDevices()) {
                    QMessageBox mBox;
                    mBox.setText(Tr::tr("An iOS device in user mode has been detected."));
                    mBox.setInformativeText(Tr::tr("Do you want to see how to set it up for development?"));
                    mBox.setStandardButtons(QMessageBox::NoAll | QMessageBox::No | QMessageBox::Yes);
                    mBox.setDefaultButton(QMessageBox::Yes);
                    int ret = mBox.exec();
                    switch (ret) {
                    case QMessageBox::Yes:
                        Core::HelpManager::showHelpUrl(
                                    QLatin1String("qthelp://org.qt-project.qtcreator/doc/creator-developing-ios.html"));
                        break;
                    case QMessageBox::No:
                        break;
                    case QMessageBox::NoAll:
                        IosConfigurations::setIgnoreAllDevices(true);
                        break;
                    default:
                        break;
                    }
=======
            if (devStatus == QLatin1String("*off*")) {
                if (!m_devModeDialog && !shouldIgnore && !IosConfigurations::ignoreAllDevices()) {
                    m_devModeDialog = new QMessageBox(Core::ICore::dialogParent());
                    m_devModeDialog->setText(
                        Tr::tr("An iOS device in user mode has been detected."));
                    m_devModeDialog->setInformativeText(
                        Tr::tr("Do you want to see how to set it up for development?"));
                    m_devModeDialog->setStandardButtons(QMessageBox::NoAll | QMessageBox::No
                                                        | QMessageBox::Yes);
                    m_devModeDialog->setDefaultButton(QMessageBox::Yes);
                    m_devModeDialog->setAttribute(Qt::WA_DeleteOnClose);
                    connect(m_devModeDialog, &QDialog::finished, this, [](int result) {
                        switch (result) {
                        case QMessageBox::Yes:
                            Core::HelpManager::showHelpUrl(
                                QLatin1String("qthelp://org.qt-project.qtcreator/doc/"
                                              "creator-developing-ios.html"));
                            break;
                        case QMessageBox::No:
                            break;
                        case QMessageBox::NoAll:
                            IosConfigurations::setIgnoreAllDevices(true);
                            break;
                        default:
                            break;
                        }
                    });
                    m_devModeDialog->show();
>>>>>>> a45f058a
                }
            }
            if (!m_userModeDeviceIds.contains(uid))
                m_userModeDeviceIds.append(uid);
            m_userModeDevicesTimer.start();
        }
    }
}

#ifdef Q_OS_MAC
namespace {
io_iterator_t gAddedIter;
io_iterator_t gRemovedIter;

extern "C" {
void deviceConnectedCallback(void *refCon, io_iterator_t iterator)
{
    try {
        kern_return_t       kr;
        io_service_t        usbDevice;
        (void) refCon;

        while ((usbDevice = IOIteratorNext(iterator))) {
            io_name_t       deviceName;

            // Get the USB device's name.
            kr = IORegistryEntryGetName(usbDevice, deviceName);
            QString name;
            if (KERN_SUCCESS == kr)
                name = QString::fromLocal8Bit(deviceName);
            qCDebug(detectLog) << "ios device " << name << " in deviceAddedCallback";

            CFStringRef cfUid = static_cast<CFStringRef>(IORegistryEntryCreateCFProperty(
                                                             usbDevice,
                                                             CFSTR(kUSBSerialNumberString),
                                                             kCFAllocatorDefault, 0));
            if (cfUid) {
                QString uid = CFStringRef2QString(cfUid);
                CFRelease(cfUid);
                qCDebug(detectLog) << "device UID is" << uid;
                IosDeviceManager::instance()->deviceConnected(uid, name);
            } else {
                qCDebug(detectLog) << "failed to retrieve device's UID";
            }

            // Done with this USB device; release the reference added by IOIteratorNext
            kr = IOObjectRelease(usbDevice);
        }
    }
    catch (const std::exception &e) {
        qCWarning(detectLog) << "Exception " << e.what() << " in iosdevice.cpp deviceConnectedCallback";
    }
    catch (...) {
        qCWarning(detectLog) << "Exception in iosdevice.cpp deviceConnectedCallback";
        throw;
    }
}

void deviceDisconnectedCallback(void *refCon, io_iterator_t iterator)
{
    try {
        kern_return_t       kr;
        io_service_t        usbDevice;
        (void) refCon;

        while ((usbDevice = IOIteratorNext(iterator))) {
            io_name_t       deviceName;

            // Get the USB device's name.
            kr = IORegistryEntryGetName(usbDevice, deviceName);
            QString name;
            if (KERN_SUCCESS == kr)
                name = QString::fromLocal8Bit(deviceName);
            qCDebug(detectLog) << "ios device " << name << " in deviceDisconnectedCallback";

            CFStringRef cfUid = static_cast<CFStringRef>(
                IORegistryEntryCreateCFProperty(usbDevice,
                                                CFSTR(kUSBSerialNumberString),
                                                kCFAllocatorDefault,
                                                0));
            if (cfUid) {
                QString uid = CFStringRef2QString(cfUid);
                CFRelease(cfUid);
                IosDeviceManager::instance()->deviceDisconnected(uid);
            } else {
                qCDebug(detectLog) << "failed to retrieve device's UID";
            }

            // Done with this USB device; release the reference added by IOIteratorNext
            kr = IOObjectRelease(usbDevice);
        }
    }
    catch (const std::exception &e) {
        qCWarning(detectLog) << "Exception " << e.what() << " in iosdevice.cpp deviceDisconnectedCallback";
    }
    catch (...) {
        qCWarning(detectLog) << "Exception in iosdevice.cpp deviceDisconnectedCallback";
        throw;
    }
}

} // extern C

} // anonymous namespace
#endif

void IosDeviceManager::monitorAvailableDevices()
{
#ifdef Q_OS_MAC
    CFMutableDictionaryRef  matchingDictionary =
                                        IOServiceMatching("IOUSBDevice" );
    {
        UInt32 vendorId = 0x05ac;
        CFNumberRef cfVendorValue = CFNumberCreate( kCFAllocatorDefault, kCFNumberSInt32Type,
                                                    &vendorId );
        CFDictionaryAddValue( matchingDictionary, CFSTR( kUSBVendorID ), cfVendorValue);
        CFRelease( cfVendorValue );
        UInt32 productId = 0x1280;
        CFNumberRef cfProductIdValue = CFNumberCreate( kCFAllocatorDefault, kCFNumberSInt32Type,
                                                       &productId );
        CFDictionaryAddValue( matchingDictionary, CFSTR( kUSBProductID ), cfProductIdValue);
        CFRelease( cfProductIdValue );
        UInt32 productIdMask = 0xFFC0;
        CFNumberRef cfProductIdMaskValue = CFNumberCreate( kCFAllocatorDefault, kCFNumberSInt32Type,
                                                           &productIdMask );
        CFDictionaryAddValue( matchingDictionary, CFSTR( kUSBProductIDMask ), cfProductIdMaskValue);
        CFRelease( cfProductIdMaskValue );
    }

#if QT_MACOS_DEPLOYMENT_TARGET_BELOW(120000)
    const mach_port_t port = kIOMasterPortDefault; // deprecated in macOS 12
#else
    const mach_port_t port = kIOMainPortDefault; // available since macOS 12
#endif
    IONotificationPortRef notificationPort = IONotificationPortCreate(port);
    CFRunLoopSourceRef runLoopSource = IONotificationPortGetRunLoopSource(notificationPort);

    CFRunLoopAddSource(CFRunLoopGetCurrent(), runLoopSource, kCFRunLoopDefaultMode);

    // IOServiceAddMatchingNotification releases this, so we retain for the next call
    CFRetain(matchingDictionary);

    // Now set up a notification to be called when a device is first matched by I/O Kit.
    IOServiceAddMatchingNotification(notificationPort,
                                     kIOMatchedNotification,
                                     matchingDictionary,
                                     deviceConnectedCallback,
                                     NULL,
                                     &gAddedIter);

    IOServiceAddMatchingNotification(notificationPort,
                                     kIOTerminatedNotification,
                                     matchingDictionary,
                                     deviceDisconnectedCallback,
                                     NULL,
                                     &gRemovedIter);

    // Iterate once to get already-present devices and arm the notification
    deviceConnectedCallback(NULL, gAddedIter);
    deviceDisconnectedCallback(NULL, gRemovedIter);
#endif
}

IosDeviceManager::IosDeviceManager(QObject *parent) :
    QObject(parent)
{
    m_userModeDevicesTimer.setSingleShot(true);
    m_userModeDevicesTimer.setInterval(8000);
    connect(&m_userModeDevicesTimer, &QTimer::timeout,
            this, &IosDeviceManager::updateUserModeDevices);
}

void IosDeviceManager::updateUserModeDevices()
{
    for (const QString &uid : std::as_const(m_userModeDeviceIds))
        updateInfo(uid);
}

IosDeviceManager *IosDeviceManager::instance()
{
    static IosDeviceManager obj;
    return &obj;
}

void IosDeviceManager::updateAvailableDevices(const QStringList &devices)
{
    for (const QString &uid : devices)
        deviceConnected(uid);

    DeviceManager *devManager = DeviceManager::instance();
    for (int iDevice = 0; iDevice < devManager->deviceCount(); ++iDevice) {
        IDevice::ConstPtr dev = devManager->deviceAt(iDevice);
        Utils::Id devType(Constants::IOS_DEVICE_TYPE);
        if (!dev || dev->type() != devType)
            continue;
        auto iosDev = static_cast<const IosDevice *>(dev.get());
        if (devices.contains(iosDev->uniqueDeviceID()))
            continue;
        if (iosDev->deviceState() != IDevice::DeviceDisconnected) {
            qCDebug(detectLog) << "disconnecting device " << iosDev->uniqueDeviceID();
            devManager->setDeviceState(iosDev->id(), IDevice::DeviceDisconnected);
        }
    }
}

// Factory

class IosDeviceFactory final : public IDeviceFactory
{
public:
    IosDeviceFactory()
        : IDeviceFactory(Constants::IOS_DEVICE_TYPE)
    {
        setDisplayName(IosDevice::name());
        setCombinedIcon(":/ios/images/iosdevicesmall.png",
                        ":/ios/images/iosdevice.png");
        setConstructionFunction([] { return IDevice::Ptr(new IosDevice); });
    }

    bool canRestore(const Utils::Store &map) const override
    {
        Store vMap = map.value(Constants::EXTRA_INFO_KEY).value<Store>();
        if (vMap.isEmpty() || vMap.value(kDeviceName).toString() == QLatin1String("*unknown*"))
            return false; // transient device (probably generated during an activation)
        return true;
    }
};

void setupIosDevice()
{
    static IosDeviceFactory theIosDeviceFactory;
}

} // Ios::Internal<|MERGE_RESOLUTION|>--- conflicted
+++ resolved
@@ -372,30 +372,7 @@
             devManager->setDeviceState(newDev->id(), IDevice::DeviceConnected);
             bool shouldIgnore = newDev->m_ignoreDevice;
             newDev->m_ignoreDevice = true;
-<<<<<<< HEAD
             if (devStatus == vOff) {
-                if (!shouldIgnore && !IosConfigurations::ignoreAllDevices()) {
-                    QMessageBox mBox;
-                    mBox.setText(Tr::tr("An iOS device in user mode has been detected."));
-                    mBox.setInformativeText(Tr::tr("Do you want to see how to set it up for development?"));
-                    mBox.setStandardButtons(QMessageBox::NoAll | QMessageBox::No | QMessageBox::Yes);
-                    mBox.setDefaultButton(QMessageBox::Yes);
-                    int ret = mBox.exec();
-                    switch (ret) {
-                    case QMessageBox::Yes:
-                        Core::HelpManager::showHelpUrl(
-                                    QLatin1String("qthelp://org.qt-project.qtcreator/doc/creator-developing-ios.html"));
-                        break;
-                    case QMessageBox::No:
-                        break;
-                    case QMessageBox::NoAll:
-                        IosConfigurations::setIgnoreAllDevices(true);
-                        break;
-                    default:
-                        break;
-                    }
-=======
-            if (devStatus == QLatin1String("*off*")) {
                 if (!m_devModeDialog && !shouldIgnore && !IosConfigurations::ignoreAllDevices()) {
                     m_devModeDialog = new QMessageBox(Core::ICore::dialogParent());
                     m_devModeDialog->setText(
@@ -423,7 +400,6 @@
                         }
                     });
                     m_devModeDialog->show();
->>>>>>> a45f058a
                 }
             }
             if (!m_userModeDeviceIds.contains(uid))
