/****************************************************************************
**
** Copyright (C) 2018 The Qt Company Ltd.
** Contact: https://www.qt.io/licensing/
**
** This file is part of Qt Creator.
**
** Commercial License Usage
** Licensees holding valid commercial Qt licenses may use this file in
** accordance with the commercial license agreement provided with the
** Software or, alternatively, in accordance with the terms contained in
** a written agreement between you and The Qt Company. For licensing terms
** and conditions see https://www.qt.io/terms-conditions. For further
** information use the contact form at https://www.qt.io/contact-us.
**
** GNU General Public License Usage
** Alternatively, this file may be used under the terms of the GNU
** General Public License version 3 as published by the Free Software
** Foundation with exceptions as appearing in the file LICENSE.GPL3-EXCEPT
** included in the packaging of this file. Please review the following
** information to ensure the GNU General Public License requirements will
** be met: https://www.gnu.org/licenses/gpl-3.0.html.
**
****************************************************************************/

#pragma once

#include "pchtaskqueueinterface.h"
#include "taskschedulerinterface.h"

namespace Sqlite {
class TransactionInterface;
}

namespace ClangBackEnd {
class PchCreatorInterface;
class PrecompiledHeaderStorageInterface;
class ProgressCounter;
class Environment;
class FileSystemInterface;
class FilePathCachingInterface;

class PchTaskQueue final : public PchTaskQueueInterface
{
public:
    using Task = std::function<void (PchCreatorInterface&)>;

    PchTaskQueue(TaskSchedulerInterface<Task> &systemPchTaskScheduler,
                 TaskSchedulerInterface<Task> &projectPchTaskScheduler,
                 ProgressCounter &progressCounter,
                 PrecompiledHeaderStorageInterface &precompiledHeaderStorage,
                 Sqlite::TransactionInterface &transactionsInterface,
                 const Environment &environment,
                 FileSystemInterface &fileSystem,
                 FilePathCachingInterface &filePathCache)
        : m_systemPchTaskScheduler(systemPchTaskScheduler)
        , m_projectPchTaskScheduler(projectPchTaskScheduler)
        , m_precompiledHeaderStorage(precompiledHeaderStorage)
        , m_transactionsInterface(transactionsInterface)
        , m_progressCounter(progressCounter)
        , m_environment(environment)
<<<<<<< HEAD
    {
        Q_UNUSED(m_transactionsInterface)
    }
=======
        , m_fileSystem(fileSystem)
        , m_filePathCache(filePathCache)
    {}
>>>>>>> a8819d0e

    void addSystemPchTasks(PchTasks &&pchTasks) override;
    void addProjectPchTasks(PchTasks &&pchTasks) override;
    void removePchTasks(const ProjectPartIds &projectsPartIds) override;

    void processEntries() override;

    const PchTasks &systemPchTasks() const { return m_systemPchTasks; }
    const PchTasks &projectPchTasks() const { return m_projectPchTasks; }

    std::vector<Task> createProjectTasks(PchTasks &&pchTasks) const;
    std::vector<Task> createSystemTasks(PchTasks &&pchTasks) const;

private:
    void addPchTasks(PchTasks &&pchTasks, PchTasks &destination);
    void removePchTasksByProjectPartId(const ProjectPartIds &projectsPartIds, PchTasks &destination);
    int processProjectPchTasks();
    int processSystemPchTasks();
    void deleteUnusedPchs();

private:
    PchTasks m_systemPchTasks;
    PchTasks m_projectPchTasks;
    TaskSchedulerInterface<Task> &m_systemPchTaskScheduler;
    TaskSchedulerInterface<Task> &m_projectPchTaskScheduler;
    PrecompiledHeaderStorageInterface &m_precompiledHeaderStorage;
    Sqlite::TransactionInterface &m_transactionsInterface;
    ProgressCounter &m_progressCounter;
    const Environment &m_environment;
    FileSystemInterface &m_fileSystem;
    FilePathCachingInterface &m_filePathCache;
};

} // namespace ClangBackEnd<|MERGE_RESOLUTION|>--- conflicted
+++ resolved
@@ -59,15 +59,11 @@
         , m_transactionsInterface(transactionsInterface)
         , m_progressCounter(progressCounter)
         , m_environment(environment)
-<<<<<<< HEAD
+        , m_fileSystem(fileSystem)
+        , m_filePathCache(filePathCache)
     {
         Q_UNUSED(m_transactionsInterface)
     }
-=======
-        , m_fileSystem(fileSystem)
-        , m_filePathCache(filePathCache)
-    {}
->>>>>>> a8819d0e
 
     void addSystemPchTasks(PchTasks &&pchTasks) override;
     void addProjectPchTasks(PchTasks &&pchTasks) override;
