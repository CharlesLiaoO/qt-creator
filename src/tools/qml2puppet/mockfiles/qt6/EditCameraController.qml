// Copyright (C) 2019 The Qt Company Ltd.
// SPDX-License-Identifier: LicenseRef-Qt-Commercial OR GPL-3.0-only WITH Qt-GPL-exception-1.0

import QtQuick 6.0
import QtQuick3D 6.0

Item {
    id: cameraCtrl

    property var viewRoot: null
    property int splitId: -1
    property Camera camera: view3d ? view3d.camera : null
    property View3D view3d: viewRoot.editViews[splitId]
    property string sceneId: viewRoot.sceneId
    property vector3d _lookAtPoint
    property vector3d _pressPoint
    property vector3d _prevPoint
    property vector3d _startRotation
    property vector3d _startPosition
    property vector3d _startLookAtPoint
    property matrix4x4 _startTransform
    property bool _dragging
    property int _button
    property real _zoomFactor: 1
    property Camera _prevCamera: null
    readonly property vector3d _defaultCameraPosition: Qt.vector3d(0, 600, 600)
    readonly property vector3d _defaultCameraRotation: Qt.vector3d(-45, 0, 0)
    readonly property real _defaultCameraLookAtDistance: _defaultCameraPosition.length()
<<<<<<< HEAD
    readonly property real _keyPanAmount: _generalHelper.cameraSpeed
    property bool ignoreToolState: false
    property bool flyMode: viewRoot.flyMode
=======
    readonly property real _keyPanAmount: 1.0
    property bool ignoreToolState: false
    property bool flyMode: viewRoot.flyMode
    property bool showCrosshairs: false
>>>>>>> 8790cbc9

    z: 10
    anchors.fill: parent

    function restoreCameraState(cameraState)
    {
        if (!camera || ignoreToolState)
            return;

        _lookAtPoint = cameraState[0];
        _zoomFactor = cameraState[1];
        camera.position = cameraState[2];
        camera.rotation = cameraState[3];
        _generalHelper.zoomCamera(view3d, camera, 0, _defaultCameraLookAtDistance, _lookAtPoint,
                                  _zoomFactor, false);
    }

    function restoreDefaultState()
    {
        if (!camera)
            return;

        _lookAtPoint = Qt.vector3d(0, 0, 0);
        _zoomFactor = 1;

        if (splitId === 1) {
            jumpToRotation(originGizmo.quaternionForAxis(OriginGizmo.PositiveZ));
        } else if (splitId === 2) {
            jumpToRotation(originGizmo.quaternionForAxis(OriginGizmo.NegativeY));
        } else if (splitId === 3) {
            jumpToRotation(originGizmo.quaternionForAxis(OriginGizmo.NegativeX));
        } else {
            camera.position = _defaultCameraPosition;
            camera.eulerRotation = _defaultCameraRotation;
            _generalHelper.zoomCamera(view3d, camera, 0, _defaultCameraLookAtDistance, _lookAtPoint,
                                      _zoomFactor, false);
        }
    }

    function storeCameraState(delay)
    {
        if (!camera || ignoreToolState)
            return;

        var cameraState = [];
        cameraState[0] = _lookAtPoint;
        cameraState[1] = _zoomFactor;
        cameraState[2] = camera.position;
        cameraState[3] = camera.rotation;
        _generalHelper.storeToolState(sceneId, "editCamState" + splitId, cameraState, delay);
    }

    function focusObject(targetNodes, rotation, updateZoom, closeUp)
    {
        if (!camera)
            return;

        // targetNodes could be a list of nodes or a single node
        var nodes = [];
        if (targetNodes instanceof Node)
            nodes.push(targetNodes);
        else
            nodes = targetNodes

        camera.eulerRotation = rotation;
        var newLookAtAndZoom = _generalHelper.focusNodesToCamera(
                    camera, _defaultCameraLookAtDistance, nodes, view3d, _zoomFactor,
                    updateZoom, closeUp);
        _lookAtPoint = newLookAtAndZoom.toVector3d();
        _zoomFactor = newLookAtAndZoom.w;
        storeCameraState(0);
    }

    function approachObject()
    {
        if (!camera)
            return;

        var pickResult = _generalHelper.pickViewAt(view3d, width / 2, height / 2);
        var resolvedResult = _generalHelper.resolvePick(pickResult.objectHit);

        if (resolvedResult) {
            var newLookAtAndZoom = _generalHelper.approachNode(camera, _defaultCameraLookAtDistance,
<<<<<<< HEAD
                                                               resolvedResult, view3D);
=======
                                                               resolvedResult, view3d);
>>>>>>> 8790cbc9
            _lookAtPoint = newLookAtAndZoom.toVector3d();
            _zoomFactor = newLookAtAndZoom.w;
            storeCameraState(0);
        }
    }

    function jumpToRotation(rotation)
    {
        let distance = camera.scenePosition.minus(_lookAtPoint).length()
        let direction = _generalHelper.dirForRotation(rotation)

        camera.rotation = rotation
        camera.position = _lookAtPoint.plus(direction.times(distance))
    }

    function alignCameras(targetNodes)
    {
        if (!camera)
            return;

        // targetNodes could be a list of nodes or a single node
        var nodes = [];
        if (targetNodes instanceof Node)
            nodes.push(targetNodes);
        else
            nodes = targetNodes

        _generalHelper.alignCameras(camera, nodes);
    }

    function alignView(targetNodes)
    {
        if (!camera)
            return;

        // targetNodes could be a list of nodes or a single node
        var nodes = [];
        if (targetNodes instanceof Node)
            nodes.push(targetNodes);
        else
            nodes = targetNodes

        var newLookAtAndZoom = _generalHelper.alignView(camera, nodes, _lookAtPoint,
                                                        _defaultCameraLookAtDistance);
        _lookAtPoint = newLookAtAndZoom.toVector3d();
        _zoomFactor = newLookAtAndZoom.w;
        storeCameraState(0);
    }

    function zoomRelative(distance)
    {
        if (!camera)
            return;

        _zoomFactor = _generalHelper.zoomCamera(view3d, camera, distance, _defaultCameraLookAtDistance,
                                                _lookAtPoint, _zoomFactor, true);
    }

    function rotateCamera(angles)
    {
<<<<<<< HEAD
=======
        if (flyMode)
            showCrosshairs = true;
>>>>>>> 8790cbc9
        cameraCtrl._lookAtPoint = _generalHelper.rotateCamera(camera, angles, _lookAtPoint);
    }

    function moveCamera(moveVec)
    {
<<<<<<< HEAD
=======
        if (flyMode)
            showCrosshairs = true;
>>>>>>> 8790cbc9
        cameraCtrl._lookAtPoint = _generalHelper.moveCamera(camera, _lookAtPoint, moveVec);
    }

    function getMoveVectorForKey(key) {
        if (flyMode) {
            switch (key) {
            case Qt.Key_A:
            case Qt.Key_Left:
                return Qt.vector3d(_keyPanAmount, 0, 0);
            case Qt.Key_D:
            case Qt.Key_Right:
                return Qt.vector3d(-_keyPanAmount, 0, 0);
            case Qt.Key_E:
            case Qt.Key_PageUp:
                return Qt.vector3d(0, _keyPanAmount, 0);
            case Qt.Key_Q:
            case Qt.Key_PageDown:
                return Qt.vector3d(0, -_keyPanAmount, 0);
            case Qt.Key_W:
            case Qt.Key_Up:
                return Qt.vector3d(0, 0, _keyPanAmount);
            case Qt.Key_S:
            case Qt.Key_Down:
                return Qt.vector3d(0, 0, -_keyPanAmount);
            default:
                break;
            }
        } else {
            switch (key) {
            case Qt.Key_Left:
                return Qt.vector3d(_keyPanAmount, 0, 0);
            case Qt.Key_Right:
                return Qt.vector3d(-_keyPanAmount, 0, 0);
            case Qt.Key_Up:
                return Qt.vector3d(0, _keyPanAmount, 0);
            case Qt.Key_Down:
                return Qt.vector3d(0, -_keyPanAmount, 0);
            default:
                break;
            }
        }
        return Qt.vector3d(0, 0, 0);
    }

    onCameraChanged: {
        if (camera && _prevCamera) {
            // Reset zoom on previous camera to ensure it's properties are good to copy to new cam
            _generalHelper.zoomCamera(view3d, _prevCamera, 0, _defaultCameraLookAtDistance, _lookAtPoint,
                                      1, false);

            camera.position = _prevCamera.position;
            camera.rotation = _prevCamera.rotation;

            // Apply correct zoom to new camera
            _generalHelper.zoomCamera(view3d, camera, 0, _defaultCameraLookAtDistance, _lookAtPoint,
                                      _zoomFactor, false);
        }
        _prevCamera = camera;
    }

    onFlyModeChanged: {
        if (cameraCtrl._dragging) {
            cameraCtrl._dragging = false;
            cameraCtrl.storeCameraState(0);
        }
<<<<<<< HEAD
        _generalHelper.stopAllCameraMoves()
=======
        showCrosshairs = false;
        _generalHelper.stopAllCameraMoves();
        _generalHelper.setCameraSpeedModifier(1.0);
    }

    on_LookAtPointChanged: {
        viewRoot.overlayViews[splitId].lookAtGizmo.position = _lookAtPoint;
>>>>>>> 8790cbc9
    }

    Connections {
        target: _generalHelper
        enabled: viewRoot.activeSplit === cameraCtrl.splitId
<<<<<<< HEAD
=======

>>>>>>> 8790cbc9
        function onRequestCameraMove(camera, moveVec) {
            if (camera === cameraCtrl.camera) {
                cameraCtrl.moveCamera(moveVec);
                _generalHelper.requestRender();
            }
        }
    }

    Image {
        anchors.centerIn: parent
        source: "qrc:///qtquickplugin/mockfiles/images/crosshair.png"
<<<<<<< HEAD
        visible: cameraCtrl.flyMode && viewRoot.activeSplit === cameraCtrl.splitId
=======
        visible: cameraCtrl.showCrosshairs && viewRoot.activeSplit === cameraCtrl.splitId
>>>>>>> 8790cbc9
        opacity: 0.7
    }

    MouseArea {
        id: mouseHandler
        acceptedButtons: Qt.LeftButton | Qt.RightButton | Qt.MiddleButton
        hoverEnabled: false
        anchors.fill: parent
        onPositionChanged: (mouse) => {
            if (cameraCtrl.camera && mouse.modifiers === Qt.AltModifier && cameraCtrl._dragging) {
                var currentPoint = Qt.vector3d(mouse.x, mouse.y, 0);
                if (cameraCtrl._button == Qt.LeftButton) {
                    _generalHelper.orbitCamera(cameraCtrl.camera, cameraCtrl._startRotation,
                                               cameraCtrl._lookAtPoint, cameraCtrl._pressPoint,
                                               currentPoint);
                } else if (cameraCtrl._button == Qt.MiddleButton) {
                    cameraCtrl._lookAtPoint = _generalHelper.panCamera(
                                cameraCtrl.camera, cameraCtrl._startTransform,
                                cameraCtrl._startPosition, cameraCtrl._startLookAtPoint,
                                cameraCtrl._pressPoint, currentPoint, _zoomFactor);
                } else if (cameraCtrl._button == Qt.RightButton) {
                    cameraCtrl.zoomRelative(currentPoint.y - cameraCtrl._prevPoint.y)
                    cameraCtrl._prevPoint = currentPoint;
                }
            }
        }
        onPressed: (mouse) => {
            if (cameraCtrl.flyMode)
                return;
            viewRoot.activeSplit = cameraCtrl.splitId
            if (cameraCtrl.camera && mouse.modifiers === Qt.AltModifier) {
                cameraCtrl._dragging = true;
                cameraCtrl._startRotation = cameraCtrl.camera.eulerRotation;
                cameraCtrl._startPosition = cameraCtrl.camera.position;
                cameraCtrl._startLookAtPoint = _lookAtPoint;
                cameraCtrl._pressPoint = Qt.vector3d(mouse.x, mouse.y, 0);
                cameraCtrl._prevPoint = cameraCtrl._pressPoint;
                cameraCtrl._button = mouse.button;
                cameraCtrl._startTransform = cameraCtrl.camera.sceneTransform;
            } else {
                mouse.accepted = false;
            }
        }

        function handleRelease()
        {
            cameraCtrl._dragging = false;
            cameraCtrl.storeCameraState(0);
        }

        onReleased: handleRelease()
        onCanceled: handleRelease()

        onWheel: (wheel) => {
            if (cameraCtrl.flyMode && cameraCtrl.splitId !== viewRoot.activeSplit)
                return;
<<<<<<< HEAD
            viewRoot.activeSplit = cameraCtrl.splitId
=======
            viewRoot.activeSplit = cameraCtrl.splitId;
>>>>>>> 8790cbc9
            if (cameraCtrl.camera) {
                // Empirically determined divisor for nice zoom
                cameraCtrl.zoomRelative(wheel.angleDelta.y / -40);
                cameraCtrl.storeCameraState(500);
            }
        }
    }

    function setCameraSpeed(event) {
        if (event.modifiers === Qt.AltModifier)
            _generalHelper.setCameraSpeedModifier(0.5);
        else if (event.modifiers === Qt.ShiftModifier)
            _generalHelper.setCameraSpeedModifier(2.0);
        else
            _generalHelper.setCameraSpeedModifier(1.0);
    }

    Keys.onPressed: (event) => {
<<<<<<< HEAD
=======
        setCameraSpeed(event)
>>>>>>> 8790cbc9
        event.accepted = true;
        if (cameraCtrl.flyMode && event.key === Qt.Key_Space)
            approachObject();
        else
            _generalHelper.startCameraMove(cameraCtrl.camera, cameraCtrl.getMoveVectorForKey(event.key));
    }

    Keys.onReleased: (event) => {
<<<<<<< HEAD
=======
        setCameraSpeed(event)
>>>>>>> 8790cbc9
        event.accepted = true;
        _generalHelper.stopCameraMove(cameraCtrl.getMoveVectorForKey(event.key));
    }

    OriginGizmo {
        id: originGizmo
        anchors.right: parent.right
        anchors.top: parent.top
        anchors.margins: 4
        width: 70
        height: 70
        targetNode: cameraCtrl.camera

        onAxisClicked: (axis) => {
            viewRoot.activeSplit = cameraCtrl.splitId
            cameraCtrl.jumpToRotation(quaternionForAxis(axis));
        }
    }
}<|MERGE_RESOLUTION|>--- conflicted
+++ resolved
@@ -26,16 +26,10 @@
     readonly property vector3d _defaultCameraPosition: Qt.vector3d(0, 600, 600)
     readonly property vector3d _defaultCameraRotation: Qt.vector3d(-45, 0, 0)
     readonly property real _defaultCameraLookAtDistance: _defaultCameraPosition.length()
-<<<<<<< HEAD
-    readonly property real _keyPanAmount: _generalHelper.cameraSpeed
-    property bool ignoreToolState: false
-    property bool flyMode: viewRoot.flyMode
-=======
     readonly property real _keyPanAmount: 1.0
     property bool ignoreToolState: false
     property bool flyMode: viewRoot.flyMode
     property bool showCrosshairs: false
->>>>>>> 8790cbc9
 
     z: 10
     anchors.fill: parent
@@ -119,11 +113,7 @@
 
         if (resolvedResult) {
             var newLookAtAndZoom = _generalHelper.approachNode(camera, _defaultCameraLookAtDistance,
-<<<<<<< HEAD
-                                                               resolvedResult, view3D);
-=======
                                                                resolvedResult, view3d);
->>>>>>> 8790cbc9
             _lookAtPoint = newLookAtAndZoom.toVector3d();
             _zoomFactor = newLookAtAndZoom.w;
             storeCameraState(0);
@@ -184,21 +174,15 @@
 
     function rotateCamera(angles)
     {
-<<<<<<< HEAD
-=======
         if (flyMode)
             showCrosshairs = true;
->>>>>>> 8790cbc9
         cameraCtrl._lookAtPoint = _generalHelper.rotateCamera(camera, angles, _lookAtPoint);
     }
 
     function moveCamera(moveVec)
     {
-<<<<<<< HEAD
-=======
         if (flyMode)
             showCrosshairs = true;
->>>>>>> 8790cbc9
         cameraCtrl._lookAtPoint = _generalHelper.moveCamera(camera, _lookAtPoint, moveVec);
     }
 
@@ -264,9 +248,6 @@
             cameraCtrl._dragging = false;
             cameraCtrl.storeCameraState(0);
         }
-<<<<<<< HEAD
-        _generalHelper.stopAllCameraMoves()
-=======
         showCrosshairs = false;
         _generalHelper.stopAllCameraMoves();
         _generalHelper.setCameraSpeedModifier(1.0);
@@ -274,16 +255,12 @@
 
     on_LookAtPointChanged: {
         viewRoot.overlayViews[splitId].lookAtGizmo.position = _lookAtPoint;
->>>>>>> 8790cbc9
     }
 
     Connections {
         target: _generalHelper
         enabled: viewRoot.activeSplit === cameraCtrl.splitId
-<<<<<<< HEAD
-=======
-
->>>>>>> 8790cbc9
+
         function onRequestCameraMove(camera, moveVec) {
             if (camera === cameraCtrl.camera) {
                 cameraCtrl.moveCamera(moveVec);
@@ -295,11 +272,7 @@
     Image {
         anchors.centerIn: parent
         source: "qrc:///qtquickplugin/mockfiles/images/crosshair.png"
-<<<<<<< HEAD
-        visible: cameraCtrl.flyMode && viewRoot.activeSplit === cameraCtrl.splitId
-=======
         visible: cameraCtrl.showCrosshairs && viewRoot.activeSplit === cameraCtrl.splitId
->>>>>>> 8790cbc9
         opacity: 0.7
     }
 
@@ -356,11 +329,7 @@
         onWheel: (wheel) => {
             if (cameraCtrl.flyMode && cameraCtrl.splitId !== viewRoot.activeSplit)
                 return;
-<<<<<<< HEAD
-            viewRoot.activeSplit = cameraCtrl.splitId
-=======
             viewRoot.activeSplit = cameraCtrl.splitId;
->>>>>>> 8790cbc9
             if (cameraCtrl.camera) {
                 // Empirically determined divisor for nice zoom
                 cameraCtrl.zoomRelative(wheel.angleDelta.y / -40);
@@ -379,10 +348,7 @@
     }
 
     Keys.onPressed: (event) => {
-<<<<<<< HEAD
-=======
         setCameraSpeed(event)
->>>>>>> 8790cbc9
         event.accepted = true;
         if (cameraCtrl.flyMode && event.key === Qt.Key_Space)
             approachObject();
@@ -391,10 +357,7 @@
     }
 
     Keys.onReleased: (event) => {
-<<<<<<< HEAD
-=======
         setCameraSpeed(event)
->>>>>>> 8790cbc9
         event.accepted = true;
         _generalHelper.stopCameraMove(cameraCtrl.getMoveVectorForKey(event.key));
     }
