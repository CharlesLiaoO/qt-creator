// Copyright (C) 2016 The Qt Company Ltd.
// SPDX-License-Identifier: LicenseRef-Qt-Commercial OR GPL-3.0-only WITH Qt-GPL-exception-1.0

#include "tst_testcore.h"

#include <QScopedPointer>
#include <QLatin1String>
#include <QGraphicsObject>
#include <QQueue>
#include <QTest>
#include <QVariant>

#include <designersettings.h>
#include <externaldependenciesinterface.h>
#include <invalididexception.h>
#include <invalidmodelnodeexception.h>
#include <metainfo.h>
#include <model.h>
#include <modelmerger.h>
#include <modelnode.h>
#include <nodeinstance.h>
#include <nodeinstanceview.h>
#include <rewritingexception.h>
#include <stylesheetmerger.h>
#include <subcomponentmanager.h>
#include <QDebug>
#include <qmlanchors.h>
#include <qmlmodelnodefacade.h>

#include "../testconnectionmanager.h"
#include "../testview.h"
#include <abstractproperty.h>
#include <bindingproperty.h>
#include <nodeproperty.h>
#include <variantproperty.h>

#include <nodelistproperty.h>
#include <nodeabstractproperty.h>
#include <componenttextmodifier.h>

#include <bytearraymodifier.h>
#include "testrewriterview.h"
#include <utils/fileutils.h>

#include <qmljs/qmljsinterpreter.h>
#include <qmljs/qmljssimplereader.h>
#include <extensionsystem/pluginmanager.h>

#include <QPlainTextEdit>

//TESTED_COMPONENT=src/plugins/qmldesigner/designercore

using namespace QmlDesigner;
#include <cstdio>
#include "../common/statichelpers.cpp"

#include <qmljstools/qmljsmodelmanager.h>
#include <qmljs/qmljsinterpreter.h>

#include <memory>

QT_BEGIN_NAMESPACE

//Allow comparison of QByteArray and QString. We always assume utf8 as the encoding.
namespace QTest {
 bool qCompare(const QString &string, const QByteArray &array, const char *actual,
               const char *expected, const char *file, int line)
 {
     return qCompare(string.toUtf8(), array, actual, expected, file, line);
 }

 bool qCompare(const QByteArray &array, const QString &string, const char *actual,
               const char *expected, const char *file, int line)
 {
     return qCompare(array, string.toUtf8(), actual, expected, file, line);
 }


}

QT_END_NAMESPACE

static QString stripWhiteSpaces(const QString &str)
{
    QStringList list = str.split("\n", Qt::SkipEmptyParts);

    QString result;
    for (auto &str : list)
        result.append(str.trimmed() + "\n");

    return result;
}

class TestModelManager : public QmlJSTools::Internal::ModelManager
{
public:
    TestModelManager() : QmlJSTools::Internal::ModelManager()
    {
        //loadQmlTypeDescriptions(resourcePath());
    }
    void updateSourceFiles(const QList<Utils::FilePath> &files, bool emitDocumentOnDiskChanged)
    {
        refreshSourceFiles(files, emitDocumentOnDiskChanged).waitForFinished();
    }

    QmlJS::LibraryInfo builtins(const QmlJS::Document::Ptr &) const
    {
        return QmlJS::LibraryInfo();
    }
};

static void initializeMetaTypeSystem(const QString &resourcePath)
{
    const QDir typeFileDir(resourcePath + QLatin1String("/qml-type-descriptions"));
    const QStringList qmlExtensions = QStringList() << QLatin1String("*.qml");
    const QFileInfoList qmlFiles = typeFileDir.entryInfoList(qmlExtensions,
                                                             QDir::Files,
                                                             QDir::Name);

    QStringList errorsAndWarnings;
    QmlJS::CppQmlTypesLoader::loadQmlTypes(qmlFiles, &errorsAndWarnings, &errorsAndWarnings);
    for (const QString &errorAndWarning : std::as_const(errorsAndWarnings))
        qWarning() << qPrintable(errorAndWarning);
}


class ExternalDependenciesFake : public QObject, public ExternalDependenciesInterface
{
public:
    ExternalDependenciesFake(Model *model)
        : model{model}
    {}

    double formEditorDevicePixelRatio() const override { return 1.; }
    QString currentProjectDirPath() const override
    {
        return QFileInfo(model->fileUrl().toLocalFile()).absolutePath();
    }

    QUrl currentResourcePath() const override
    {
        return QUrl::fromLocalFile(QFileInfo(model->fileUrl().toLocalFile()).absolutePath());
    }

    QString defaultPuppetFallbackDirectory() const override { return {}; }
    QString defaultPuppetToplevelBuildDirectory() const override { return {}; }
    QString qmlPuppetFallbackDirectory() const override { return {}; }
    QUrl projectUrl() const override { return {}; }
    QList<QColor> designerSettingsEdit3DViewBackgroundColor() const override { return {}; }
    QColor designerSettingsEdit3DViewGridColor() const override { return {}; }
    void parseItemLibraryDescriptions() override {}
    const QmlDesigner::DesignerSettings &designerSettings() const override { return settings; }
    void undoOnCurrentDesignDocument() override {}
    bool viewManagerUsesRewriterView(class RewriterView *) const override { return true; }
    void viewManagerDiableWidgets() override {}
    QString itemLibraryImportUserComponentsTitle() const override { return {}; }
    bool isQt6Import() const override { return true; }
    bool hasStartupTarget() const override { return true; }
    PuppetStartData puppetStartData(const class Model &) const override { return {}; }
    bool instantQmlTextUpdate() const override { return true; }
    Utils::FilePath qmlPuppetPath() const override { return {}; }
<<<<<<< HEAD
=======
    QStringList modulePaths() const override { return {}; }
    QStringList projectModulePaths() const override { return {}; }
    bool isQt6Project() const override { return {}; }
    QString qtQuickVersion() const override { return {}; }
    Utils::FilePath resourcePath(const QString &) const override { return {}; }
>>>>>>> df7398e2

public:
    QSettings qsettings;
    QmlDesigner::DesignerSettings settings{&qsettings};
    Model *model;
};

namespace {

ModelPointer createModel(const QString &typeName,
                         int major = 2,
                         int minor = 1,
                         Model *metaInfoPropxyModel = 0)
{
    QApplication::processEvents();

    auto model = QmlDesigner::Model::create(typeName.toUtf8(), major, minor, metaInfoPropxyModel);

    QPlainTextEdit *textEdit = new QPlainTextEdit;
    QObject::connect(model.get(), &QObject::destroyed, textEdit, &QObject::deleteLater);
    textEdit->setPlainText(QString("import %1 %3.%4; %2{}")
                               .arg(typeName.split(".").first())
                               .arg(typeName.split(".").last())
                               .arg(major)
                               .arg(minor));

    NotIndentingTextEditModifier *modifier = new NotIndentingTextEditModifier(textEdit);
    modifier->setParent(textEdit);

    auto externalDependencies = new ExternalDependenciesFake{model.get()};
    externalDependencies->setParent(model.get());

    auto rewriterView = new QmlDesigner::RewriterView(*externalDependencies,
                                                      QmlDesigner::RewriterView::Validate);
    rewriterView->setParent(model.get());
    rewriterView->setCheckSemanticErrors(false);
    rewriterView->setTextModifier(modifier);

    model->attachView(rewriterView);

    return model;
}

auto createTextRewriterView(
    Model &model, RewriterView::DifferenceHandling differenceHandling = RewriterView::Amend)
{
    auto externalDependencies = new ExternalDependenciesFake{&model};
    auto rewriter = std::make_unique<TestRewriterView>(*externalDependencies, differenceHandling);
    externalDependencies->setParent(rewriter.get());

    return rewriter;
}

} // namespace

tst_TestCore::tst_TestCore()
    : externalDependencies{std::make_unique<ExternalDependenciesFake>(nullptr)}
{
    QLoggingCategory::setFilterRules(QStringLiteral("qtc.qmljs.imports=false"));
    //QLoggingCategory::setFilterRules(QStringLiteral("*.info=false\n*.debug=false\n*.warning=false"));
    QLoggingCategory::setFilterRules(QStringLiteral("*.warning=false"));
}

tst_TestCore::~tst_TestCore() = default;

void tst_TestCore::initTestCase()
{
    QmlModelNodeFacade::enableUglyWorkaroundForIsValidQmlModelNodeFacadeInTests();
    MetaInfo::disableParseItemLibraryDescriptionsUgly();
    Exception::setShouldAssert(false);

    if (!QmlJS::ModelManagerInterface::instance())
        new TestModelManager;

    initializeMetaTypeSystem(IDE_DATA_PATH);

    QStringList basePaths;
    basePaths.append(QLibraryInfo::location(QLibraryInfo::Qml2ImportsPath));
    QmlJS::PathsAndLanguages lPaths;

    lPaths.maybeInsert(Utils::FilePath::fromString(basePaths.first()), QmlJS::Dialect::Qml);
    QmlJS::ModelManagerInterface::importScan(QmlJS::ModelManagerInterface::workingCopy(),
        lPaths, QmlJS::ModelManagerInterface::instance(), false);

   // Load plugins

#ifdef Q_OS_MAC
    const QString pluginPath = IDE_PLUGIN_PATH "/QmlDesigner";
#else
    const QString pluginPath = IDE_PLUGIN_PATH "/qmldesigner";
#endif

    qDebug() << pluginPath;
    Q_ASSERT(QFileInfo::exists(pluginPath));

    MetaInfo::initializeGlobal({pluginPath}, *externalDependencies);

    QFileInfo builtins(IDE_DATA_PATH "/qml-type-descriptions/builtins.qmltypes");
    QStringList errors, warnings;
    QmlJS::CppQmlTypesLoader::defaultQtObjects = QmlJS::CppQmlTypesLoader::loadQmlTypes(QFileInfoList{builtins}, &errors, &warnings);
}

void tst_TestCore::cleanupTestCase()
{
}

void tst_TestCore::init()
{
}
void tst_TestCore::cleanup()
{
}

void tst_TestCore::testModelCreateCoreModel()
{
    auto model(createModel("QtQuick.Item"));
    QVERIFY(model.get());

    QScopedPointer<TestView> testView(new TestView);
    QVERIFY(testView.data());
    model->attachView(testView.data());
}

// TODO: this need to e updated for states
void tst_TestCore::loadEmptyCoreModel()
{
    QFile file(":/fx/empty.qml");
    QVERIFY(file.open(QIODevice::ReadOnly | QIODevice::Text));

    QPlainTextEdit textEdit1;
    textEdit1.setPlainText(QString::fromUtf8(file.readAll()));
    NotIndentingTextEditModifier modifier1(&textEdit1);

    auto model1(Model::create("QtQuick.Item"));

    auto testRewriterView1 = createTextRewriterView(*model1);
    testRewriterView1->setTextModifier(&modifier1);
    model1->attachView(testRewriterView1.get());

    QPlainTextEdit textEdit2;
    textEdit2.setPlainText("import QtQuick 1.1; Item{}");
    NotIndentingTextEditModifier modifier2(&textEdit2);

    auto model2(Model::create("QtQuick.Item"));

    auto testRewriterView2 = createTextRewriterView(*model2);
    testRewriterView2->setTextModifier(&modifier2);
    model2->attachView(testRewriterView2.get());

    QVERIFY(compareTree(testRewriterView1->rootModelNode(), testRewriterView2->rootModelNode()));
}

void tst_TestCore::testRewriterView2()
{
    try {
        QPlainTextEdit textEdit;
        textEdit.setPlainText("import QtQuick 2.15;\n\nRectangle {\n}\n");
        NotIndentingTextEditModifier textModifier(&textEdit);

        auto model(Model::create("QtQuick.Rectangle", 2, 1));
        QVERIFY(model.get());

        QScopedPointer<TestView> view(new TestView);
        QVERIFY(view.data());
        model->attachView(view.data());

        ModelNode rootModelNode(view->rootModelNode());
        QVERIFY(rootModelNode.isValid());
        auto testRewriterView = createTextRewriterView(*model);
        testRewriterView->setTextModifier(&textModifier);
        model->attachView(testRewriterView.get());

        while (testRewriterView->hasIncompleteTypeInformation()) {
            QApplication::processEvents(QEventLoop::AllEvents, 1000);
        }

        ModelNode childNode(addNodeListChild(rootModelNode, "QtQuick.Rectangle", 2, 11, "data"));

        QVERIFY(childNode.isValid());
        childNode.setIdWithoutRefactoring("childNode");

        ModelNode childNode2(addNodeListChild(childNode, "QtQuick.Rectangle", 2, 11, "data"));
        childNode2.setIdWithoutRefactoring("childNode2");
        ModelNode childNode3(addNodeListChild(childNode2, "QtQuick.Rectangle", 2, 11, "data"));
        childNode3.setIdWithoutRefactoring("childNode3");
        ModelNode childNode4(addNodeListChild(childNode3, "QtQuick.Rectangle", 2, 11, "data"));
        childNode4.setIdWithoutRefactoring("childNode4");

        QVERIFY(childNode.isValid());
        QVERIFY(childNode2.isValid());
        QVERIFY(childNode3.isValid());
        QVERIFY(childNode4.isValid());

        testRewriterView->setModificationGroupActive(true);

        childNode.destroy();

        QVERIFY(!childNode.isValid());
        QVERIFY(!childNode2.isValid());
        QVERIFY(!childNode3.isValid());
        QVERIFY(!childNode4.isValid());

        QVERIFY(testRewriterView->modelToTextMerger()->isNodeScheduledForRemoval(childNode));
        QVERIFY(!testRewriterView->modelToTextMerger()->isNodeScheduledForRemoval(childNode2));
        QVERIFY(!testRewriterView->modelToTextMerger()->isNodeScheduledForRemoval(childNode3));
        QVERIFY(!testRewriterView->modelToTextMerger()->isNodeScheduledForRemoval(childNode4));

        QVERIFY(!rootModelNode.hasProperty("data"));

        testRewriterView->modelToTextMerger()->applyChanges();

        childNode = addNodeListChild(rootModelNode, "QtQuick.Rectangle", 2, 11, "data");
        QVERIFY(testRewriterView->modelToTextMerger()->isNodeScheduledForAddition(childNode));

        testRewriterView->modelToTextMerger()->applyChanges();

        childNode.variantProperty("x").setValue(70);
        childNode.variantProperty("y").setValue(90);

        QCOMPARE(testRewriterView->modelToTextMerger()
                     ->findAddedVariantProperty(childNode.variantProperty("x"))
                     .value(),
                 QVariant(70));
        QCOMPARE(testRewriterView->modelToTextMerger()
                     ->findAddedVariantProperty(childNode.variantProperty("y"))
                     .value(),
                 QVariant(90));

        model->detachView(testRewriterView.get());
    } catch (Exception &e) {
        QFAIL(qPrintable(e.description()));
    }
}

void tst_TestCore::testRewriterView()
{
    try {
        const QLatin1String qmlString("import QtQuick 2.15\n"
                                      "Rectangle {\n"
                                      "}\n");

        QPlainTextEdit textEdit;
        textEdit.setPlainText(qmlString);
        NotIndentingTextEditModifier textModifier(&textEdit);

        auto model(Model::create("QtQuick.Item", 2, 15));
        QVERIFY(model.get());

        auto testRewriterView = createTextRewriterView(*model);
        testRewriterView->setTextModifier(&textModifier);
        testRewriterView->setCheckSemanticErrors(true);
        model->attachView(testRewriterView.get());

        while (testRewriterView->hasIncompleteTypeInformation()) {
            QApplication::processEvents(QEventLoop::AllEvents, 1000);
        }

        textEdit.setPlainText(qmlString);

        ModelNode rootModelNode = testRewriterView->rootModelNode();

        ModelNode childNode(addNodeListChild(rootModelNode, "QtQuick.Rectangle", 2, 11, "data"));

        QVERIFY(childNode.isValid());
        childNode.setIdWithoutRefactoring("childNode");

        ModelNode childNode2(addNodeListChild(childNode, "QtQuick.Rectangle", 2, 11, "data"));
        childNode2.setIdWithoutRefactoring("childNode2");
        ModelNode childNode3(addNodeListChild(childNode2, "QtQuick.Rectangle", 2, 11, "data"));
        childNode3.setIdWithoutRefactoring("childNode3");
        ModelNode childNode4(addNodeListChild(childNode3, "QtQuick.Rectangle", 2, 11, "data"));
        childNode4.setIdWithoutRefactoring("childNode4");

        QVERIFY(childNode.isValid());
        QVERIFY(childNode2.isValid());
        QVERIFY(childNode3.isValid());
        QVERIFY(childNode4.isValid());

        testRewriterView->setModificationGroupActive(true);

        childNode.destroy();

        QVERIFY(!childNode.isValid());
        QVERIFY(!childNode2.isValid());
        QVERIFY(!childNode3.isValid());
        QVERIFY(!childNode4.isValid());

        QVERIFY(testRewriterView->modelToTextMerger()->isNodeScheduledForRemoval(childNode));
        QVERIFY(!testRewriterView->modelToTextMerger()->isNodeScheduledForRemoval(childNode2));
        QVERIFY(!testRewriterView->modelToTextMerger()->isNodeScheduledForRemoval(childNode3));
        QVERIFY(!testRewriterView->modelToTextMerger()->isNodeScheduledForRemoval(childNode4));

        QVERIFY(!rootModelNode.hasProperty("data"));

        testRewriterView->modelToTextMerger()->applyChanges();

        childNode = addNodeListChild(rootModelNode, "QtQuick.Rectangle", 2, 11, "data");
        QVERIFY(testRewriterView->modelToTextMerger()->isNodeScheduledForAddition(childNode));
        QVERIFY(childNode.isValid());

        testRewriterView->modelToTextMerger()->applyChanges();

        QVERIFY(childNode.isValid());
        childNode.variantProperty("x").setValue(70);
        childNode.variantProperty("y").setValue(90);

        QCOMPARE(testRewriterView->modelToTextMerger()->findAddedVariantProperty(childNode.variantProperty("x")).value(), QVariant(70));
        QCOMPARE(testRewriterView->modelToTextMerger()->findAddedVariantProperty(childNode.variantProperty("y")).value(), QVariant(90));

        model->detachView(testRewriterView.get());
    } catch (Exception &e) {
        QFAIL(qPrintable(e.description()));
    }
}

void tst_TestCore::testRewriterErrors()
{
    QPlainTextEdit textEdit;
    textEdit.setPlainText("import QtQuick 2.1;\n\nItem {\n}\n");
    NotIndentingTextEditModifier textModifier(&textEdit);

    auto model(Model::create("QtQuick.Item"));
    QVERIFY(model.get());

    QScopedPointer<TestView> view(new TestView);
    QVERIFY(view.data());
    model->attachView(view.data());

    ModelNode rootModelNode(view->rootModelNode());
    QVERIFY(rootModelNode.isValid());
    auto testRewriterView = createTextRewriterView(*model);
    testRewriterView->setTextModifier(&textModifier);
    model->attachView(testRewriterView.get());

    QVERIFY(testRewriterView->errors().isEmpty());
    testRewriterView->setCheckSemanticErrors(true);
    textEdit.setPlainText("import QtQuick 2.1;\nRectangle {\ntest: blah\n}\n");

    QVERIFY(!testRewriterView->errors().isEmpty());

    textEdit.setPlainText("import QtQuick 2.1;\n\nItem {\n}\n");
    QVERIFY(testRewriterView->errors().isEmpty());
}

void tst_TestCore::saveEmptyCoreModel()
{
    QFile file(":/fx/empty.qml");
    QVERIFY(file.open(QIODevice::ReadOnly | QIODevice::Text));

    QPlainTextEdit textEdit1;
    textEdit1.setPlainText(QString::fromUtf8(file.readAll()));
    NotIndentingTextEditModifier modifier1(&textEdit1);

    auto model1(Model::create("QtQuick.Item"));

    auto testRewriterView1 = createTextRewriterView(*model1);
    testRewriterView1->setTextModifier(&modifier1);
    model1->attachView(testRewriterView1.get());

    QPlainTextEdit textEdit2;
    textEdit2.setPlainText("import QtQuick 1.1; Item{}");
    NotIndentingTextEditModifier modifier2(&textEdit2);

    auto model2(Model::create("QtQuick.Item"));

    auto testRewriterView2 = createTextRewriterView(*model2);
    testRewriterView2->setTextModifier(&modifier2);
    model2->attachView(testRewriterView2.get());

    QVERIFY(compareTree(testRewriterView1->rootModelNode(), testRewriterView2->rootModelNode()));
}

void tst_TestCore::loadAttributesInCoreModel()
{
    QFile file(":/fx/attributes.qml");
    QVERIFY(file.open(QIODevice::ReadOnly | QIODevice::Text));

    QPlainTextEdit textEdit1;
    textEdit1.setPlainText(QString::fromUtf8(file.readAll()));
    NotIndentingTextEditModifier modifier1(&textEdit1);

    auto model1(Model::create("QtQuick.Item"));

    auto testRewriterView1 = createTextRewriterView(*model1);
    testRewriterView1->setTextModifier(&modifier1);
    model1->attachView(testRewriterView1.get());

    QPlainTextEdit textEdit2;
    textEdit2.setPlainText("import QtQuick 1.1; Item{}");
    NotIndentingTextEditModifier modifier2(&textEdit2);

    auto model2(Model::create("QtQuick.Item"));

    auto testRewriterView2 = createTextRewriterView(*model2);
    testRewriterView2->setTextModifier(&modifier2);
    model2->attachView(testRewriterView2.get());

    ModelNode rootModelNode = testRewriterView2->rootModelNode();

    rootModelNode.setIdWithoutRefactoring("theItem");
    rootModelNode.variantProperty("x").setValue(QVariant(300));
    rootModelNode.variantProperty("visible").setValue(true);
    rootModelNode.variantProperty("scale").setValue(0.5);

    QVERIFY(compareTree(testRewriterView1->rootModelNode(), testRewriterView2->rootModelNode()));
}

void tst_TestCore::saveAttributesInCoreModel()
{
    QFile file(":/fx/attributes.qml");
    QVERIFY(file.open(QIODevice::ReadOnly | QIODevice::Text));

    QPlainTextEdit textEdit1;
    textEdit1.setPlainText(QString::fromUtf8(file.readAll()));
    NotIndentingTextEditModifier modifier1(&textEdit1);

    auto model1(Model::create("QtQuick.Item"));

    auto testRewriterView1 = createTextRewriterView(*model1);
    testRewriterView1->setTextModifier(&modifier1);
    model1->attachView(testRewriterView1.get());

    QVERIFY(testRewriterView1->errors().isEmpty());

    QBuffer buffer;
    buffer.open(QIODevice::ReadWrite | QIODevice::Text);
    buffer.write(modifier1.textDocument()->toPlainText().toUtf8());

    QPlainTextEdit textEdit2;
    textEdit2.setPlainText(QString::fromUtf8(buffer.data()));
    NotIndentingTextEditModifier modifier2(&textEdit2);

    auto model2(Model::create("QtQuick.Item"));

    auto testRewriterView2 = createTextRewriterView(*model2);
    testRewriterView2->setTextModifier(&modifier2);
    model2->attachView(testRewriterView2.get());

    QVERIFY(testRewriterView2->errors().isEmpty());

    QVERIFY(compareTree(testRewriterView1->rootModelNode(), testRewriterView2->rootModelNode()));
}

void tst_TestCore::testModelCreateRect()
{
    try {
        auto model(createModel("QtQuick.Item", 2, 0));
        QVERIFY(model.get());

        QScopedPointer<TestView> view(new TestView);
        QVERIFY(view.data());
        model->attachView(view.data());

        QVERIFY(view->rootModelNode().isValid());
        ModelNode childNode = addNodeListChild(view->rootModelNode(), "QtQuick.Rectangle", 2, 0, "data");
        QVERIFY(childNode.isValid());
        QVERIFY(view->rootModelNode().directSubModelNodes().contains(childNode));
        QVERIFY(childNode.parentProperty().parentModelNode() == view->rootModelNode());
        QCOMPARE(childNode.simplifiedTypeName(), QmlDesigner::TypeName("Rectangle"));

        QVERIFY(childNode.id().isEmpty());

        childNode.setIdWithoutRefactoring("rect01");
        QCOMPARE(childNode.id(), QString("rect01"));

        childNode.variantProperty("x").setValue(100);
        childNode.variantProperty("y").setValue(100);
        childNode.variantProperty("width").setValue(100);
        childNode.variantProperty("height").setValue(100);

        QCOMPARE(childNode.propertyNames().count(), 4);
        //QCOMPARE(childNode.variantProperty("scale").value(), QVariant());

    } catch (Exception &) {
        QFAIL("Exception thrown");
    }
}


void tst_TestCore::testRewriterDynamicProperties()
{
    const QLatin1String qmlString("\n"
                                  "import QtQuick 2.1\n"
                                  "\n"
                                  "Rectangle {\n"
                                  "  property int i\n"
                                  "  property int ii: 1\n"
                                  "  property bool b\n"
                                  "  property bool bb: true\n"
                                  "  property double d\n"
                                  "  property double dd: 1.1\n"
                                  "  property real r\n"
                                  "  property real rr: 1.1\n"
                                  "  property string s\n"
                                  "  property string ss: \"hello\"\n"
                                  "  property url u\n"
                                  "  property url uu: \"www\"\n"
                                  "  property color c\n"
                                  "  property color cc: \"#ffffff\"\n"
                                  "  property date t\n"
                                  "  property date tt: \"2000-03-20\"\n"
                                  "  property variant v\n"
                                  "  property variant vv: \"Hello\"\n"
                                  "}");

    QPlainTextEdit textEdit1;
    textEdit1.setPlainText(qmlString);
    NotIndentingTextEditModifier modifier1(&textEdit1);

    auto model1(Model::create("QtQuick.Item"));

    auto testRewriterView1 = createTextRewriterView(*model1);
    testRewriterView1->setTextModifier(&modifier1);
    model1->attachView(testRewriterView1.get());

    QVERIFY(testRewriterView1->errors().isEmpty());

    //
    // text2model
    //
    ModelNode rootModelNode = testRewriterView1->rootModelNode();
    QCOMPARE(rootModelNode.properties().count(), 18);
    QVERIFY(rootModelNode.hasVariantProperty("i"));
    QCOMPARE(rootModelNode.variantProperty("i").dynamicTypeName(), QmlDesigner::TypeName("int"));
    QCOMPARE(rootModelNode.variantProperty("i").value().type(), QVariant::Int);
    QCOMPARE(testRewriterView1->rootModelNode().variantProperty("i").value().toInt(), 0);

    QVERIFY(rootModelNode.hasVariantProperty("ii"));
    QCOMPARE(rootModelNode.variantProperty("ii").dynamicTypeName(), QmlDesigner::TypeName("int"));
    QCOMPARE(rootModelNode.variantProperty("ii").value().type(), QVariant::Int);
    QCOMPARE(testRewriterView1->rootModelNode().variantProperty("ii").value().toInt(), 1);

    QVERIFY(rootModelNode.hasVariantProperty("b"));
    QCOMPARE(rootModelNode.variantProperty("b").dynamicTypeName(), QmlDesigner::TypeName("bool"));
    QCOMPARE(rootModelNode.variantProperty("b").value().type(), QVariant::Bool);
    QCOMPARE(testRewriterView1->rootModelNode().variantProperty("b").value().toBool(), false);

    QVERIFY(rootModelNode.hasVariantProperty("bb"));
    QCOMPARE(testRewriterView1->rootModelNode().variantProperty("bb").value().toBool(), true);

    QVERIFY(rootModelNode.hasVariantProperty("d"));
    QCOMPARE(rootModelNode.variantProperty("d").dynamicTypeName(), QmlDesigner::TypeName("double"));
    QCOMPARE(rootModelNode.variantProperty("d").value().type(), QVariant::Double);
    QCOMPARE(testRewriterView1->rootModelNode().variantProperty("d").value().toDouble(), 0.0);

    QVERIFY(rootModelNode.hasVariantProperty("dd"));
    QCOMPARE(testRewriterView1->rootModelNode().variantProperty("dd").value().toDouble(), 1.1);

    QVERIFY(rootModelNode.hasVariantProperty("r"));
    QCOMPARE(rootModelNode.variantProperty("r").dynamicTypeName(), QmlDesigner::TypeName("real"));
    QCOMPARE(rootModelNode.variantProperty("r").value().type(), QVariant::Double);
    QCOMPARE(testRewriterView1->rootModelNode().variantProperty("r").value().toDouble(), 0.0);

    QVERIFY(rootModelNode.hasVariantProperty("rr"));
    QCOMPARE(testRewriterView1->rootModelNode().variantProperty("rr").value().toDouble(), 1.1);

    QVERIFY(rootModelNode.hasVariantProperty("s"));
    QCOMPARE(rootModelNode.variantProperty("s").dynamicTypeName(), QmlDesigner::TypeName("string"));
    QCOMPARE(rootModelNode.variantProperty("s").value().type(), QVariant::String);
    QCOMPARE(testRewriterView1->rootModelNode().variantProperty("s").value().toString(), QString());

    QVERIFY(rootModelNode.hasVariantProperty("ss"));
    QCOMPARE(testRewriterView1->rootModelNode().variantProperty("ss").value().toString(), QString("hello"));

    QVERIFY(rootModelNode.hasVariantProperty("u"));
    QCOMPARE(rootModelNode.variantProperty("u").dynamicTypeName(), QmlDesigner::TypeName("url"));
    QCOMPARE(rootModelNode.variantProperty("u").value().type(), QVariant::Url);
    QCOMPARE(testRewriterView1->rootModelNode().variantProperty("u").value().toUrl(), QUrl());

    QVERIFY(rootModelNode.hasVariantProperty("uu"));
    QCOMPARE(testRewriterView1->rootModelNode().variantProperty("uu").value().toUrl(), QUrl("www"));

    QVERIFY(rootModelNode.hasVariantProperty("c"));
    QCOMPARE(rootModelNode.variantProperty("c").dynamicTypeName(), QmlDesigner::TypeName("color"));
    QCOMPARE(rootModelNode.variantProperty("c").value().type(), QVariant::Color);
    QCOMPARE(testRewriterView1->rootModelNode().variantProperty("c").value().value<QColor>(), QColor());

    QVERIFY(rootModelNode.hasVariantProperty("cc"));
    QCOMPARE(testRewriterView1->rootModelNode().variantProperty("cc").value().value<QColor>(), QColor(255, 255, 255));

    QVERIFY(rootModelNode.hasVariantProperty("t"));
    QCOMPARE(rootModelNode.variantProperty("t").dynamicTypeName(), QmlDesigner::TypeName("date"));
    QCOMPARE(rootModelNode.variantProperty("t").value().type(), QVariant::Date);
    QCOMPARE(testRewriterView1->rootModelNode().variantProperty("t").value().value<QDate>(), QDate());

    QVERIFY(rootModelNode.hasVariantProperty("tt"));
    QCOMPARE(testRewriterView1->rootModelNode().variantProperty("tt").value().value<QDate>(), QDate(2000, 3, 20));

    QVERIFY(rootModelNode.hasVariantProperty("v"));
    QCOMPARE(rootModelNode.variantProperty("v").dynamicTypeName(), QmlDesigner::TypeName("variant"));
    const int type = rootModelNode.variantProperty("v").value().type();
    QCOMPARE(type, QMetaType::type("QVariant"));

    QVERIFY(rootModelNode.hasVariantProperty("vv"));
    const QString inThere = testRewriterView1->rootModelNode().variantProperty("vv").value().value<QString>();
    QCOMPARE(inThere, QString("Hello"));

    rootModelNode.variantProperty("vv").setDynamicTypeNameAndValue("variant", "hallo2");

    // test model2text
    //    QPlainTextEdit textEdit2;
    //    textEdit2.setPlainText("import QtQuick 1.1; Item{}");
    //    NotIndentingTextEditModifier modifier2(&textEdit2);
    //
    //   auto model2(Model::create("QtQuick.Item"));
    //
    //    auto testRewriterView2 = createTextRewriterView(*model2);
    //    testRewriterView2->setTextModifier(&modifier2);
    //    model2->attachView(testRewriterView2.get());
    //
    //    testRewriterView2->rootModelNode().variantProperty("pushed").setDynamicTypeNameAndValue("bool", QVariant(false));
    //
    //    QVERIFY(compareTree(testRewriterView1->rootModelNode(), testRewriterView2->rootModelNode()));
}

void tst_TestCore::testRewriterGroupedProperties()
{
    const QLatin1String qmlString("\n"
                                  "import QtQuick 2.1\n"
                                  "\n"
                                  "Text {\n"
                                  "  font {\n"
                                  "    pointSize: 10\n"
                                  "    underline: true\n"
                                  "  }\n"
                                  "}\n");

    QPlainTextEdit textEdit;
    textEdit.setPlainText(qmlString);
    NotIndentingTextEditModifier modifier1(&textEdit);

    auto model1(Model::create("QtQuick.Text"));

    auto testRewriterView1 = createTextRewriterView(*model1);
    testRewriterView1->setTextModifier(&modifier1);
    model1->attachView(testRewriterView1.get());

    QVERIFY(testRewriterView1->errors().isEmpty());

    //
    // text2model
    //
    ModelNode rootModelNode = testRewriterView1->rootModelNode();
    QCOMPARE(rootModelNode.property("font.pointSize").toVariantProperty().value().toDouble(), 10.0);
    QCOMPARE(rootModelNode.property("font.underline").toVariantProperty().value().toBool(), true);

    rootModelNode.removeProperty("font.underline");
    QCOMPARE(rootModelNode.property("font.pointSize").toVariantProperty().value().toDouble(), 10.0);
    QVERIFY(!rootModelNode.hasProperty("font.underline"));

    rootModelNode.variantProperty("font.pointSize").setValue(20.0);
    QCOMPARE(rootModelNode.property("font.pointSize").toVariantProperty().value().toDouble(), 20.0);

    rootModelNode.removeProperty("font.pointSize");
    const QLatin1String expected("\n"
                                 "import QtQuick 2.1\n"
                                 "\n"
                                 "Text {\n"
                                 "}\n");

    QCOMPARE(textEdit.toPlainText(), expected);
}

void tst_TestCore::testRewriterPreserveOrder()
{
    const QLatin1String qmlString1("\n"
                                   "import QtQuick 2.1\n"
                                   "\n"
                                   "Rectangle {\n"
                                   "width: 640\n"
                                   "height: 480\n"
                                   "\n"
                                   "states: [\n"
                                   "State {\n"
                                   "name: \"State1\"\n"
                                   "}\n"
                                   "]\n"
                                   "\n"
                                   "Rectangle {\n"
                                   "id: rectangle1\n"
                                   "x: 18\n"
                                   "y: 19\n"
                                   "width: 100\n"
                                   "height: 100\n"
                                   "}\n"
                                   "}\n");
    const QLatin1String qmlString2("\n"
                                   "import QtQuick 2.1\n"
                                   "\n"
                                   "Rectangle {\n"
                                   "width: 640\n"
                                   "height: 480\n"
                                   "\n"
                                   "Rectangle {\n"
                                   "id: rectangle1\n"
                                   "x: 18\n"
                                   "y: 19\n"
                                   "width: 100\n"
                                   "height: 100\n"
                                   "}\n"
                                   "states: [\n"
                                   "State {\n"
                                   "name: \"State1\"\n"
                                   "}\n"
                                   "]\n"
                                   "\n"
                                   "}\n");

    {
        QPlainTextEdit textEdit;
        textEdit.setPlainText(qmlString2);
        NotIndentingTextEditModifier modifier(&textEdit);

        auto model(Model::create("QtQuick.Text"));

        auto testRewriterView = createTextRewriterView(*model);
        testRewriterView->setTextModifier(&modifier);
        model->attachView(testRewriterView.get());

        QVERIFY(testRewriterView->errors().isEmpty());

        ModelNode rootModelNode = testRewriterView->rootModelNode();
        QVERIFY(rootModelNode.isValid());

        RewriterTransaction transaction = testRewriterView->beginRewriterTransaction("TEST");

        ModelNode newModelNode = testRewriterView->createModelNode("QtQuick.Rectangle", 1, 0);

        newModelNode.setParentProperty(rootModelNode.nodeAbstractProperty("data"));

        newModelNode.setIdWithoutRefactoring("rectangle2");
        QCOMPARE(newModelNode.id(), QString("rectangle2"));

        newModelNode.variantProperty("x").setValue(10);
        newModelNode.variantProperty("y").setValue(10);
        newModelNode.variantProperty("width").setValue(100);
        newModelNode.variantProperty("height").setValue(100);

        transaction.commit();

        QCOMPARE(newModelNode.id(), QString("rectangle2"));
    }

    {
        QPlainTextEdit textEdit;
        textEdit.setPlainText(qmlString1);
        NotIndentingTextEditModifier modifier(&textEdit);

        auto model(Model::create("QtQuick.Text"));

        auto testRewriterView = createTextRewriterView(*model);
        testRewriterView->setTextModifier(&modifier);
        model->attachView(testRewriterView.get());

        QVERIFY(testRewriterView->errors().isEmpty());

        ModelNode rootModelNode = testRewriterView->rootModelNode();
        QVERIFY(rootModelNode.isValid());

        RewriterTransaction transaction = testRewriterView->beginRewriterTransaction("TEST");

        ModelNode newModelNode = testRewriterView->createModelNode("QtQuick.Rectangle", 1, 0);

        newModelNode.setParentProperty(rootModelNode.nodeAbstractProperty("data"));

        newModelNode.setIdWithoutRefactoring("rectangle2");
        QCOMPARE(newModelNode.id(), QString("rectangle2"));

        newModelNode.variantProperty("x").setValue(10);
        newModelNode.variantProperty("y").setValue(10);
        newModelNode.variantProperty("width").setValue(100);
        newModelNode.variantProperty("height").setValue(100);

        transaction.commit();

        QCOMPARE(newModelNode.id(), QString("rectangle2"));
    }
}

void tst_TestCore::testRewriterActionCompression()
{
    const QLatin1String qmlString("\n"
                                  "import QtQuick 2.1\n"
                                  "\n"
                                  "Rectangle {\n"
                                  "  id: root\n"
                                  "  Rectangle {\n"
                                  "    id: rect1\n"
                                  "    x: 10\n"
                                  "    y: 10\n"
                                  "  }\n"
                                  "  Rectangle {\n"
                                  "    id: rect2\n"
                                  "    x: 10\n"
                                  "    y: 10\n"
                                  "  }\n"
                                  "}\n");

    QPlainTextEdit textEdit;
    textEdit.setPlainText(qmlString);
    NotIndentingTextEditModifier modifier1(&textEdit);

    auto model1(Model::create("QtQuick.Rectangle"));

    auto testRewriterView = createTextRewriterView(*model1);
    testRewriterView->setTextModifier(&modifier1);
    model1->attachView(testRewriterView.get());

    QVERIFY(testRewriterView->errors().isEmpty());

    ModelNode rootModelNode = testRewriterView->rootModelNode();
    ModelNode rect1 = rootModelNode.property("data").toNodeListProperty().toModelNodeList().at(0);
    ModelNode rect2 = rootModelNode.property("data").toNodeListProperty().toModelNodeList().at(1);

    QVERIFY(rect1.isValid());
    QVERIFY(rect2.isValid());

    RewriterTransaction transaction = testRewriterView->beginRewriterTransaction("TEST");
    rect1.nodeListProperty("data").reparentHere(rect2);
    rect2.variantProperty("x").setValue(1.0);
    rect2.variantProperty("y").setValue(1.0);

    rootModelNode.nodeListProperty("data").reparentHere(rect2);
    rect2.variantProperty("x").setValue(9.0);
    rect2.variantProperty("y").setValue(9.0);
    transaction.commit();

    const QLatin1String expected("\n"
                                 "import QtQuick 2.1\n"
                                 "\n"
                                 "Rectangle {\n"
                                 "  id: root\n"
                                 "  Rectangle {\n"
                                 "    id: rect1\n"
                                 "    x: 10\n"
                                 "    y: 10\n"
                                 "  }\n"
                                 "  Rectangle {\n"
                                 "    id: rect2\n"
                                 "    x: 9\n"
                                 "    y: 9\n"
                                 "  }\n"
                                 "}\n");
    QCOMPARE(textEdit.toPlainText(), expected);
}

void tst_TestCore::testRewriterImports()
{
    QString fileName = QString(TESTSRCDIR) + "/../data/fx/imports.qml";
    QFile file(fileName);
    QVERIFY(file.open(QIODevice::ReadOnly | QIODevice::Text));

    QPlainTextEdit textEdit;
    textEdit.setPlainText(QString::fromUtf8(file.readAll()));
    NotIndentingTextEditModifier modifier(&textEdit);

    auto model(Model::create("QtQuick.Item"));
    model->setFileUrl(QUrl::fromLocalFile(fileName));

    auto testRewriterView = createTextRewriterView(*model);
    testRewriterView->setTextModifier(&modifier);
    model->attachView(testRewriterView.get());

    QVERIFY(testRewriterView->errors().isEmpty());

    QVERIFY(model->imports().size() == 3);

    // import QtQuick 1.1
    Import import = model->imports().at(0);
    QVERIFY(import.isLibraryImport());
    QCOMPARE(import.url(), QString("QtQuick"));
    QVERIFY(import.hasVersion());
    QCOMPARE(import.version(), QString("2.15"));
    QVERIFY(!import.hasAlias());

    // import "subitems"
    import = model->imports().at(1);
    QVERIFY(import.isFileImport());
    QCOMPARE(import.file(), QString("subitems"));
    QVERIFY(!import.hasVersion());
    QVERIFY(!import.hasAlias());

    // import QtWebKit 1.0 as Web
    import = model->imports().at(2);
    QVERIFY(import.isLibraryImport());
    QCOMPARE(import.url(), QString("QtWebKit"));
    QVERIFY(import.hasVersion());
    QCOMPARE(import.version(), QString("1.0"));
    QVERIFY(import.hasAlias());
    QCOMPARE(import.alias(), QString("Web"));
}

void tst_TestCore::testRewriterChangeImports()
{
    const QLatin1String qmlString("\n"
                                  "import QtQuick 2.1\n"
                                  "\n"
                                  "Rectangle {}\n");

    QPlainTextEdit textEdit;
    textEdit.setPlainText(qmlString);
    NotIndentingTextEditModifier modifier(&textEdit);

    auto model(Model::create("QtQuick.Rectangle"));

    auto testRewriterView = createTextRewriterView(*model, RewriterView::Amend);
    testRewriterView->setTextModifier(&modifier);
    model->attachView(testRewriterView.get());

    QVERIFY(testRewriterView->errors().isEmpty());

    //
    // Add / Remove an import in the model
    //
    Import webkitImport = Import::createLibraryImport("QtWebKit", "1.0");

    Imports importList;
    importList << webkitImport;

    model->changeImports(importList, Imports());

    const QLatin1String qmlWithImport("\n"
                                      "import QtQuick 2.1\n"
                                      "import QtWebKit 1.0\n"
                                      "\n"
                                      "Rectangle {}\n");
    QCOMPARE(textEdit.toPlainText(), qmlWithImport);

    model->changeImports(Imports(), importList);

    QCOMPARE(model->imports().size(), 1);
    QCOMPARE(model->imports().first(), Import::createLibraryImport("QtQuick", "2.1"));

    QCOMPARE(textEdit.toPlainText(), qmlString);


    //
    // Add / Remove an import in the model (with alias)
    //

    Import webkitImportAlias = Import::createLibraryImport("QtWebKit", "1.0", "Web");

    model->changeImports(Imports() << webkitImportAlias, Imports() <<  webkitImport);

    const QLatin1String qmlWithAliasImport("\n"
                                           "import QtQuick 2.1\n"
                                           "import QtWebKit 1.0 as Web\n"
                                           "\n"
                                           "Rectangle {}\n");
    QCOMPARE(textEdit.toPlainText(), qmlWithAliasImport);

    model->changeImports(Imports(), Imports() << webkitImportAlias);
    QCOMPARE(model->imports().first(), Import::createLibraryImport("QtQuick", "2.1"));

    QCOMPARE(textEdit.toPlainText(), qmlString);

    //
    // Add / Remove an import in text
    //
    textEdit.setPlainText(qmlWithImport);
    QCOMPARE(model->imports().size(), 2);
    QCOMPARE(model->imports().first(), Import::createLibraryImport("QtQuick", "2.1"));
    QCOMPARE(model->imports().last(), Import::createLibraryImport("QtWebKit", "1.0"));

    textEdit.setPlainText(qmlWithAliasImport);
    QCOMPARE(model->imports().size(), 2);
    QCOMPARE(model->imports().first(), Import::createLibraryImport("QtQuick", "2.1"));
    QCOMPARE(model->imports().last(), Import::createLibraryImport("QtWebKit", "1.0", "Web"));

    textEdit.setPlainText(qmlString);
    QCOMPARE(model->imports().size(), 1);
    QCOMPARE(model->imports().first(), Import::createLibraryImport("QtQuick", "2.1"));
}

void tst_TestCore::testRewriterUnicodeChars()
{
    const QLatin1String qmlString("\n"
                                  "import QtQuick 2.1\n"
                                  "\n"
                                  "Text {\n"
                                  "    text: \"test\""
                                  "}\n");

    QPlainTextEdit textEdit;
    textEdit.setPlainText(qmlString);
    NotIndentingTextEditModifier modifier(&textEdit);

    auto model(Model::create("QtQuick.Rectangle"));

    auto testRewriterView = createTextRewriterView(*model, RewriterView::Amend);
    testRewriterView->setTextModifier(&modifier);
    model->attachView(testRewriterView.get());

    QVERIFY(testRewriterView->errors().isEmpty());

    ModelNode rootModelNode = testRewriterView->rootModelNode();
    QVERIFY(rootModelNode.isValid());

    rootModelNode.variantProperty("text").setValue("\\u2795");

    const QLatin1String unicodeChar("\nimport QtQuick 2.1\n\nText {\n    text: \"\\u2795\"}\n");

     QCOMPARE(textEdit.toPlainText(), unicodeChar);
}

void tst_TestCore::testRewriterTransactionAddingAfterReparenting()
{
    const QLatin1String qmlString("\n"
                                  "import QtQuick 2.0\n"
                                  "\n"
                                  "Item {\n"
                                  "}\n");

    QPlainTextEdit textEdit;
    textEdit.setPlainText(qmlString);
    NotIndentingTextEditModifier modifier(&textEdit);

    auto model(Model::create("QtQuick.Rectangle"));

    auto testRewriterView = createTextRewriterView(*model, RewriterView::Amend);
    testRewriterView->setTextModifier(&modifier);
    model->attachView(testRewriterView.get());

    QVERIFY(testRewriterView->errors().isEmpty());

    ModelNode rootModelNode = testRewriterView->rootModelNode();
    QVERIFY(rootModelNode.isValid());

    {
        /* Regression test
         * If a node is not a direct child node of the root item we did get an exception when adding properties
         * after the reparent */

        RewriterTransaction transaction = testRewriterView->beginRewriterTransaction("TEST");
        ModelNode rectangle = testRewriterView->createModelNode("QtQuick.Rectangle", 2, 0);
        rootModelNode.nodeListProperty("data").reparentHere(rectangle);
        ModelNode rectangle2 = testRewriterView->createModelNode("QtQuick.Rectangle", 2, 0);
        rectangle.nodeListProperty("data").reparentHere(rectangle2);

        rectangle2.variantProperty("width").setValue(100);
    }
}

void tst_TestCore::testRewriterReparentToNewNode()
{
    const QLatin1String qmlString("\n"
                                  "import QtQuick 2.0\n"
                                  "\n"
                                  "Item {\n"
                                  "  Item {}\n"
                                  "  Item {}\n"
                                  "  Item {}\n"
                                  "  Item {}\n"
                                  "}\n");

    QPlainTextEdit textEdit;
    textEdit.setPlainText(qmlString);
    NotIndentingTextEditModifier modifier(&textEdit);

    auto model(Model::create("QtQuick.Rectangle"));

    auto testRewriterView = createTextRewriterView(*model, RewriterView::Amend);
    testRewriterView->setTextModifier(&modifier);
    model->attachView(testRewriterView.get());

    QVERIFY(testRewriterView->errors().isEmpty());

    ModelNode rootModelNode = testRewriterView->rootModelNode();
    QVERIFY(rootModelNode.isValid());

    const QList<ModelNode> children = rootModelNode.directSubModelNodes();

    ModelNode rectangle = testRewriterView->createModelNode("QtQuick.Rectangle");
    rootModelNode.nodeListProperty("data").reparentHere(rectangle);

    rectangle.setIdWithoutRefactoring("newParent");

    QVERIFY(rectangle.isValid());

    for (const ModelNode &child : children)
        rectangle.nodeListProperty("data").reparentHere(child);

    {
        RewriterTransaction transaction = testRewriterView->beginRewriterTransaction("TEST");
        ModelNode rectangle = testRewriterView->createModelNode("QtQuick.Rectangle");
        rootModelNode.nodeListProperty("data").reparentHere(rectangle);

        rectangle.setIdWithoutRefactoring("newParent2");

        for (const ModelNode &child : children)
            rectangle.nodeListProperty("data").reparentHere(child);
    }

    QCOMPARE(testRewriterView->allModelNodes().count(), 7);

    const QLatin1String expectedOutcome("\nimport QtQuick 2.0\n\n"
                                        "Item {\n\n"
                                        "  Rectangle {\n"
                                        "  id: newParent\n"
                                        "  }\n\n"
                                        "  Rectangle {\n"
                                        "  id: newParent2\n"
                                        "  Item {\n"
                                        "  }\n\n"
                                        "  Item {\n"
                                        "  }\n\n"
                                        "  Item {\n"
                                        "  }\n\n"
                                        "  Item {\n"
                                        "  }\n"
                                        "  }\n}\n");


    QCOMPARE(textEdit.toPlainText(), expectedOutcome);

    rectangle.destroy();

    QCOMPARE(testRewriterView->allModelNodes().count(), 6);

    {
        RewriterTransaction transaction = testRewriterView->beginRewriterTransaction("TEST");

        ModelNode newChild = testRewriterView->createModelNode("QtQuick.Rectangle");
        rootModelNode.nodeListProperty("data").reparentHere(newChild);
        newChild.setIdWithoutRefactoring("newChild");
        ModelNode newParent = testRewriterView->createModelNode("QtQuick.Rectangle");
        rootModelNode.nodeListProperty("data").reparentHere(newParent);

        newParent.setIdWithoutRefactoring("newParent3");

        for (const ModelNode &child : children)
            newParent.nodeListProperty("data").reparentHere(child);

        newParent.nodeListProperty("data").reparentHere(newChild);
    }

    QCOMPARE(testRewriterView->allModelNodes().count(), 8);
}

void tst_TestCore::testRewriterBehaivours()
{
    const QLatin1String qmlString("\n"
                                  "import QtQuick 2.0\n"
                                  "\n"
                                  "Item {\n"
                                  "  Item {}\n"
                                  "  Item {}\n"
                                  "  Behavior on width {\n"
                                  "      NumberAnimation { duration: 1000 }\n"
                                  "  }\n"
                                  "  Item {}\n"
                                  "}\n");


    QPlainTextEdit textEdit;
    textEdit.setPlainText(qmlString);
    NotIndentingTextEditModifier modifier(&textEdit);

    auto model(Model::create("QtQuick.Rectangle"));

    auto testRewriterView = createTextRewriterView(*model, RewriterView::Amend);
    testRewriterView->setTextModifier(&modifier);
    model->attachView(testRewriterView.get());

    //qDebug() << testRewriterView->errors().first().toString();
    QVERIFY(testRewriterView->errors().isEmpty());

    ModelNode rootModelNode = testRewriterView->rootModelNode();
    QVERIFY(rootModelNode.isValid());

    const QList<ModelNode> children = rootModelNode.directSubModelNodes();

    QCOMPARE(children.count(), 4);

    ModelNode behavior;
    for (const ModelNode &child : children) {
        if (child.type() == "QtQuick.Behavior")
            behavior = child;
    }

    QVERIFY(behavior.isValid());
    QVERIFY(!behavior.behaviorPropertyName().isEmpty());
    QCOMPARE(behavior.behaviorPropertyName(), "width");

    QVERIFY(!behavior.directSubModelNodes().isEmpty());

    ModelNode animation = behavior.directSubModelNodes().first();

    QVERIFY(animation.isValid());

    NodeMetaInfo metaInfo = behavior.metaInfo();

    QVERIFY(metaInfo.isValid());

    ModelNode newBehavior = testRewriterView->createModelNode("QtQuick.Behavior",
                                                              metaInfo.majorVersion(),
                                                              metaInfo.minorVersion(),
                                                              {},
                                                              {},
                                                              {},
                                                              ModelNode::NodeWithoutSource,
                                                              "height");

    rootModelNode.defaultNodeListProperty().reparentHere(newBehavior);

    QCOMPARE(newBehavior.behaviorPropertyName(), "height");

    metaInfo = animation.metaInfo();
    QVERIFY(metaInfo.isValid());
    ModelNode newAnimation = testRewriterView->createModelNode(metaInfo.typeName(),
                                                               metaInfo.majorVersion(),
                                                               metaInfo.minorVersion());

    newBehavior.defaultNodeListProperty().reparentHere(newAnimation);

    newAnimation.variantProperty("duration").setValue(500);

    const QLatin1String expextedQmlCode(
        "\nimport QtQuick 2.0\n\n"
        "Item {\n  Item {}\n  Item {}\n"
        "  Behavior on width {\n  "
        "    NumberAnimation { duration: 1000 }\n"
        "  }\n"
        "  Item {}\n\n"
        "  Behavior on height {\n"
        "  NumberAnimation {\n"
        "  duration: 500\n"
        "  }\n  }\n}\n");


    QCOMPARE(textEdit.toPlainText(), expextedQmlCode);

    newBehavior.destroy();

    QVERIFY(!newBehavior.isValid());
}

void tst_TestCore::testRewriterSignalDefinition()
{
    const QLatin1String qmlString("\n"
                                  "import QtQuick 2.1\n"
                                  "\n"
                                  "Rectangle {\n"
                                  "    id: root\n"
                                  "    x: 10;\n"
                                  "    y: 10;\n"
                                  "    signal testSignal()\n"
                                  "    signal testSignal2(float i)\n"
                                  "    Rectangle {\n"
                                  "        id: rectangle1\n"
                                  "        x: 10;\n"
                                  "        y: 10;\n"
                                  "        signal testSignal\n"
                                  "    }\n"
                                  "}");


    QPlainTextEdit textEdit;
    textEdit.setPlainText(qmlString);
    NotIndentingTextEditModifier modifier(&textEdit);

    auto model(Model::create("QtQuick.Text"));

    auto testRewriterView = createTextRewriterView(*model);
    testRewriterView->setTextModifier(&modifier);
    model->attachView(testRewriterView.get());

    QVERIFY(testRewriterView->errors().isEmpty());

    ModelNode rootModelNode = testRewriterView->rootModelNode();
    QVERIFY(rootModelNode.isValid());

    QVERIFY(rootModelNode.hasProperty("testSignal"));
    QVERIFY(rootModelNode.hasProperty("testSignal2"));

    QVERIFY(rootModelNode.property("testSignal").isSignalDeclarationProperty());
    QVERIFY(rootModelNode.signalDeclarationProperty("testSignal").isValid());
    QCOMPARE(rootModelNode.signalDeclarationProperty("testSignal").signature(), "()");

    QVERIFY(rootModelNode.property("testSignal2").isSignalDeclarationProperty());
    QVERIFY(rootModelNode.signalDeclarationProperty("testSignal2").isValid());
    QCOMPARE(rootModelNode.signalDeclarationProperty("testSignal2").signature(), "(float i)");

    ModelNode rectangle = testRewriterView->modelNodeForId("rectangle1");
    QVERIFY(rectangle.isValid());

    QVERIFY(rectangle.hasProperty("testSignal"));

    QVERIFY(rectangle.property("testSignal").isSignalDeclarationProperty());
    QVERIFY(rectangle.signalDeclarationProperty("testSignal").isValid());
    QCOMPARE(rectangle.signalDeclarationProperty("testSignal").signature(), "()");

    rootModelNode.signalDeclarationProperty("addedSignal").setSignature("()");
    rootModelNode.signalDeclarationProperty("addedSignal").setSignature("(real i)");

    const QLatin1String expectedQmlCode(
        "\nimport QtQuick 2.1\n\n"
        "Rectangle {\n"
        "    id: root\n"
        "    x: 10;\n"
        "    y: 10;\n"
        "    signal addedSignal (real i)\n"
        "    signal testSignal()\n"
        "    signal testSignal2(float i)\n"
        "    Rectangle {\n"
        "        id: rectangle1\n"
        "        x: 10;\n"
        "        y: 10;\n"
        "        signal testSignal\n"
        "    }\n}");

    QCOMPARE(textEdit.toPlainText(), expectedQmlCode);

    rootModelNode.removeProperty("addedSignal");

    const QLatin1String expectedQmlCode2(
        "\nimport QtQuick 2.1\n\n"
        "Rectangle {\n"
        "    id: root\n"
        "    x: 10;\n"
        "    y: 10;\n"
        "    signal testSignal()\n"
        "    signal testSignal2(float i)\n"
        "    Rectangle {\n"
        "        id: rectangle1\n"
        "        x: 10;\n"
        "        y: 10;\n"
        "        signal testSignal\n"
        "    }\n}");

    QCOMPARE(textEdit.toPlainText(), expectedQmlCode2);

    testRewriterView->executeInTransaction("identifer", [rectangle](){
        ModelNode newRectangle = rectangle.view()->createModelNode(rectangle.type(),
                                                                   rectangle.majorVersion(),
                                                                   rectangle.minorVersion());

        QVERIFY(newRectangle.isValid());
        newRectangle.signalDeclarationProperty("newSignal").setSignature("()");
        newRectangle.setIdWithoutRefactoring("newRect");
        newRectangle.view()->rootModelNode().defaultNodeListProperty().reparentHere(newRectangle);
    });

    const QString expectedQmlCode3
        = expectedQmlCode2.chopped(1)
          + QLatin1String("\n    Rectangle {\n    id: newRect\n    signal newSignal ()\n    }\n}");

    QCOMPARE(textEdit.toPlainText(), expectedQmlCode3);
}

void tst_TestCore::testRewriterForGradientMagic()
{
    const QLatin1String qmlString("\n"
                                  "import QtQuick 2.1\n"
                                  "\n"
                                  "Rectangle {\n"
                                  "    id: root\n"
                                  "    x: 10;\n"
                                  "    y: 10;\n"
                                  "    Rectangle {\n"
                                  "        id: rectangle1\n"
                                  "        x: 10;\n"
                                  "        y: 10;\n"
                                  "    }\n"
                                  "    Rectangle {\n"
                                  "        id: rectangle2\n"
                                  "        x: 100;\n"
                                  "        y: 100;\n"
                                  "        anchors.fill: root\n"
                                  "    }\n"
                                  "    Rectangle {\n"
                                  "        id: rectangle3\n"
                                  "        x: 140;\n"
                                  "        y: 180;\n"
                                  "        gradient: Gradient {\n"
                                  "             GradientStop {\n"
                                  "                 position: 0\n"
                                  "                 color: \"white\"\n"
                                  "             }\n"
                                  "             GradientStop {\n"
                                  "                  position: 1\n"
                                  "                  color: \"black\"\n"
                                  "             }\n"
                                  "        }\n"
                                  "    }\n"
                                  "}");

    QPlainTextEdit textEdit;
    textEdit.setPlainText(qmlString);
    NotIndentingTextEditModifier modifier(&textEdit);

    auto model(Model::create("QtQuick.Text"));

    auto testRewriterView = createTextRewriterView(*model);
    testRewriterView->setTextModifier(&modifier);
    model->attachView(testRewriterView.get());

    QVERIFY(testRewriterView->errors().isEmpty());

    ModelNode rootModelNode = testRewriterView->rootModelNode();
    QVERIFY(rootModelNode.isValid());

    ModelNode myRect = testRewriterView->modelNodeForId(QLatin1String("rectangle3"));
    QVERIFY(myRect.isValid());
    myRect.variantProperty("rotation").setValue(QVariant(45));
    QVERIFY(myRect.isValid());

    auto model1(Model::create("QtQuick.Item", 2, 1));
    QVERIFY(model1.get());

    QScopedPointer<TestView> view1(new TestView);
    model1->attachView(view1.data());

    auto testRewriterView1 = createTextRewriterView(*model1);
    QPlainTextEdit textEdit1;
    textEdit1.setPlainText("import QtQuick 2.1; Item {}");
    NotIndentingTextEditModifier modifier1(&textEdit1);

    testRewriterView1->setTextModifier(&modifier1);
    model1->attachView(testRewriterView1.get());

    QVERIFY(testRewriterView1->errors().isEmpty());

    RewriterTransaction transaction(view1->beginRewriterTransaction("TEST"));

    ModelMerger merger(view1.data());

    QVERIFY(myRect.isValid());
    merger.replaceModel(myRect);
    transaction.commit();
}

void tst_TestCore::testStatesVersionFailing()
{
    char qmlString[] = "import QtQuick\n"
                       "Rectangle {\n"
                       "id: root;\n"
                       "Rectangle {\n"
                       "id: rect1;\n"
                       "}\n"
                       "Rectangle {\n"
                       "id: rect2;\n"
                       "}\n"
                       "states: [\n"
                       "State {\n"
                       "name: \"state1\"\n"
                       "PropertyChanges {\n"
                       "target: rect1\n"
                       "}\n"
                       "}\n"
                       "]\n"
                       "}\n";

    Exception::setShouldAssert(true);

    QPlainTextEdit textEdit;
    textEdit.setPlainText(QLatin1String(qmlString));
    NotIndentingTextEditModifier textModifier(&textEdit);

    auto model(Model::create("QtQuick.Item"));
    QVERIFY(model.get());

    QScopedPointer<TestView> view(new TestView);
    QVERIFY(view.data());
    model->attachView(view.data());

    ModelNode rootModelNode(view->rootModelNode());
    QVERIFY(rootModelNode.isValid());
    QCOMPARE(rootModelNode.type(), QmlDesigner::TypeName("QtQuick.Item"));
    auto testRewriterView = createTextRewriterView(*model);
    testRewriterView->setTextModifier(&textModifier);

    model->attachView(testRewriterView.get());
    QVERIFY(rootModelNode.isValid());
    QCOMPARE(rootModelNode.type(), QmlDesigner::TypeName("QtQuick.Rectangle"));

    QCOMPARE(QmlItemNode(rootModelNode).states().allStates().count(), 1);
    QCOMPARE(QmlItemNode(rootModelNode).states().names().count(), 1);
    QCOMPARE(QmlItemNode(rootModelNode).states().names().first(), QString("state1"));

    QmlModelState state = QmlItemNode(rootModelNode).states().state("state1");
    ModelNode stateNode = QmlItemNode(rootModelNode).states().state("state1").modelNode();
    QVERIFY(stateNode.isValid());

    NodeMetaInfo stateInfo = stateNode.metaInfo();

    QVERIFY(stateInfo.isValid());
    QmlModelState newState = state.duplicate("state2");

    QCOMPARE(QmlItemNode(rootModelNode).states().allStates().count(), 2);
    QCOMPARE(QmlItemNode(rootModelNode).states().names().count(), 2);
    QCOMPARE(QmlItemNode(rootModelNode).states().names().last(), QString("state2"));

    QCOMPARE(QmlItemNode(rootModelNode).states().state("state2"), newState);

    QCOMPARE(stateInfo.majorVersion(), newState.modelNode().majorVersion());
    QCOMPARE(stateInfo.minorVersion(), newState.modelNode().minorVersion());

    ModelNode rect1Node = view->modelNodeForId("rect1");
    QVERIFY(rect1Node.isValid());
    QmlObjectNode rect1(rect1Node);
    QmlPropertyChanges changes = newState.propertyChanges(rect1Node);
    QVERIFY(changes.isValid());

    NodeMetaInfo changeInfo = changes.modelNode().metaInfo();
    QVERIFY(changeInfo.isValid());

    QVERIFY(!changes.modelNode().hasProperty("x"));

    view->setCurrentState(newState);

    QVERIFY(view->currentState() == newState);

    QString oldText = textEdit.toPlainText();

    rect1.setVariantProperty("x", 100);
    QVERIFY(changes.modelNode().hasProperty("x"));
    QVERIFY(oldText != textEdit.toPlainText());

    ModelNode rect2Node = view->modelNodeForId("rect2");
    QVERIFY(rect2Node.isValid());
    QmlObjectNode rect2(rect2Node);
    QVERIFY(!newState.hasPropertyChanges(rect2Node));
    QmlPropertyChanges changes2 = newState.propertyChanges(rect2Node);

    QVERIFY(changes2.isValid());

    QVERIFY(view->currentState() == newState);

    oldText = textEdit.toPlainText();

    rect2.setVariantProperty("x", 100);
    changes2 = newState.propertyChanges(rect2Node);
    QVERIFY(changes2.isValid());
    QVERIFY(changes2.modelNode().hasProperty("x"));
    QVERIFY(oldText != textEdit.toPlainText());

    QCOMPARE(changeInfo.majorVersion(), changes2.modelNode().majorVersion());
    QCOMPARE(changeInfo.minorVersion(), changes2.modelNode().minorVersion());
}

void tst_TestCore::loadSubItems()
{
    QFile file(QString(TESTSRCDIR) + "/../data/fx/topitem.qml");
    QVERIFY(file.open(QIODevice::ReadOnly | QIODevice::Text));

    QPlainTextEdit textEdit1;
    textEdit1.setPlainText(QString::fromUtf8(file.readAll()));
    NotIndentingTextEditModifier modifier1(&textEdit1);

    auto model1(Model::create("QtQuick.Item", 2, 0));

    auto testRewriterView1 = createTextRewriterView(*model1);
    testRewriterView1->setTextModifier(&modifier1);
    model1->attachView(testRewriterView1.get());
}

void tst_TestCore::createInvalidCoreModel()
{
    QSKIP("no direct type checking in model atm", SkipAll);
    auto invalidModel(createModel("ItemSUX"));
    QVERIFY(!invalidModel.get());

    auto invalidModel2(createModel("InvalidNode"));
    QVERIFY(!invalidModel2.get());
}

void tst_TestCore::testModelCreateSubNode()
{
    auto model(createModel("QtQuick.Item", 2, 0));
    QVERIFY(model.get());

    QScopedPointer<TestView> view(new TestView);
    QVERIFY(view.data());
    model->attachView(view.data());

    QList<TestView::MethodCall> expectedCalls;
    expectedCalls << TestView::MethodCall("modelAttached",
                                          QStringList() << QString::number(
                                              reinterpret_cast<qint64>(model.get())));
    QCOMPARE(view->methodCalls(), expectedCalls);

    QVERIFY(view->rootModelNode().isValid());
    ModelNode childNode = addNodeListChild(view->rootModelNode(), "QtQuick.Rectangle", 2, 0, "data");
    QVERIFY(childNode.isValid());
    QVERIFY(view->rootModelNode().directSubModelNodes().contains(childNode));
    QVERIFY(childNode.parentProperty().parentModelNode() == view->rootModelNode());
    QCOMPARE(childNode.simplifiedTypeName(), QmlDesigner::TypeName("Rectangle"));

    expectedCalls << TestView::MethodCall("nodeCreated", QStringList() << "");
    expectedCalls << TestView::MethodCall("nodeAboutToBeReparented", QStringList() << "" << "data" << "" << "PropertiesAdded");
    expectedCalls << TestView::MethodCall("nodeReparented", QStringList() << "" << "data" << "" << "PropertiesAdded");
    QCOMPARE(view->methodCalls(), expectedCalls);

    QVERIFY(childNode.id().isEmpty());
    childNode.setIdWithoutRefactoring("blah");
    QCOMPARE(childNode.id(), QString("blah"));

    expectedCalls << TestView::MethodCall("nodeIdChanged", QStringList() << "blah" << "blah" << "");
    QCOMPARE(view->methodCalls(), expectedCalls);

    QCOMPARE(childNode.id(), QString("blah"));
    QCOMPARE(view->methodCalls(), expectedCalls);

    childNode.setIdWithoutRefactoring(QString());
    QVERIFY(childNode.id().isEmpty());
}

void tst_TestCore::testTypicalRewriterOperations()
{
    auto model(createModel("QtQuick.Item", 2, 0));
    QVERIFY(model.get());

    QScopedPointer<TestView> view(new TestView);
    QVERIFY(view.data());
    model->attachView(view.data());

    ModelNode rootModelNode = view->rootModelNode();
    QCOMPARE(rootModelNode.directSubModelNodes().count(), 0);

    QVERIFY(rootModelNode.property("x").isValid());
    QVERIFY(!rootModelNode.property("x").isVariantProperty());
    QVERIFY(!rootModelNode.property("x").isBindingProperty());

    QVERIFY(rootModelNode.variantProperty("x").isValid());
    QVERIFY(!rootModelNode.hasProperty("x"));

    rootModelNode.variantProperty("x").setValue(70);

    QVERIFY(rootModelNode.hasProperty("x"));
    QVERIFY(rootModelNode.property("x").isVariantProperty());
    QCOMPARE(rootModelNode.variantProperty("x").value(), QVariant(70));

    rootModelNode.bindingProperty("x").setExpression("parent.x");
    QVERIFY(!rootModelNode.property("x").isVariantProperty());
    QVERIFY(rootModelNode.property("x").isBindingProperty());

    QCOMPARE(rootModelNode.bindingProperty("x").expression(), QString("parent.x"));

    ModelNode childNode(addNodeListChild(rootModelNode, "QtQuick.Rectangle", 2 ,0, "data"));
    rootModelNode.nodeListProperty("data").reparentHere(childNode);
    QCOMPARE(childNode.parentProperty(), rootModelNode.nodeAbstractProperty("data"));
    QVERIFY(rootModelNode.property("data").isNodeAbstractProperty());
    QVERIFY(rootModelNode.property("data").isNodeListProperty());
    QVERIFY(!rootModelNode.property("data").isBindingProperty());
    QVERIFY(childNode.parentProperty().isNodeListProperty());
    QCOMPARE(childNode, childNode.parentProperty().toNodeListProperty().toModelNodeList().first());
    QCOMPARE(rootModelNode, childNode.parentProperty().parentModelNode());
    QCOMPARE(childNode.parentProperty().name(), QmlDesigner::PropertyName("data"));

    QVERIFY(!rootModelNode.property("x").isVariantProperty());
    rootModelNode.variantProperty("x").setValue(90);
    QVERIFY(rootModelNode.property("x").isVariantProperty());
    QCOMPARE(rootModelNode.variantProperty("x").value(), QVariant(90));
}

void tst_TestCore::testBasicStates()
{
    char qmlString[] = "import QtQuick 2.1\n"
                       "Rectangle {\n"
                       "id: root;\n"
                            "Rectangle {\n"
                                "id: rect1;\n"
                            "}\n"
                            "Rectangle {\n"
                                "id: rect2;\n"
                            "}\n"
                            "states: [\n"
                                "State {\n"
                                    "name: \"state1\"\n"
                                    "PropertyChanges {\n"
                                        "target: rect1\n"
                                    "}\n"
                                    "PropertyChanges {\n"
                                        "target: rect2\n"
                                    "}\n"
                                "}\n"
                                ","
                                "State {\n"
                                    "name: \"state2\"\n"
                                    "PropertyChanges {\n"
                                        "target: rect1\n"
                                    "}\n"
                                    "PropertyChanges {\n"
                                        "target: rect2;\n"
                                        "x: 10;\n"
                                    "}\n"
                                "}\n"
                            "]\n"
                       "}\n";

    Exception::setShouldAssert(true);

    QPlainTextEdit textEdit;
    textEdit.setPlainText(QLatin1String(qmlString));
    NotIndentingTextEditModifier textModifier(&textEdit);

    auto model(Model::create("QtQuick.Item"));
    QVERIFY(model.get());

    QScopedPointer<TestView> view(new TestView);
    QVERIFY(view.data());
    model->attachView(view.data());

    ModelNode rootModelNode(view->rootModelNode());
    QVERIFY(rootModelNode.isValid());
    QCOMPARE(rootModelNode.type(), QmlDesigner::TypeName("QtQuick.Item"));
    auto testRewriterView = createTextRewriterView(*model);
    testRewriterView->setTextModifier(&textModifier);

    model->attachView(testRewriterView.get());
    QVERIFY(rootModelNode.isValid());
    QCOMPARE(rootModelNode.type(), QmlDesigner::TypeName("QtQuick.Rectangle"));

    QVERIFY(rootModelNode.hasProperty("data"));

    QVERIFY(rootModelNode.property("data").isNodeListProperty());

    QCOMPARE(rootModelNode.nodeListProperty("data").toModelNodeList().count(), 2);

    ModelNode rect1 = rootModelNode.nodeListProperty("data").toModelNodeList().first();
    ModelNode rect2 = rootModelNode.nodeListProperty("data").toModelNodeList().last();

    QVERIFY(QmlItemNode(rect1).isValid());
    QVERIFY(QmlItemNode(rect2).isValid());

    QVERIFY(QmlItemNode(rootModelNode).isValid());

    QCOMPARE(QmlItemNode(rootModelNode).states().allStates().count(), 2);
    QCOMPARE(QmlItemNode(rootModelNode).states().names().count(), 2);
    QCOMPARE(QmlItemNode(rootModelNode).states().names().first(), QString("state1"));
    QCOMPARE(QmlItemNode(rootModelNode).states().names().last(), QString("state2"));

    //
    // QmlModelState API tests
    //
    QmlModelState state1 = QmlItemNode(rootModelNode).states().state("state1");
    QmlModelState state2 = QmlItemNode(rootModelNode).states().state("state2");

    QVERIFY(state1.isValid());
    QVERIFY(state2.isValid());

    QCOMPARE(state1.propertyChanges().count(), 2);
    QCOMPARE(state2.propertyChanges().count(), 2);

    QVERIFY(state1.propertyChanges().first().modelNode().metaInfo().isQtQuickStateOperation());
    QVERIFY(!state1.hasPropertyChanges(rootModelNode));

    QVERIFY(state1.propertyChanges(rect1).isValid());
    QVERIFY(state1.propertyChanges(rect2).isValid());

    state1.propertyChanges(rect2).modelNode().hasProperty("x");

    /*TODO
    QCOMPARE(QmlItemNode(rect1).allAffectingStates().count(), 2);
    QCOMPARE(QmlItemNode(rect2).allAffectingStates().count(), 2);
    QCOMPARE(QmlItemNode(rootModelNode).allAffectingStates().count(), 0);
    QCOMPARE(QmlItemNode(rect1).allAffectingStatesOperations().count(), 2);
    QCOMPARE(QmlItemNode(rect2).allAffectingStatesOperations().count(), 2);
    */
}

void tst_TestCore::testBasicStatesQtQuick20()
{
    char qmlString[] = "import QtQuick 2.0\n"
                       "Rectangle {\n"
                       "id: root;\n"
                            "Rectangle {\n"
                                "id: rect1;\n"
                            "}\n"
                            "Rectangle {\n"
                                "id: rect2;\n"
                            "}\n"
                            "states: [\n"
                                "State {\n"
                                    "name: \"state1\"\n"
                                    "PropertyChanges {\n"
                                        "target: rect1\n"
                                    "}\n"
                                    "PropertyChanges {\n"
                                        "target: rect2\n"
                                    "}\n"
                                "}\n"
                                ","
                                "State {\n"
                                    "name: \"state2\"\n"
                                    "PropertyChanges {\n"
                                        "target: rect1\n"
                                    "}\n"
                                    "PropertyChanges {\n"
                                        "target: rect2;\n"
                                        "x: 10;\n"
                                    "}\n"
                                "}\n"
                            "]\n"
                       "}\n";

    Exception::setShouldAssert(true);

    QPlainTextEdit textEdit;
    textEdit.setPlainText(QLatin1String(qmlString));
    NotIndentingTextEditModifier textModifier(&textEdit);

    auto model(Model::create("QtQuick.Item"));
    QVERIFY(model.get());

    auto testRewriterView = createTextRewriterView(*model);
    testRewriterView->setTextModifier(&textModifier);
    model->attachView(testRewriterView.get());

    ModelNode rootModelNode(testRewriterView->rootModelNode());
    QVERIFY(rootModelNode.isValid());
    QCOMPARE(rootModelNode.type(), QmlDesigner::TypeName("QtQuick.Rectangle"));
    QCOMPARE(rootModelNode.majorVersion(), 2);
    //QCOMPARE(rootModelNode.majorQtQuickVersion(), 2);

    qDebug() << rootModelNode.nodeListProperty("states").toModelNodeList().first().metaInfo().majorVersion();
    qDebug() << rootModelNode.nodeListProperty("states").toModelNodeList().first().metaInfo().typeName();

    QSKIP("No qml2puppet");

    QScopedPointer<TestView> view(new TestView);
    QVERIFY(view.data());
    model->attachView(view.data());

    QVERIFY(rootModelNode.hasProperty("data"));

    QVERIFY(rootModelNode.property("data").isNodeListProperty());

    QCOMPARE(rootModelNode.nodeListProperty("data").toModelNodeList().count(), 2);

    ModelNode rect1 = rootModelNode.nodeListProperty("data").toModelNodeList().first();
    ModelNode rect2 = rootModelNode.nodeListProperty("data").toModelNodeList().last();

    QVERIFY(QmlItemNode(rect1).isValid());
    QVERIFY(QmlItemNode(rect2).isValid());

    QVERIFY(QmlItemNode(rootModelNode).isValid());

    QCOMPARE(QmlItemNode(rootModelNode).states().allStates().count(), 2);
    QCOMPARE(QmlItemNode(rootModelNode).states().names().count(), 2);
    QCOMPARE(QmlItemNode(rootModelNode).states().names().first(), QString("state1"));
    QCOMPARE(QmlItemNode(rootModelNode).states().names().last(), QString("state2"));

    //
    // QmlModelState API tests
    //
    QmlModelState state1 = QmlItemNode(rootModelNode).states().state("state1");
    QmlModelState state2 = QmlItemNode(rootModelNode).states().state("state2");

    QVERIFY(state1.isValid());
    QVERIFY(state2.isValid());

    QCOMPARE(state1.propertyChanges().count(), 2);
    QCOMPARE(state2.propertyChanges().count(), 2);

    QVERIFY(!state1.hasPropertyChanges(rootModelNode));

    QVERIFY(state1.propertyChanges(rect1).isValid());
    QVERIFY(state1.propertyChanges(rect2).isValid());

    state1.propertyChanges(rect2).modelNode().hasProperty("x");

    QCOMPARE(QmlItemNode(rect1).allAffectingStates().count(), 2);
    QCOMPARE(QmlItemNode(rect2).allAffectingStates().count(), 2);
    QCOMPARE(QmlItemNode(rootModelNode).allAffectingStates().count(), 0);
    QCOMPARE(QmlItemNode(rect1).allAffectingStatesOperations().count(), 2);
    QCOMPARE(QmlItemNode(rect2).allAffectingStatesOperations().count(), 2);
}

void tst_TestCore::testModelBasicOperations()
{
    auto model(createModel("QtQuick.Flipable", 2, 0));
    QVERIFY(model.get());

    QScopedPointer<TestView> view(new TestView);
    QVERIFY(view.data());
    model->attachView(view.data());

    ModelNode rootModelNode = view->rootModelNode();
    QCOMPARE(rootModelNode.directSubModelNodes().count(), 0);

    rootModelNode.variantProperty("width").setValue(10);
    rootModelNode.variantProperty("height").setValue(10);

    QCOMPARE(rootModelNode.variantProperty("width").value().toInt(), 10);
    QCOMPARE(rootModelNode.variantProperty("height").value().toInt(), 10);

    QVERIFY(rootModelNode.hasProperty("width"));
    rootModelNode.removeProperty("width");
    QVERIFY(!rootModelNode.hasProperty("width"));

    QVERIFY(!rootModelNode.hasProperty("children"));
    ModelNode childNode1(addNodeListChild(rootModelNode, "QtQuick.Rectangle", 2, 0, "children"));
    ModelNode childNode2(addNodeListChild(rootModelNode, "QtQuick.Rectangle", 2, 0, "data"));

    QVERIFY(childNode1.isValid());
    QVERIFY(childNode2.isValid());

    QVERIFY(childNode1.parentProperty().parentModelNode().isValid());
    QVERIFY(childNode2.parentProperty().parentModelNode().isValid());

    QVERIFY(rootModelNode.hasProperty("children"));
    childNode2.setParentProperty(rootModelNode, "children");
    QVERIFY(!rootModelNode.hasProperty("data"));
    QCOMPARE(childNode2.parentProperty().parentModelNode(), rootModelNode);
    QVERIFY(rootModelNode.hasProperty("children"));
    childNode2.setParentProperty(rootModelNode, "data");
    childNode1.setParentProperty(rootModelNode, "data");
    QCOMPARE(childNode2.parentProperty().parentModelNode(), rootModelNode);
    QVERIFY(!rootModelNode.hasProperty("children"));
    QVERIFY(rootModelNode.hasProperty("data"));

    QVERIFY(childNode2.isValid());
    QVERIFY(childNode2.parentProperty().parentModelNode().isValid());
    QCOMPARE(childNode2.parentProperty().parentModelNode(), rootModelNode);

    childNode1.setParentProperty(rootModelNode, "children");
    rootModelNode.removeProperty("data");
    QVERIFY(!childNode2.isValid());
    QVERIFY(!rootModelNode.hasProperty("data"));

    QVERIFY(childNode1.isValid());
    rootModelNode.nodeProperty("front").setModelNode(childNode1);
    QVERIFY(rootModelNode.hasProperty("front"));
    QCOMPARE(childNode1.parentProperty().parentModelNode(), rootModelNode);
    rootModelNode.removeProperty("front");
    QVERIFY(!childNode1.isValid());
}

void tst_TestCore::testModelResolveIds()
{
    auto model(createModel("QtQuick.Item", 2, 0));
    QVERIFY(model.get());

    QScopedPointer<TestView> view(new TestView);
    QVERIFY(view.data());
    model->attachView(view.data());

    ModelNode rootNode = view->rootModelNode();
    rootNode.setIdWithoutRefactoring("rootNode");

    ModelNode childNode1(addNodeListChild(rootNode, "QtQuick.Rectangle", 2, 0, "children"));

    ModelNode childNode2(addNodeListChild(childNode1, "QtQuick.Flipable", 2, 0, "children"));
    childNode2.setIdWithoutRefactoring("childNode2");
    childNode2.bindingProperty("anchors.fill").setExpression("parent.parent");

    QCOMPARE(childNode2.bindingProperty("anchors.fill").resolveToModelNode(), rootNode);
    childNode1.setIdWithoutRefactoring("childNode1");
    childNode2.bindingProperty("anchors.fill").setExpression("childNode1.parent");
    QCOMPARE(childNode2.bindingProperty("anchors.fill").resolveToModelNode(), rootNode);
    childNode2.bindingProperty("anchors.fill").setExpression("rootNode");
    QCOMPARE(childNode2.bindingProperty("anchors.fill").resolveToModelNode(), rootNode);

    ModelNode childNode3(addNodeListChild(childNode2, "QtQuick.Rectangle", 2, 0, "children"));
    childNode3.setIdWithoutRefactoring("childNode3");
    childNode2.nodeProperty("front").setModelNode(childNode3);
    childNode2.bindingProperty("anchors.fill").setExpression("childNode3.parent");
    QCOMPARE(childNode2.bindingProperty("anchors.fill").resolveToModelNode(), childNode2);
    childNode2.bindingProperty("anchors.fill").setExpression("childNode3.parent.parent");
    QCOMPARE(childNode2.bindingProperty("anchors.fill").resolveToModelNode(), childNode1);
    childNode2.bindingProperty("anchors.fill").setExpression("childNode3.parent.parent.parent");
    QCOMPARE(childNode2.bindingProperty("anchors.fill").resolveToModelNode(), rootNode);
    childNode2.bindingProperty("anchors.fill").setExpression("childNode3");
    QCOMPARE(childNode2.bindingProperty("anchors.fill").resolveToModelNode(), childNode3);
    childNode2.bindingProperty("anchors.fill").setExpression("front");
    QCOMPARE(childNode2.bindingProperty("anchors.fill").resolveToModelNode(), childNode3);
    childNode2.bindingProperty("anchors.fill").setExpression("back");
    QVERIFY(!childNode2.bindingProperty("anchors.fill").resolveToModelNode().isValid());
    childNode2.bindingProperty("anchors.fill").setExpression("childNode3.parent.front");
    QCOMPARE(childNode2.bindingProperty("anchors.fill").resolveToModelNode(), childNode3);

    childNode2.variantProperty("x").setValue(10);
    QCOMPARE(childNode2.variantProperty("x").value().toInt(), 10);

    childNode2.bindingProperty("width").setExpression("childNode3.parent.x");
    QVERIFY(childNode2.bindingProperty("width").resolveToProperty().isVariantProperty());
    QCOMPARE(childNode2.bindingProperty("width").resolveToProperty().toVariantProperty().value().toInt(), 10);

    childNode2.bindingProperty("width").setExpression("childNode3.parent.width");
    QVERIFY(childNode2.bindingProperty("width").resolveToProperty().isBindingProperty());
    QCOMPARE(childNode2.bindingProperty("width").resolveToProperty().toBindingProperty().expression(), QString("childNode3.parent.width"));
}

void tst_TestCore::testModelNodeListProperty()
{
    //
    // Test NodeListProperty API
    //
    auto model(createModel("QtQuick.Item", 2, 0));
    QVERIFY(model.get());

    QScopedPointer<TestView> view(new TestView);
    QVERIFY(view.data());
    model->attachView(view.data());

    ModelNode rootNode = view->rootModelNode();

    //
    // Item {}
    //
    NodeListProperty rootChildren = rootNode.nodeListProperty("children");
    QVERIFY(!rootNode.hasProperty("children"));
    QVERIFY(rootChildren.isValid());
    QVERIFY(!rootChildren.isNodeListProperty());
    QVERIFY(rootChildren.isEmpty());

    ModelNode rectNode = view->createModelNode("QtQuick.Rectangle", 2, 0);
    rootChildren.reparentHere(rectNode);

    //
    // Item { children: [ Rectangle {} ] }
    //
    QVERIFY(rootNode.hasProperty("children"));
    QVERIFY(rootChildren.isValid());
    QVERIFY(rootChildren.isNodeListProperty());
    QVERIFY(!rootChildren.isEmpty());

    ModelNode mouseAreaNode = view->createModelNode("QtQuick.Item", 2, 0);
    NodeListProperty rectChildren = rectNode.nodeListProperty("children");
    rectChildren.reparentHere(mouseAreaNode);

    //
    // Item { children: [ Rectangle { children : [ MouseArea {} ] } ] }
    //
    QVERIFY(rectNode.hasProperty("children"));
    QVERIFY(rectChildren.isValid());
    QVERIFY(rectChildren.isNodeListProperty());
    QVERIFY(!rectChildren.isEmpty());

    rectNode.destroy();

    //
    // Item { }
    //
    QVERIFY(!rectNode.isValid());
    QVERIFY(!mouseAreaNode.isValid());
    QVERIFY(!rootNode.hasProperty("children"));
    QVERIFY(rootChildren.isValid());
    QVERIFY(!rootChildren.isNodeListProperty());
    QVERIFY(rootChildren.isEmpty());
    QVERIFY(!rectChildren.isValid());
}

void tst_TestCore::testModelNodePropertyDynamic()
{
    //
    // Test NodeListProperty API
    //
    auto model(createModel("QtQuick.Rectangle", 2, 0));
    QVERIFY(model.get());

    QScopedPointer<TestView> view(new TestView);
    QVERIFY(view.data());
    model->attachView(view.data());

    model->rewriterView()->setCheckSemanticErrors(false); //This test needs this

    ModelNode rootNode = view->rootModelNode();

    //
    // Item {}
    //
    NodeProperty nodeProperty = rootNode.nodeProperty("gradient1");
    QVERIFY(!rootNode.hasProperty("gradient1"));
    QVERIFY(nodeProperty.isValid());
    QVERIFY(!nodeProperty.isNodeProperty());
    QVERIFY(nodeProperty.isEmpty());

    ModelNode rectNode = view->createModelNode("QtQuick.Rectangle", 2, 0);
    nodeProperty.reparentHere(rectNode);

    QVERIFY(rootNode.hasProperty("gradient1"));
    QVERIFY(nodeProperty.isValid());
    QVERIFY(nodeProperty.isNodeProperty());
    QVERIFY(!nodeProperty.isEmpty());
    QVERIFY(!nodeProperty.isDynamic());


    NodeProperty dynamicNodeProperty = rootNode.nodeProperty("gradient2");
    QVERIFY(!rootNode.hasProperty("gradient2"));
    QVERIFY(dynamicNodeProperty.isValid());
    QVERIFY(!dynamicNodeProperty.isNodeProperty());
    QVERIFY(dynamicNodeProperty.isEmpty());

    ModelNode rectNode2 = view->createModelNode("QtQuick.Rectangle", 2, 0);
    dynamicNodeProperty.setDynamicTypeNameAndsetModelNode("Gradient", rectNode2);

    QVERIFY(rootNode.hasProperty("gradient2"));
    QVERIFY(dynamicNodeProperty.isValid());
    QVERIFY(dynamicNodeProperty.isNodeProperty());
    QVERIFY(!dynamicNodeProperty.isEmpty());
    QVERIFY(dynamicNodeProperty.isDynamic());


    rectNode2.setIdWithRefactoring("test");
    QCOMPARE(rectNode2.id(), QString("test"));

    rectNode2.variantProperty("x").setValue(10);

    QCOMPARE(rectNode2.variantProperty("x").value(), QVariant(10));

    rootNode.removeProperty("gradient2");
    QVERIFY(!rootNode.hasProperty("gradient2"));

    QVERIFY(dynamicNodeProperty.isValid());
    QVERIFY(!rootNode.hasProperty("gradient2"));

    QVERIFY(!dynamicNodeProperty.isNodeProperty());
}

static QString dynmaicNodePropertySource =  "import QtQuick 2.1\n"
                                            "Rectangle {\n"
                                            "    property Gradient gradient1: Gradient {\n"
                                            "        id: pGradient\n"
                                            "    }\n"
                                            "    gradient: Gradient {\n"
                                            "        id: secondGradient\n"
                                            "        GradientStop { id: nOne; position: 0.0; color: \"blue\" }\n"
                                            "        GradientStop { id: nTwo; position: 1.0; color: \"lightsteelblue\" }\n"
                                            "    }\n"
                                            "}";


void tst_TestCore::testModelNodePropertyDynamicSource()
{
    QPlainTextEdit textEdit;
    textEdit.setPlainText(dynmaicNodePropertySource);
    NotIndentingTextEditModifier textModifier(&textEdit);

    auto model(Model::create("QtQuick.Item", 2, 1));
    QVERIFY(model.get());

    auto testRewriterView = createTextRewriterView(*model);
    testRewriterView->setTextModifier(&textModifier);
    model->attachView(testRewriterView.get());

    QVERIFY(model.get());
    ModelNode rootModelNode(testRewriterView->rootModelNode());
    QVERIFY(rootModelNode.isValid());
    QCOMPARE(rootModelNode.directSubModelNodes().size(), 2);

    QVERIFY(rootModelNode.hasProperty("gradient"));
    QVERIFY(rootModelNode.hasProperty("gradient1"));

    QVERIFY(rootModelNode.property("gradient").isNodeProperty());
    QVERIFY(rootModelNode.property("gradient1").isNodeProperty());
    QVERIFY(rootModelNode.property("gradient1").isDynamic());

    rootModelNode.removeProperty("gradient1");
    QVERIFY(!rootModelNode.hasProperty("gradient1"));
}

void tst_TestCore::testBasicOperationsWithView()
{
    auto model(createModel("QtQuick.Item", 2, 0));
    QVERIFY(model.get());

    QScopedPointer<TestView> view(new TestView);
    QVERIFY(view.data());
    model->attachView(view.data());

    //NodeInstanceView *nodeInstanceView = new NodeInstanceView(model.get(), NodeInstanceServerInterface::TestModus);
    //model->attachView(nodeInstanceView);

    ModelNode rootModelNode = view->rootModelNode();
    QCOMPARE(rootModelNode.directSubModelNodes().count(), 0);
    //NodeInstance rootInstance = nodeInstanceView->instanceForModelNode(rootModelNode);

    //QVERIFY(rootInstance.isValid());

    QVERIFY(rootModelNode.isValid());

    rootModelNode.variantProperty("width").setValue(10);
    rootModelNode.variantProperty("height").setValue(10);

    QCOMPARE(rootModelNode.variantProperty("width").value().toInt(), 10);
    QCOMPARE(rootModelNode.variantProperty("height").value().toInt(), 10);

    //QCOMPARE(rootInstance.size().width(), 10.0);
    //QCOMPARE(rootInstance.size().height(), 10.0);

    ModelNode childNode(addNodeListChild(rootModelNode, "QtQuick.Rectangle", 2, 0, "data"));
    ModelNode childNode2(addNodeListChild(childNode, "QtQuick.Rectangle", 2, 0, "data"));
    QVERIFY(childNode2.parentProperty().parentModelNode() == childNode);

    QVERIFY(childNode.isValid());


    {
        /*
        NodeInstance childInstance2 = nodeInstanceView->instanceForModelNode(childNode2);
        NodeInstance childInstance = nodeInstanceView->instanceForModelNode(childNode);
        */

        /*
        QVERIFY(childInstance.isValid());
//        QVERIFY(qobject_cast<QGraphicsObject*>(childInstance2.testHandle())->parentItem()->toGraphicsObject() == childInstance.testHandle());
//        QVERIFY(qobject_cast<QGraphicsObject*>(childInstance.testHandle())->parentItem()->toGraphicsObject() == rootInstance.testHandle());
        QCOMPARE(childInstance.size().width(), 0.0);
        QCOMPARE(childInstance.size().height(), 0.0);
        */


        childNode.variantProperty("width").setValue(100);
        childNode.variantProperty("height").setValue(100);

        QCOMPARE(childNode.variantProperty("width").value().toInt(), 100);
        QCOMPARE(childNode.variantProperty("height").value().toInt(), 100);

        //QCOMPARE(childInstance.size().width(), 100.0);
        //QCOMPARE(childInstance.size().height(), 100.0);

        childNode.destroy();
        QVERIFY(!childNode.isValid());
        QVERIFY(!childNode2.isValid());
        /*
        QVERIFY(childInstance.instanceId() == -1);
        QVERIFY(childInstance2.instanceId() == -1);
        QVERIFY(!childInstance.isValid());
        QVERIFY(!childInstance2.isValid());
        */
    }

    childNode = addNodeListChild(rootModelNode, "QtQuick.Image", 2, 0, "data");
    QVERIFY(childNode.isValid());
    QCOMPARE(childNode.type(), QmlDesigner::TypeName("QtQuick.Image"));
    childNode2 = addNodeListChild(childNode, "QtQuick.Rectangle", 2, 0, "data");
    QVERIFY(childNode2.isValid());
    childNode2.setParentProperty(rootModelNode, "data");
    QVERIFY(childNode2.isValid());

    {
        /*
        NodeInstance childInstance2 = nodeInstanceView->instanceForModelNode(childNode2);
        NodeInstance childInstance = nodeInstanceView->instanceForModelNode(childNode);


        QVERIFY(childInstance.isValid());
//        QVERIFY(qobject_cast<QGraphicsObject*>(childInstance2.testHandle())->parentItem()->toGraphicsObject() == rootInstance.testHandle());
//        QVERIFY(qobject_cast<QGraphicsObject*>(childInstance.testHandle())->parentItem()->toGraphicsObject() == rootInstance.testHandle());
        QCOMPARE(childInstance.size().width(), 0.0);
        QCOMPARE(childInstance.size().height(), 0.0);
        */

        QCOMPARE(rootModelNode, childNode2.parentProperty().parentModelNode());

        childNode.variantProperty("width").setValue(20);
        //QCOMPARE(childInstance.property("width").toInt(), 20);

        QCOMPARE(childNode.variantProperty("width").value().toInt(), 20);
        childNode.removeProperty("width");
        QVERIFY(!childNode.hasProperty("width"));

        rootModelNode.removeProperty("data");
        QVERIFY(!childNode.isValid());
        QVERIFY(!childNode2.isValid());
        /*
        QVERIFY(childInstance.instanceId() == -1);
        QVERIFY(childInstance2.instanceId() == -1);
        QVERIFY(!childInstance.isValid());
        QVERIFY(!childInstance2.isValid());
        */
    }

    //model->detachView(nodeInstanceView);
}

void tst_TestCore::testQmlModelView()
{
    auto model(createModel("QtQuick.Item", 2, 0));
    QVERIFY(model.get());

    auto view = std::make_unique<TestView>();
    QVERIFY(view);
    model->attachView(view.get());
    QVERIFY(view->model());
    QVERIFY(view->rootQmlObjectNode().isValid());

    QVERIFY(!view->rootQmlObjectNode().hasNodeParent());


    QVERIFY(view->rootQmlObjectNode().isRootModelNode());


    PropertyListType propertyList;
    propertyList.append(qMakePair(QmlDesigner::PropertyName("x"), QVariant(20)));
    propertyList.append(qMakePair(QmlDesigner::PropertyName("y"), QVariant(20)));
    propertyList.append(qMakePair(QmlDesigner::PropertyName("width"), QVariant(20)));
    propertyList.append(qMakePair(QmlDesigner::PropertyName("height"), QVariant(20)));

    QmlObjectNode node1 = view->createQmlObjectNode("QtQuick.Rectangle", 2, 0, propertyList);

    QVERIFY(node1.isValid());
    QVERIFY(!node1.hasNodeParent());

    node1.setParentProperty(view->rootQmlObjectNode().nodeAbstractProperty("children"));

    QVERIFY(node1.hasNodeParent());

    QmlObjectNode node2 = view->createQmlObjectNode("QtQuick.Rectangle", 2, 0, propertyList);

    QVERIFY(node2.isValid());
    QVERIFY(!node2.hasNodeParent());

    node2.setParentProperty(view->rootQmlObjectNode().nodeAbstractProperty("children"));

    QVERIFY(node2.hasNodeParent());

    node2.setParentProperty(node1.nodeAbstractProperty("children"));

    QVERIFY(node2.hasNodeParent());
    //QVERIFY(node2.hasInstanceParent());
    //QVERIFY(node2.instanceParent() == node1);

        node2.setParentProperty(view->rootQmlObjectNode().nodeAbstractProperty("children"));

    //QCOMPARE(node1.instanceValue("x").toInt(), 20);

    node1.setVariantProperty("x", 2);

    //QCOMPARE(node1.instanceValue("x").toInt(), 2);


    QmlObjectNode node3 = view->createQmlObjectNode("QtQuick.Rectangle", 2, 0, propertyList);
    QmlObjectNode node4 = view->createQmlObjectNode("QtQuick.Rectangle", 2, 0, propertyList);
    QmlObjectNode node5 = view->createQmlObjectNode("QtQuick.Rectangle", 2, 0, propertyList);
    QmlObjectNode node6 = view->createQmlObjectNode("QtQuick.Rectangle", 2, 0, propertyList);
    QmlObjectNode node7 = view->createQmlObjectNode("QtQuick.Rectangle", 2, 0, propertyList);
    QmlObjectNode node8 = view->createQmlObjectNode("QtQuick.Rectangle", 2, 0, propertyList);

    node3.setParentProperty(node2.nodeAbstractProperty("children"));
    node4.setParentProperty(node3.nodeAbstractProperty("children"));
    node5.setParentProperty(node4.nodeAbstractProperty("children"));
    node6.setParentProperty(node5.nodeAbstractProperty("children"));
    node7.setParentProperty(node6.nodeAbstractProperty("children"));
    node8.setParentProperty(node7.nodeAbstractProperty("children"));

    QCOMPARE(node2.nodeAbstractProperty("children").allSubNodes().count(), 6);
    QVERIFY(node8.isValid());
    node3.destroy();
    QVERIFY(!node8.isValid());
    QCOMPARE(node2.nodeAbstractProperty("children").allSubNodes().count(), 0);

    node1.setId("node1");

    node2.setVariantProperty("x", 20);
    node2.setBindingProperty("x", "node1.x");
    //QCOMPARE(node2.instanceValue("x").toInt(), 2);
    node1.setVariantProperty("x", 10);
    //QCOMPARE(node2.instanceValue("x").toInt(), 10);

    node1.destroy();
    QVERIFY(!node1.isValid());

    //QCOMPARE(node2.instanceValue("x").toInt(), 10); // is this right? or should it be a invalid qvariant?

    node1 = view->createQmlObjectNode("QtQuick.Rectangle", 2, 0, propertyList);
    node1.setId("node1");

    //QCOMPARE(node2.instanceValue("x").toInt(), 20);

    node3 = view->createQmlObjectNode("QtQuick.Rectangle", 2, 0, propertyList);
    node3.setParentProperty(node2.nodeAbstractProperty("children"));
    //QCOMPARE(node3.instanceValue("width").toInt(), 20);
    node3.setVariantProperty("width", 0);
    //QCOMPARE(node3.instanceValue("width").toInt(), 0);

    //QCOMPARE(node3.instanceValue("x").toInt(), 20);
    //QVERIFY(!QDeclarativeMetaType::toQObject(node3.instanceValue("anchors.fill")));
    node3.setBindingProperty("anchors.fill", "parent");
    //QCOMPARE(node3.instanceValue("x").toInt(), 0);
    //QCOMPARE(node3.instanceValue("width").toInt(), 20);

    node3.setParentProperty(node1.nodeAbstractProperty("children"));
    node1.setVariantProperty("width", 50);
    node2.setVariantProperty("width", 100);
    //QCOMPARE(node3.instanceValue("width").toInt(), 50);
}

void tst_TestCore::testModelRemoveNode()
{
    auto model(createModel("QtQuick.Item", 2, 0));
    QVERIFY(model.get());

    QScopedPointer<TestView> view(new TestView);
    QVERIFY(view.data());
    model->attachView(view.data());

    TestConnectionManager connectionManager;
    ExternalDependenciesFake externalDependenciesFake{model.get()};
    NodeInstanceView nodeInstanceView{connectionManager, externalDependenciesFake};
    model->attachView(&nodeInstanceView);

    QCOMPARE(view->rootModelNode().directSubModelNodes().count(), 0);


    ModelNode childNode = addNodeListChild(view->rootModelNode(), "QtQuick.Rectangle", 2, 0, "data");
    QVERIFY(childNode.isValid());
    QCOMPARE(view->rootModelNode().directSubModelNodes().count(), 1);
    QVERIFY(view->rootModelNode().directSubModelNodes().contains(childNode));
    QVERIFY(childNode.parentProperty().parentModelNode() == view->rootModelNode());

    {
        //#### NodeInstance childInstance = nodeInstanceView->instanceForNode(childNode);
        //#### QVERIFY(childInstance.isValid());
        //#### QVERIFY(childInstance.parentId() == view->rootModelNode().internalId());
    }

    ModelNode subChildNode = addNodeListChild(childNode, "QtQuick.Rectangle", 2, 0, "data");
    QVERIFY(subChildNode.isValid());
    QCOMPARE(childNode.directSubModelNodes().count(), 1);
    QVERIFY(childNode.directSubModelNodes().contains(subChildNode));
    QVERIFY(subChildNode.parentProperty().parentModelNode() == childNode);

    {
        //#### NodeInstance subChildInstance = nodeInstanceView->instanceForNode(subChildNode);
        //#### QVERIFY(subChildInstance.isValid());
        //#### QVERIFY(subChildInstance.parentId() == childNode.internalId());
    }

    childNode.destroy();

    //#### QVERIFY(!nodeInstanceView->hasInstanceForNode(childNode));

    QCOMPARE(view->rootModelNode().directSubModelNodes().count(), 0);
    QVERIFY(!view->rootModelNode().directSubModelNodes().contains(childNode));
    QVERIFY(!childNode.isValid());
    QVERIFY(!subChildNode.isValid());

    view->rootModelNode().destroy();
    QVERIFY(view->rootModelNode().isValid());

    QVERIFY(view->rootModelNode().isValid());

    // delete node not in hierarchy
    childNode = view->createModelNode("QtQuick.Item", 1, 1);
    childNode.destroy();

    model->detachView(&nodeInstanceView);
}

void tst_TestCore::reparentingNode()
{
    auto model(createModel("QtQuick.Item", 2, 0));

    QVERIFY(model.get());

    QScopedPointer<TestView> view(new TestView);
    QVERIFY(view.data());
    model->attachView(view.data());

    ModelNode rootModelNode = view->rootModelNode();
    QVERIFY(rootModelNode.isValid());
    rootModelNode.setIdWithoutRefactoring("rootModelNode");
    QCOMPARE(rootModelNode.id(), QString("rootModelNode"));

    //NodeInstanceView *nodeInstanceView = new NodeInstanceView(model.get(), NodeInstanceServerInterface::TestModus);
    //model->attachView(nodeInstanceView);

    ModelNode childNode = addNodeListChild(rootModelNode, "QtQuick.Rectangle", 2, 0, "data");
    QCOMPARE(childNode.parentProperty().parentModelNode(), rootModelNode);
    QVERIFY(rootModelNode.directSubModelNodes().contains(childNode));

    {
        //NodeInstance childInstance = nodeInstanceView->instanceForModelNode(childNode);
        //QVERIFY(childInstance.isValid());
        //QVERIFY(childInstance.parentId() == view->rootModelNode().internalId());
    }

    ModelNode childNode2 = addNodeListChild(rootModelNode, "QtQuick.Item", 2, 0, "data");
    QCOMPARE(childNode2.parentProperty().parentModelNode(), rootModelNode);
    QVERIFY(rootModelNode.directSubModelNodes().contains(childNode2));

    {
        //NodeInstance childIstance2 = nodeInstanceView->instanceForModelNode(childNode2);
        //QVERIFY(childIstance2.isValid());
        //QVERIFY(childIstance2.parentId() == view->rootModelNode().internalId());
    }

    childNode.setParentProperty(childNode2, "data");

    QCOMPARE(childNode.parentProperty().parentModelNode(), childNode2);
    QVERIFY(childNode2.directSubModelNodes().contains(childNode));
    QVERIFY(!rootModelNode.directSubModelNodes().contains(childNode));
    QVERIFY(rootModelNode.directSubModelNodes().contains(childNode2));

    {
        //NodeInstance childIstance = nodeInstanceView->instanceForModelNode(childNode);
        //QVERIFY(childIstance.isValid());
        //QVERIFY(childIstance.parentId() == childNode2.internalId());
    }

    childNode2.setParentProperty(rootModelNode, "data");
    QCOMPARE(childNode2.parentProperty().parentModelNode(), rootModelNode);
    QVERIFY(rootModelNode.directSubModelNodes().contains(childNode2));

    {
        //NodeInstance childIstance2 = nodeInstanceView->instanceForModelNode(childNode2);
        //QVERIFY(childIstance2.isValid());
        //QVERIFY(childIstance2.parentId() == rootModelNode.internalId());
    }

    QCOMPARE(childNode.parentProperty().parentModelNode(), childNode2);

    QApplication::processEvents();
    //model->detachView(nodeInstanceView);
}

void tst_TestCore::reparentingNodeLikeDragAndDrop()
{
    QPlainTextEdit textEdit;
    textEdit.setPlainText("import QtQuick 2.0;\n\nItem {\n}\n");
    NotIndentingTextEditModifier textModifier(&textEdit);

    auto model(Model::create("QtQuick.Item"));
    QVERIFY(model.get());

    auto testRewriterView = createTextRewriterView(*model);
    testRewriterView->setTextModifier(&textModifier);
    model->attachView(testRewriterView.get());

    QScopedPointer<TestView> view(new TestView);
    QVERIFY(view.data());
    model->attachView(view.data());

    //NodeInstanceView *nodeInstanceView = new NodeInstanceView(model.get(), NodeInstanceServerInterface::TestModus);
    //model->attachView(nodeInstanceView);
    view->rootModelNode().setIdWithoutRefactoring("rootModelNode");
    QCOMPARE(view->rootModelNode().id(), QString("rootModelNode"));

    ModelNode rectNode = addNodeListChild(view->rootModelNode(), "QtQuick.Rectangle", 2, 0, "data");
    rectNode.setIdWithoutRefactoring("rect_1");
    rectNode.variantProperty("x").setValue(20);
    rectNode.variantProperty("y").setValue(30);
    rectNode.variantProperty("width").setValue(40);
    rectNode.variantProperty("height").setValue(50);

    RewriterTransaction transaction(view->beginRewriterTransaction("TEST"));

    ModelNode textNode = addNodeListChild(view->rootModelNode(), "QtQuick.Text", 2, 0, "data");
    QCOMPARE(textNode.parentProperty().parentModelNode(), view->rootModelNode());
    QVERIFY(view->rootModelNode().directSubModelNodes().contains(textNode));

    textNode.setIdWithoutRefactoring("rext_1");
    textNode.variantProperty("x").setValue(10);
    textNode.variantProperty("y").setValue(10);
    textNode.variantProperty("width").setValue(50);
    textNode.variantProperty("height").setValue(20);

    textNode.variantProperty("x").setValue(30);
    textNode.variantProperty("y").setValue(30);

    {
        /*
        NodeInstance textInstance = nodeInstanceView->instanceForModelNode(textNode);
        QVERIFY(textInstance.isValid());
        QVERIFY(textInstance.parentId() == view->rootModelNode().internalId());
        QCOMPARE(textInstance.position().x(), 30.0);
        QCOMPARE(textInstance.position().y(), 30.0);
        QCOMPARE(textInstance.size().width(), 50.0);
        QCOMPARE(textInstance.size().height(), 20.0);
        */
    }

    textNode.setParentProperty(rectNode, "data");
    QCOMPARE(textNode.parentProperty().parentModelNode(), rectNode);
    QVERIFY(rectNode.directSubModelNodes().contains(textNode));

    {
        /*
        NodeInstance textInstance = nodeInstanceView->instanceForModelNode(textNode);
        QVERIFY(textInstance.isValid());
        QVERIFY(textInstance.parentId() == rectNode.internalId());
        QCOMPARE(textInstance.position().x(), 30.0);
        QCOMPARE(textInstance.position().y(), 30.0);
        QCOMPARE(textInstance.size().width(), 50.0);
        QCOMPARE(textInstance.size().height(), 20.0);
        */
    }

    textNode.setParentProperty(view->rootModelNode(), "data");
    QCOMPARE(textNode.parentProperty().parentModelNode(), view->rootModelNode());
    QVERIFY(view->rootModelNode().directSubModelNodes().contains(textNode));

    {
        // #####
        /*NodeInstance textInstance = nodeInstanceView->instanceForNode(textNode);
        QVERIFY(textInstance.isValid());
        QVERIFY(textInstance.parentId() == view->rootModelNode().internalId());
        QCOMPARE(textInstance.position().x(), 30.0);
        QCOMPARE(textInstance.position().y(), 30.0);
        QCOMPARE(textInstance.size().width(), 50.0);
        QCOMPARE(textInstance.size().height(), 20.0);*/
    }

    textNode.setParentProperty(rectNode, "data");
    QCOMPARE(textNode.parentProperty().parentModelNode(), rectNode);
    QVERIFY(rectNode.directSubModelNodes().contains(textNode));

    {
        // #####
        /*NodeInstance textInstance = nodeInstanceView->instanceForNode(textNode);
        QVERIFY(textInstance.isValid());
        QVERIFY(textInstance.parentId() == rectNode.internalId());
        QCOMPARE(textInstance.position().x(), 30.0);
        QCOMPARE(textInstance.position().y(), 30.0);
        QCOMPARE(textInstance.size().width(), 50.0);
        QCOMPARE(textInstance.size().height(), 20.0);*/
    }

    {
        // #####
        /*NodeInstance textInstance = nodeInstanceView->instanceForNode(textNode);
        QVERIFY(textInstance.isValid());
        QVERIFY(textInstance.parentId() == rectNode.internalId());
        QCOMPARE(textInstance.position().x(), 30.0);
        QCOMPARE(textInstance.position().y(), 30.0);
        QCOMPARE(textInstance.size().width(), 50.0);
        QCOMPARE(textInstance.size().height(), 20.0);*/
    }

    transaction.commit();

    if(!textNode.isValid())
        QFAIL("textnode node is not valid anymore");
    else
        QCOMPARE(textNode.parentProperty().parentModelNode(), rectNode);
    QVERIFY(rectNode.directSubModelNodes().contains(textNode));

    QApplication::processEvents();

    //model->detachView(nodeInstanceView);
}

void tst_TestCore::testModelReorderSiblings()
{
    auto model(createModel("QtQuick.Item", 2, 0));
    QVERIFY(model.get());

    QScopedPointer<TestView> view(new TestView);
    QVERIFY(view.data());
    model->attachView(view.data());

    //NodeInstanceView *nodeInstanceView = new NodeInstanceView(model.get(), NodeInstanceServerInterface::TestModus);
    //model->attachView(nodeInstanceView);

    ModelNode rootModelNode = view->rootModelNode();
    QVERIFY(rootModelNode.isValid());

    ModelNode a = addNodeListChild(rootModelNode, "QtQuick.Rectangle", 2, 0, "data");
    QVERIFY(a.isValid());
    ModelNode b = addNodeListChild(rootModelNode, "QtQuick.Rectangle", 2, 0, "data");
    QVERIFY(b.isValid());
    ModelNode c = addNodeListChild(rootModelNode, "QtQuick.Rectangle", 2, 0, "data");
    QVERIFY(c.isValid());

    {
        // ####
        /*QVERIFY(nodeInstanceView->instanceForNode(a).parentId() == rootModelNode.internalId());
        QVERIFY(nodeInstanceView->instanceForNode(b).parentId() == rootModelNode.internalId());
        QVERIFY(nodeInstanceView->instanceForNode(c).parentId() == rootModelNode.internalId());*/
    }

    NodeListProperty listProperty(rootModelNode.nodeListProperty("data"));

    listProperty.slide(listProperty.toModelNodeList().indexOf(a), 2); //a.slideToIndex(2);

    QVERIFY(a.isValid()); QCOMPARE(listProperty.toModelNodeList().indexOf(a), 2);
    QVERIFY(b.isValid()); QCOMPARE(listProperty.toModelNodeList().indexOf(b), 0);
    QVERIFY(c.isValid()); QCOMPARE(listProperty.toModelNodeList().indexOf(c), 1);

    listProperty.slide(listProperty.toModelNodeList().indexOf(c), 0); //c.slideToIndex(0);

    QVERIFY(a.isValid()); QCOMPARE(listProperty.toModelNodeList().indexOf(a), 2);
    QVERIFY(b.isValid()); QCOMPARE(listProperty.toModelNodeList().indexOf(b), 1);
    QVERIFY(c.isValid()); QCOMPARE(listProperty.toModelNodeList().indexOf(c), 0);

    /*
    {
        QVERIFY(nodeInstanceView->instanceForModelNode(a).parentId() == rootModelNode.internalId());
        QVERIFY(nodeInstanceView->instanceForModelNode(b).parentId() == rootModelNode.internalId());
        QVERIFY(nodeInstanceView->instanceForModelNode(c).parentId() == rootModelNode.internalId());
    }*/

    QApplication::processEvents();

    //model->detachView(nodeInstanceView);
}

void tst_TestCore::testModelRootNode()
{
    auto model(createModel("QtQuick.Item", 2, 0));
    QVERIFY(model.get());

    QScopedPointer<TestView> view(new TestView);
    QVERIFY(view.data());
    model->attachView(view.data());

    try {
        ModelNode rootModelNode = view->rootModelNode();
        QVERIFY(rootModelNode.isValid());
        QVERIFY(rootModelNode.isRootNode());
        ModelNode topChildNode = addNodeListChild(rootModelNode, "QtQuick.Rectangle", 2, 0, "data");
        QVERIFY(topChildNode.isValid());
        QVERIFY(rootModelNode.isRootNode());
        ModelNode childNode = addNodeListChild(rootModelNode, "QtQuick.Rectangle", 2, 0, "data");
        QVERIFY(childNode.isValid());
        QVERIFY(rootModelNode.isValid());
        QVERIFY(rootModelNode.isRootNode());
        childNode.setParentProperty(topChildNode, "data");
        QVERIFY(topChildNode.isValid());
        QVERIFY(childNode.isValid());
        QVERIFY(rootModelNode.isValid());
        QVERIFY(rootModelNode.isRootNode());
    } catch (const QmlDesigner::Exception &exception) {
        const QString errorMsg = QString("Exception: %1 %2 %3:%4")
                .arg(exception.type(), exception.function(), exception.file()).arg(exception.line());
        QFAIL(errorMsg.toLatin1().constData());
    }
    QApplication::processEvents();
}

void tst_TestCore::reparentingNodeInModificationGroup()
{
    auto model(createModel("QtQuick.Item", 2, 0));
    QVERIFY(model.get());

    QScopedPointer<TestView> view(new TestView);
    QVERIFY(view.data());
    model->attachView(view.data());

    ModelNode childNode = addNodeListChild(view->rootModelNode(), "QtQuick.Rectangle", 2, 0, "data");
    ModelNode childNode2 = addNodeListChild(view->rootModelNode(), "QtQuick.Item", 2, 0, "data");
    childNode.variantProperty("x").setValue(10);
    childNode.variantProperty("y").setValue(10);

    QCOMPARE(childNode.parentProperty().parentModelNode(), view->rootModelNode());
    QCOMPARE(childNode2.parentProperty().parentModelNode(), view->rootModelNode());
    QVERIFY(view->rootModelNode().directSubModelNodes().contains(childNode));
    QVERIFY(view->rootModelNode().directSubModelNodes().contains(childNode2));

//    ModificationGroupToken token = model->beginModificationGroup();
    childNode.variantProperty("x").setValue(20);
    childNode.variantProperty("y").setValue(20);
    childNode.setParentProperty(childNode2, "data");
    childNode.variantProperty("x").setValue(30);
    childNode.variantProperty("y").setValue(30);
    childNode.variantProperty("x").setValue(1000000);
    childNode.variantProperty("y").setValue(1000000);
//    model->endModificationGroup(token);

    QCOMPARE(childNode.parentProperty().parentModelNode(), childNode2);
    QVERIFY(childNode2.directSubModelNodes().contains(childNode));
    QVERIFY(!view->rootModelNode().directSubModelNodes().contains(childNode));
    QVERIFY(view->rootModelNode().directSubModelNodes().contains(childNode2));

    childNode.setParentProperty(view->rootModelNode(), "data");
    QVERIFY(childNode.isValid());
    QCOMPARE(childNode2.parentProperty().parentModelNode(), view->rootModelNode());

    childNode2.setParentProperty(childNode, "data");
    QCOMPARE(childNode2.parentProperty().parentModelNode(), childNode);
    QVERIFY(childNode2.isValid());
    QVERIFY(childNode.directSubModelNodes().contains(childNode2));

    QCOMPARE(childNode2.parentProperty().parentModelNode(), childNode);
    childNode2.setParentProperty(view->rootModelNode(), "data");
    QCOMPARE(childNode2.parentProperty().parentModelNode(), view->rootModelNode());
    QVERIFY(childNode2.isValid());
    QVERIFY(view->rootModelNode().directSubModelNodes().contains(childNode2));

    QApplication::processEvents();
}

void tst_TestCore::testModelAddAndRemoveProperty()
{
    auto model(createModel("QtQuick.Item"));
    QVERIFY(model.get());

    QScopedPointer<TestView> view(new TestView);
    model->rewriterView()->setCheckSemanticErrors(false); //This test needs this
    QVERIFY(view.data());
    model->attachView(view.data());

    ModelNode node = view->rootModelNode();
    QVERIFY(node.isValid());

    //NodeInstanceView *nodeInstanceView = new NodeInstanceView(model.get(), NodeInstanceServerInterface::TestModus);
    //model->attachView(nodeInstanceView);

    node.variantProperty("blah").setValue(-1);
    QCOMPARE(node.variantProperty("blah").value().toInt(), -1);
    QVERIFY(node.hasProperty("blah"));
    QCOMPARE(node.variantProperty("blah").value().toInt(), -1);

    node.variantProperty("customValue").setValue(42);
    QCOMPARE(node.variantProperty("customValue").value().toInt(), 42);

    node.variantProperty("x").setValue(42);
    QCOMPARE(node.variantProperty("x").value().toInt(), 42);

    /*
    {
        NodeInstance nodeInstance = nodeInstanceView->instanceForModelNode(node);
        QCOMPARE(nodeInstance.property("x").toInt(), 42);
    }*/

    node.removeProperty("customValue");
    QVERIFY(!node.hasProperty("customValue"));

    node.variantProperty("foo").setValue("bar");
    QVERIFY(node.hasProperty("foo"));
    QCOMPARE(node.variantProperty("foo").value().toString(), QString("bar"));

    QApplication::processEvents();

    //model->detachView(nodeInstanceView);
}

void tst_TestCore::testModelViewNotification()
{
    auto model(createModel("QtQuick.Item", 2, 0));
    QVERIFY(model.get());

    QScopedPointer<TestView> view1(new TestView);
    QVERIFY(view1.data());

    QScopedPointer<TestView> view2(new TestView);
    QVERIFY(view2.data());

    model->attachView(view2.data());
    model->attachView(view1.data());

    QCOMPARE(view1->methodCalls().size(), 1);
    QCOMPARE(view1->methodCalls().at(0).name,QString("modelAttached"));
    QCOMPARE(view2->methodCalls().size(), 1);
    QCOMPARE(view2->methodCalls().at(0).name,QString("modelAttached"));

    QList<TestView::MethodCall> expectedCalls;
    expectedCalls << TestView::MethodCall("modelAttached",
                                          QStringList() << QString::number(
                                              reinterpret_cast<qint64>(model.get())));
    QCOMPARE(view1->methodCalls(), expectedCalls);
    QCOMPARE(view2->methodCalls(), expectedCalls);

    ModelNode childNode = addNodeListChild(view2->rootModelNode(), "QtQuick.Rectangle", 2, 0, "data");
    expectedCalls << TestView::MethodCall("nodeCreated", QStringList() << "");
    expectedCalls << TestView::MethodCall("nodeAboutToBeReparented", QStringList() << "" << "data" << "" << "PropertiesAdded");
    expectedCalls << TestView::MethodCall("nodeReparented", QStringList() << "" << "data" << "" << "PropertiesAdded");


    QCOMPARE(view1->methodCalls(), expectedCalls);
    QCOMPARE(view2->methodCalls(), expectedCalls);

    childNode.setIdWithoutRefactoring("supernode");
    expectedCalls << TestView::MethodCall("nodeIdChanged", QStringList() << "supernode" << "supernode" << "");
    QCOMPARE(view1->methodCalls(), expectedCalls);
    QCOMPARE(view2->methodCalls(), expectedCalls);

    childNode.variantProperty("visible").setValue(false);
    expectedCalls << TestView::MethodCall("variantPropertiesChanged", QStringList() << "visible" << "PropertiesAdded");
    QCOMPARE(view1->methodCalls(), expectedCalls);
    QCOMPARE(view2->methodCalls(), expectedCalls);

    childNode.setIdWithoutRefactoring("supernode2");
    expectedCalls << TestView::MethodCall("nodeIdChanged", QStringList() << "supernode2" << "supernode2" << "supernode");
    QCOMPARE(view1->methodCalls(), expectedCalls);
    QCOMPARE(view2->methodCalls(), expectedCalls);

    childNode.variantProperty("visible").setValue(false); // its tae some value so no notification should be sent
    QCOMPARE(view1->methodCalls(), expectedCalls);
    QCOMPARE(view2->methodCalls(), expectedCalls);

    childNode.variantProperty("visible").setValue(true);
    expectedCalls << TestView::MethodCall("variantPropertiesChanged", QStringList() << "visible" << "");
    QCOMPARE(view1->methodCalls(), expectedCalls);
    QCOMPARE(view2->methodCalls(), expectedCalls);

    childNode.bindingProperty("visible").setExpression("false && true");
    expectedCalls << TestView::MethodCall("propertiesAboutToBeRemoved", QStringList() << "visible");
    expectedCalls << TestView::MethodCall("propertiesRemoved", QStringList() << "visible");
    expectedCalls << TestView::MethodCall("bindingPropertiesChanged", QStringList() << "visible" << "PropertiesAdded");
    QCOMPARE(view1->methodCalls(), expectedCalls);
    QCOMPARE(view2->methodCalls(), expectedCalls);

    childNode.destroy();
    expectedCalls << TestView::MethodCall("nodeAboutToBeRemoved", QStringList() << "supernode2");
    expectedCalls << TestView::MethodCall("nodeRemoved", QStringList() << "1" << "data" << "EmptyPropertiesRemoved");

    QCOMPARE(view1->methodCalls(), expectedCalls);
    QCOMPARE(view2->methodCalls(), expectedCalls);

    model->detachView(view1.data());
    expectedCalls << TestView::MethodCall("modelAboutToBeDetached",
                                          QStringList() << QString::number(
                                              reinterpret_cast<qint64>(model.get())));
    QCOMPARE(view1->methodCalls(), expectedCalls);

    QApplication::processEvents();
}

void tst_TestCore::testRewriterTransaction()
{
    auto model(Model::create("QtQuick.Item", 2, 0));
    QVERIFY(model.get());

    QScopedPointer<TestView> view(new TestView);
    QVERIFY(view.data());
    model->attachView(view.data());

    RewriterTransaction transaction = view->beginRewriterTransaction("TEST");
    QVERIFY(transaction.isValid());

    ModelNode childNode = addNodeListChild(view->rootModelNode(), "QtQuick.Rectangle", 2, 0, "data");
    QVERIFY(childNode.isValid());

    childNode.destroy();
    QVERIFY(!childNode.isValid());

    {
        RewriterTransaction transaction2 = view->beginRewriterTransaction("TEST");
        QVERIFY(transaction2.isValid());

        ModelNode childNode = addNodeListChild(view->rootModelNode(), "QtQuick.Rectangle", 2, 0, "data");
        QVERIFY(childNode.isValid());

        childNode.destroy();
        QVERIFY(!childNode.isValid());

        RewriterTransaction transaction3(transaction2);
        QVERIFY(!transaction2.isValid());
        QVERIFY(transaction3.isValid());

        transaction2 = transaction3;
        QVERIFY(transaction2.isValid());
        QVERIFY(!transaction3.isValid());

        transaction3 = transaction3;
        transaction2 = transaction2;
        QVERIFY(transaction2.isValid());
        QVERIFY(!transaction3.isValid());
    }

    QVERIFY(transaction.isValid());
    transaction.commit();
    QVERIFY(!transaction.isValid());
}

void tst_TestCore::testRewriterId()
{
    char qmlString[] = "import QtQuick 2.1\n"
                       "Rectangle {\n"
                       "}\n";

    QPlainTextEdit textEdit;
    textEdit.setPlainText(QLatin1String(qmlString));
    NotIndentingTextEditModifier textModifier(&textEdit);

    auto model(Model::create("QtQuick.Item"));
    QVERIFY(model.get());

    QScopedPointer<TestView> view(new TestView);
    QVERIFY(view.data());
    model->attachView(view.data());

    ModelNode rootModelNode(view->rootModelNode());
    QVERIFY(rootModelNode.isValid());

    auto testRewriterView = createTextRewriterView(*model);
    testRewriterView->setTextModifier(&textModifier);

    model->attachView(testRewriterView.get());
    QCOMPARE(rootModelNode.type(),  QmlDesigner::TypeName("QtQuick.Rectangle"));

    QVERIFY(rootModelNode.isValid());

    ModelNode newNode(view->createModelNode("QtQuick.Rectangle", 2, 0));
    newNode.setIdWithoutRefactoring("testId");

    rootModelNode.nodeListProperty("data").reparentHere(newNode);

    const QLatin1String expected("import QtQuick 2.1\n"
                                 "Rectangle {\n"
                                 "Rectangle {\n"
                                 "    id: testId\n"
                                 "}\n"
                                 "}\n");

    QCOMPARE(stripWhiteSpaces(textEdit.toPlainText()), stripWhiteSpaces(expected));
}

void tst_TestCore::testRewriterNodeReparentingTransaction1()
{
     char qmlString[] = "import QtQuick 2.0\n"
                       "Rectangle {\n"
                       "}\n";

    QPlainTextEdit textEdit;
    textEdit.setPlainText(QLatin1String(qmlString));
    NotIndentingTextEditModifier textModifier(&textEdit);

    auto model(Model::create("QtQuick.Item", 2, 0));
    QVERIFY(model.get());

    QScopedPointer<TestView> view(new TestView);
    QVERIFY(view.data());
    model->attachView(view.data());

    ModelNode rootModelNode(view->rootModelNode());
    QVERIFY(rootModelNode.isValid());
    QCOMPARE(rootModelNode.type(), QmlDesigner::TypeName("QtQuick.Item"));
    auto testRewriterView = createTextRewriterView(*model);
    testRewriterView->setTextModifier(&textModifier);

    model->attachView(testRewriterView.get());

    QVERIFY(rootModelNode.isValid());

    ModelNode childNode1 = addNodeListChild(rootModelNode, "QtQuick.Rectangle", 2, 0, "data");
    ModelNode childNode2 = addNodeListChild(rootModelNode, "QtQuick.Rectangle", 2, 0, "data");
    ModelNode childNode3 = addNodeListChild(rootModelNode, "QtQuick.Rectangle", 2, 0, "data");
    ModelNode childNode4 = addNodeListChild(rootModelNode, "QtQuick.Rectangle", 2, 0, "data");

    ModelNode reparentNode = addNodeListChild(childNode1, "QtQuick.Rectangle", 2, 0, "data");

    RewriterTransaction rewriterTransaction = view->beginRewriterTransaction("TEST");

    childNode2.nodeListProperty("data").reparentHere(reparentNode);
    childNode3.nodeListProperty("data").reparentHere(reparentNode);
    childNode4.nodeListProperty("data").reparentHere(reparentNode);

    reparentNode.destroy();

    rewriterTransaction.commit();
}

void tst_TestCore::testRewriterNodeReparentingTransaction2()
{
     char qmlString[] = "import QtQuick 2.0\n"
                       "Rectangle {\n"
                       "}\n";

    QPlainTextEdit textEdit;
    textEdit.setPlainText(QLatin1String(qmlString));
    NotIndentingTextEditModifier textModifier(&textEdit);

    auto model(Model::create("QtQuick.Item", 2, 0));
    QVERIFY(model.get());

    QScopedPointer<TestView> view(new TestView);
    QVERIFY(view.data());
    model->attachView(view.data());

    ModelNode rootModelNode(view->rootModelNode());
    QVERIFY(rootModelNode.isValid());
    QCOMPARE(rootModelNode.type(),  QmlDesigner::TypeName("QtQuick.Item"));
    auto testRewriterView = createTextRewriterView(*model);
    testRewriterView->setTextModifier(&textModifier);

    model->attachView(testRewriterView.get());

    QVERIFY(rootModelNode.isValid());

    ModelNode childNode1 = addNodeListChild(rootModelNode, "QtQuick.Rectangle", 2, 0, "data");
    ModelNode childNode2 = addNodeListChild(rootModelNode, "QtQuick.Rectangle", 2, 0, "data");

    childNode2.variantProperty("x").setValue(200);
    childNode2.variantProperty("y").setValue(50);
    childNode2.variantProperty("color").setValue(QColor(Qt::red));
    childNode2.setIdWithoutRefactoring("childNode2");

    childNode1.variantProperty("x").setValue(100);
    childNode1.variantProperty("y").setValue(10);
    childNode1.variantProperty("color").setValue(QColor(Qt::blue));
    childNode1.setIdWithoutRefactoring("childNode1");

    RewriterTransaction rewriterTransaction = view->beginRewriterTransaction("TEST");

    childNode1.nodeListProperty("data").reparentHere(childNode2);
    childNode2.variantProperty("x").setValue(300);
    childNode2.variantProperty("y").setValue(150);

    rewriterTransaction.commit();

    rewriterTransaction = view->beginRewriterTransaction("TEST");

    rootModelNode.nodeListProperty("data").reparentHere(childNode2);
    childNode2.variantProperty("x").setValue(100);
    childNode2.variantProperty("y").setValue(200);

    rewriterTransaction.commit();

    rewriterTransaction = view->beginRewriterTransaction("TEST");

    rootModelNode.nodeListProperty("data").reparentHere(childNode2);
    childNode2.variantProperty("x").setValue(150);
    childNode2.variantProperty("y").setValue(250);
    childNode1.nodeListProperty("data").reparentHere(childNode2);

    rewriterTransaction.commit();
}

void tst_TestCore::testRewriterNodeReparentingTransaction3()
{
    char qmlString[] = "import QtQuick 2.0\n"
                      "Rectangle {\n"
                      "}\n";

   QPlainTextEdit textEdit;
   textEdit.setPlainText(QLatin1String(qmlString));
   NotIndentingTextEditModifier textModifier(&textEdit);

   auto model(Model::create("QtQuick.Item", 2, 0));
   QVERIFY(model.get());

   QScopedPointer<TestView> view(new TestView);
   QVERIFY(view.data());
   model->attachView(view.data());

   ModelNode rootModelNode(view->rootModelNode());
   QVERIFY(rootModelNode.isValid());
   QCOMPARE(rootModelNode.type(),  QmlDesigner::TypeName("QtQuick.Item"));
   auto testRewriterView = createTextRewriterView(*model);
   testRewriterView->setTextModifier(&textModifier);

   model->attachView(testRewriterView.get());

   QVERIFY(rootModelNode.isValid());

   ModelNode childNode1 = addNodeListChild(rootModelNode, "QtQuick.Rectangle", 2, 0, "data");
   ModelNode childNode2 = addNodeListChild(rootModelNode, "QtQuick.Rectangle", 2, 0, "data");
   ModelNode childNode3 = addNodeListChild(rootModelNode, "QtQuick.Rectangle", 2, 0, "data");
   ModelNode childNode4 = addNodeListChild(rootModelNode, "QtQuick.Rectangle", 2, 0, "data");

   RewriterTransaction rewriterTransaction = view->beginRewriterTransaction("TEST");

   childNode1.nodeListProperty("data").reparentHere(childNode4);
   childNode4.variantProperty("x").setValue(151);
   childNode4.variantProperty("y").setValue(251);
   childNode2.nodeListProperty("data").reparentHere(childNode4);
   childNode4.variantProperty("x").setValue(152);
   childNode4.variantProperty("y").setValue(252);
   childNode3.nodeListProperty("data").reparentHere(childNode4);
   childNode4.variantProperty("x").setValue(153);
   childNode4.variantProperty("y").setValue(253);
   rootModelNode.nodeListProperty("data").reparentHere(childNode4);
   childNode4.variantProperty("x").setValue(154);
   childNode4.variantProperty("y").setValue(254);

   rewriterTransaction.commit();
}

void tst_TestCore::testRewriterNodeReparentingTransaction4()
{
    char qmlString[] = "import QtQuick 2.0\n"
                      "Rectangle {\n"
                      "}\n";

   QPlainTextEdit textEdit;
   textEdit.setPlainText(QLatin1String(qmlString));
   NotIndentingTextEditModifier textModifier(&textEdit);

   auto model(Model::create("QtQuick.Item", 2, 0));
   QVERIFY(model.get());

   QScopedPointer<TestView> view(new TestView);
   QVERIFY(view.data());
   model->attachView(view.data());

   ModelNode rootModelNode(view->rootModelNode());
   QVERIFY(rootModelNode.isValid());
   QCOMPARE(rootModelNode.type(), QmlDesigner::TypeName("QtQuick.Item"));
   auto testRewriterView = createTextRewriterView(*model);
   testRewriterView->setTextModifier(&textModifier);

   model->attachView(testRewriterView.get());

   QVERIFY(rootModelNode.isValid());

   ModelNode childNode1 = addNodeListChild(rootModelNode, "QtQuick.Rectangle", 2, 0, "data");
   ModelNode childNode2 = addNodeListChild(rootModelNode, "QtQuick.Rectangle", 2, 0, "data");
   ModelNode childNode3 = addNodeListChild(rootModelNode, "QtQuick.Rectangle", 2, 0, "data");
   ModelNode childNode4 = addNodeListChild(rootModelNode, "QtQuick.Rectangle", 2, 0, "data");
   ModelNode childNode5 = addNodeListChild(childNode2, "QtQuick.Rectangle", 2, 0, "data");

   RewriterTransaction rewriterTransaction = view->beginRewriterTransaction("TEST");

   childNode1.nodeListProperty("data").reparentHere(childNode4);
   childNode4.variantProperty("x").setValue(151);
   childNode4.variantProperty("y").setValue(251);
   childNode2.nodeListProperty("data").reparentHere(childNode4);
   childNode4.variantProperty("x").setValue(152);
   childNode4.variantProperty("y").setValue(252);
   childNode3.nodeListProperty("data").reparentHere(childNode4);
   childNode4.variantProperty("x").setValue(153);
   childNode4.variantProperty("y").setValue(253);
   childNode5.nodeListProperty("data").reparentHere(childNode4);
   childNode4.variantProperty("x").setValue(154);
   childNode4.variantProperty("y").setValue(254);

   rewriterTransaction.commit();
}

void tst_TestCore::testRewriterAddNodeTransaction()
{
    char qmlString[] = "import QtQuick 2.0\n"
                       "Rectangle {\n"
                       "}\n";

    QPlainTextEdit textEdit;
    textEdit.setPlainText(QLatin1String(qmlString));
    NotIndentingTextEditModifier textModifier(&textEdit);

    auto model(Model::create("QtQuick.Item", 2, 0));
    QVERIFY(model.get());

    QScopedPointer<TestView> view(new TestView);
    QVERIFY(view.data());
    model->attachView(view.data());

    ModelNode rootModelNode(view->rootModelNode());
    QVERIFY(rootModelNode.isValid());
    QCOMPARE(rootModelNode.type(), QmlDesigner::TypeName("QtQuick.Item"));
    auto testRewriterView = createTextRewriterView(*model);
    testRewriterView->setTextModifier(&textModifier);

    model->attachView(testRewriterView.get());

    QVERIFY(rootModelNode.isValid());


    ModelNode childNode = addNodeListChild(rootModelNode, "QtQuick.Rectangle", 2, 0, "data");

    RewriterTransaction rewriterTransaction = view->beginRewriterTransaction("TEST");

    ModelNode newNode = view->createModelNode("QtQuick.Rectangle", 2, 0);
    newNode.variantProperty("x").setValue(100);
    newNode.variantProperty("y").setValue(100);

    rootModelNode.nodeListProperty("data").reparentHere(newNode);
    childNode.nodeListProperty("data").reparentHere(newNode);

    rewriterTransaction.commit();
}

void tst_TestCore::testRewriterComponentId()
{
    char qmlString[] = "import QtQuick 2.0\n"
                       "Rectangle {\n"
                       "   Component {\n"
                       "       id: testComponent\n"
                       "       Item {\n"
                       "       }\n"
                       "   }\n"
                       "}\n";

    QPlainTextEdit textEdit;
    textEdit.setPlainText(QLatin1String(qmlString));
    NotIndentingTextEditModifier textModifier(&textEdit);

    auto model(Model::create("QtQuick.Item", 2, 0));
    QVERIFY(model.get());

    QScopedPointer<TestView> view(new TestView);
    QVERIFY(view.data());
    model->attachView(view.data());

    auto testRewriterView = createTextRewriterView(*model);
    QVERIFY(!model->rewriterView());
    testRewriterView->setTextModifier(&textModifier);

    model->attachView(testRewriterView.get());
    QVERIFY(model->rewriterView());

    QVERIFY(model->hasNodeMetaInfo("QtQuick.Item", 2, 1));

    ModelNode rootModelNode(view->rootModelNode());
    QVERIFY(rootModelNode.isValid());
    QCOMPARE(rootModelNode.type(), QmlDesigner::TypeName("QtQuick.Rectangle"));

    ModelNode component(rootModelNode.directSubModelNodes().first());
    QVERIFY(component.isValid());
    QCOMPARE(component.simplifiedTypeName(), QmlDesigner::TypeName("Component"));
    QCOMPARE(component.id(), QString("testComponent"));
}

void tst_TestCore::testRewriterTransactionRewriter()
{
    char qmlString[] = "import QtQuick 2.0\n"
                       "Rectangle {\n"
                       "}\n";

    QPlainTextEdit textEdit;
    textEdit.setPlainText(QLatin1String(qmlString));
    NotIndentingTextEditModifier textModifier(&textEdit);

    auto model(Model::create("QtQuick.Item", 2, 0));
    QVERIFY(model.get());

    QScopedPointer<TestView> view(new TestView);
    QVERIFY(view.data());
    model->attachView(view.data());

    ModelNode rootModelNode(view->rootModelNode());
    QVERIFY(rootModelNode.isValid());
    QCOMPARE(rootModelNode.type(), QmlDesigner::TypeName("QtQuick.Item"));
    auto testRewriterView = createTextRewriterView(*model);
    testRewriterView->setTextModifier(&textModifier);

    model->attachView(testRewriterView.get());

    QVERIFY(rootModelNode.isValid());

    ModelNode childNode1;
    ModelNode childNode2;

    {
        RewriterTransaction transaction = view->beginRewriterTransaction("TEST");
        childNode1 = addNodeListChild(rootModelNode, "QtQuick.Rectangle", 2, 0, "data");
        childNode1.variantProperty("x").setValue(10);
        childNode1.variantProperty("y").setValue(10);
    }

    QVERIFY(childNode1.isValid());
    QCOMPARE(childNode1.variantProperty("x").value(), QVariant(10));
    QCOMPARE(childNode1.variantProperty("y").value(), QVariant(10));


    {
        RewriterTransaction transaction = view->beginRewriterTransaction("TEST");
        childNode2 = addNodeListChild(childNode1, "QtQuick.Rectangle", 2, 0, "data");
        childNode2.destroy();
    }

    QVERIFY(!childNode2.isValid());
    QVERIFY(childNode1.isValid());
}

void tst_TestCore::testRewriterPropertyDeclarations()
{
    // Work in progress.

    //
    // test properties defined in qml
    //
    // [default] property <type> <name>[: defaultValue]
    //
    // where type is (int | bool | double | real | string | url | color | date | variant)
    //

    // Unsupported:
    //  property variant varProperty2: boolProperty
    //  property variant myArray: [ Rectangle {} ]
    //  property variant someGradient: Gradient {}

    char qmlString[] = "import QtQuick 2.1\n"
        "Item {\n"
        "   property int intProperty\n"
        "   property bool boolProperty: true\n"
        "   property variant varProperty1\n"
        "   default property url urlProperty\n"
        "   intProperty: 2\n"
        "}\n";

    QPlainTextEdit textEdit;
    textEdit.setPlainText(QLatin1String(qmlString));
    NotIndentingTextEditModifier textModifier(&textEdit);

    auto model(Model::create("QtQuick.Item"));
    QVERIFY(model.get());

    QScopedPointer<TestView> view(new TestView);
    QVERIFY(view.data());
    model->attachView(view.data());

    auto testRewriterView = createTextRewriterView(*model);
    testRewriterView->setTextModifier(&textModifier);
    model->attachView(testRewriterView.get());

    QVERIFY(testRewriterView->errors().isEmpty());

    //
    // parsing
    //
    ModelNode rootModelNode(view->rootModelNode());
    QVERIFY(rootModelNode.isValid());
    QCOMPARE(rootModelNode.type(), QmlDesigner::TypeName("QtQuick.Item"));

    QCOMPARE(rootModelNode.properties().size(), 4);

    VariantProperty intProperty = rootModelNode.property("intProperty").toVariantProperty();
    QVERIFY(intProperty.isValid());
    QVERIFY(intProperty.isVariantProperty());

    VariantProperty boolProperty = rootModelNode.property("boolProperty").toVariantProperty();
    QVERIFY(boolProperty.isValid());
    QVERIFY(boolProperty.isVariantProperty());
    QCOMPARE(boolProperty.value(), QVariant(true));

    VariantProperty varProperty1 = rootModelNode.property("varProperty1").toVariantProperty();
    QVERIFY(varProperty1.isValid());
    QVERIFY(varProperty1.isVariantProperty());

    VariantProperty urlProperty = rootModelNode.property("urlProperty").toVariantProperty();
    QVERIFY(urlProperty.isValid());
    QVERIFY(urlProperty.isVariantProperty());
    QCOMPARE(urlProperty.value(), QVariant(QUrl()));
}

void tst_TestCore::testRewriterPropertyAliases()
{
    //
    // test property aliases defined in qml, i.e.
    //
    // [default] property alias <name>: <alias reference>
    //
    // where type is (int | bool | double | real | string | url | color | date | variant)
    //

    char qmlString[] = "import QtQuick 2.1\n"
        "Item {\n"
        "   property alias theText: t.text\n"
        "   default alias property yPos: t.y\n"
        "   Text { id: t; text: \"zoo\"}\n"
        "}\n";

    QPlainTextEdit textEdit;
    textEdit.setPlainText(QLatin1String(qmlString));
    NotIndentingTextEditModifier textModifier(&textEdit);

    auto model(Model::create("QtQuick.Item"));
    QVERIFY(model.get());

    QScopedPointer<TestView> view(new TestView);
    QVERIFY(view.data());
    model->attachView(view.data());

    auto testRewriterView = createTextRewriterView(*model);
    testRewriterView->setTextModifier(&textModifier);
    model->attachView(testRewriterView.get());

    ModelNode rootModelNode(view->rootModelNode());
    QVERIFY(rootModelNode.isValid());
    QCOMPARE(rootModelNode.type(), QmlDesigner::TypeName("QtQuick.Item"));

    QList<AbstractProperty> properties  = rootModelNode.properties();
    QCOMPARE(properties.size(), 0); // TODO: How to represent alias properties? As Bindings?
}

void tst_TestCore::testRewriterPositionAndOffset()
{
    const QLatin1String qmlString("\n"
                                  "import QtQuick 2.1\n"
                                  "\n"
                                  "Rectangle {\n"
                                  "    id: root\n"
                                  "    x: 10;\n"
                                  "    y: 10;\n"
                                  "    Rectangle {\n"
                                  "        id: rectangle1\n"
                                  "        x: 10;\n"
                                  "        y: 10;\n"
                                  "    }\n"
                                  "    Rectangle {\n"
                                  "        id: rectangle2\n"
                                  "        x: 100;\n"
                                  "        y: 100;\n"
                                  "        anchors.fill: root\n"
                                  "    }\n"
                                  "    Rectangle {\n"
                                  "        id: rectangle3\n"
                                  "        x: 140;\n"
                                  "        y: 180;\n"
                                  "        gradient: Gradient {\n"
                                  "             GradientStop {\n"
                                  "                 position: 0\n"
                                  "                 color: \"white\"\n"
                                  "             }\n"
                                  "             GradientStop {\n"
                                  "                  position: 1\n"
                                  "                  color: \"black\"\n"
                                  "             }\n"
                                  "        }\n"
                                  "    }\n"
                                  "}");

    QPlainTextEdit textEdit;
    textEdit.setPlainText(qmlString);
    NotIndentingTextEditModifier textModifier(&textEdit);

    auto model(Model::create("QtQuick.Item", 2, 1));
    QVERIFY(model.get());

    QScopedPointer<TestView> view(new TestView);
    model->attachView(view.data());

    // read in
    auto testRewriterView = createTextRewriterView(*model);
    testRewriterView->setTextModifier(&textModifier);
    model->attachView(testRewriterView.get());

    ModelNode rootNode = view->rootModelNode();
    QVERIFY(rootNode.isValid());
    QCOMPARE(rootNode.type(), QmlDesigner::TypeName("QtQuick.Rectangle"));

    QString string = QString(qmlString).mid(testRewriterView->nodeOffset(rootNode), testRewriterView->nodeLength(rootNode));
    const QString qmlExpected0("Rectangle {\n"
                               "    id: root\n"
                               "    x: 10;\n"
                               "    y: 10;\n"
                               "    Rectangle {\n"
                               "        id: rectangle1\n"
                               "        x: 10;\n"
                               "        y: 10;\n"
                               "    }\n"
                               "    Rectangle {\n"
                               "        id: rectangle2\n"
                               "        x: 100;\n"
                               "        y: 100;\n"
                               "        anchors.fill: root\n"
                               "    }\n"
                               "    Rectangle {\n"
                               "        id: rectangle3\n"
                               "        x: 140;\n"
                               "        y: 180;\n"
                               "        gradient: Gradient {\n"
                               "             GradientStop {\n"
                               "                 position: 0\n"
                               "                 color: \"white\"\n"
                               "             }\n"
                               "             GradientStop {\n"
                               "                  position: 1\n"
                               "                  color: \"black\"\n"
                               "             }\n"
                               "        }\n"
                               "    }\n"
                               "}");
    QCOMPARE(string, qmlExpected0);

    ModelNode lastRectNode = rootNode.directSubModelNodes().last();
    ModelNode gradientNode = lastRectNode.directSubModelNodes().first();
    ModelNode gradientStop = gradientNode.directSubModelNodes().first();

    int offset = testRewriterView->nodeOffset(gradientNode);
    int length = testRewriterView->nodeLength(gradientNode);
    string = QString(qmlString).mid(offset, length);
    const QString qmlExpected1(     "Gradient {\n"
                               "             GradientStop {\n"
                               "                 position: 0\n"
                               "                 color: \"white\"\n"
                               "             }\n"
                               "             GradientStop {\n"
                               "                  position: 1\n"
                               "                  color: \"black\"\n"
                               "             }\n"
                               "        }");
    QCOMPARE(string, qmlExpected1);

    string = QString(qmlString).mid(testRewriterView->nodeOffset(gradientStop), testRewriterView->nodeLength(gradientStop));
    const QString qmlExpected2(             "GradientStop {\n"
                               "                 position: 0\n"
                               "                 color: \"white\"\n"
                               "             }");

    QCOMPARE(string, qmlExpected2);
}

void tst_TestCore::testRewriterComponentTextModifier()
{
    const QString qmlString("import QtQuick 2.1\n"
                            "Rectangle {\n"
                            "    id: root\n"
                            "    x: 10;\n"
                            "    y: 10;\n"
                            "    Rectangle {\n"
                            "        id: rectangle1\n"
                            "        x: 10;\n"
                            "        y: 10;\n"
                            "    }\n"
                            "    Component {\n"
                            "        id: rectangleComponent\n"
                            "        Rectangle {\n"
                            "            x: 100;\n"
                            "            y: 100;\n"
                            "        }\n"
                            "    }\n"
                            "}");

    QPlainTextEdit textEdit;
    textEdit.setPlainText(qmlString);
    NotIndentingTextEditModifier textModifier(&textEdit);

    auto model(Model::create("QtQuick.Item", 2, 1));
    QVERIFY(model.get());

    QScopedPointer<TestView> view(new TestView);
    model->attachView(view.data());

    // read in
    auto testRewriterView = createTextRewriterView(*model);
    testRewriterView->setTextModifier(&textModifier);
    model->attachView(testRewriterView.get());

    ModelNode rootNode = view->rootModelNode();
    QVERIFY(rootNode.isValid());
    QCOMPARE(rootNode.type(), QmlDesigner::TypeName("QtQuick.Rectangle"));

    ModelNode componentNode  = rootNode.directSubModelNodes().last();

    int componentStartOffset = testRewriterView->nodeOffset(componentNode);
    int componentEndOffset = componentStartOffset + testRewriterView->nodeLength(componentNode);

    int rootStartOffset = testRewriterView->nodeOffset(rootNode);

    ComponentTextModifier componentTextModifier(&textModifier, componentStartOffset, componentEndOffset, rootStartOffset);

     const QString qmlExpected("import QtQuick 2.1\n"
                            "            "
                            "             "
                            "           "
                            "           "
                            "                "
                            "                       "
                            "               "
                            "               "
                            "      "
                            "    Component {\n"
                            "        id: rectangleComponent\n"
                            "        Rectangle {\n"
                            "            x: 100;\n"
                            "            y: 100;\n"
                            "        }\n"
                            "    } "
                            " ");

    QCOMPARE(componentTextModifier.text(), qmlExpected);

    auto componentModel(Model::create("QtQuick.Item", 1, 1));
    auto testRewriterViewComponent = createTextRewriterView(*componentModel);
    testRewriterViewComponent->setTextModifier(&componentTextModifier);
    componentModel->attachView(testRewriterViewComponent.get());

    ModelNode componentrootNode = testRewriterViewComponent->rootModelNode();
    QVERIFY(componentrootNode.isValid());
    //The <Component> node is skipped
    QCOMPARE(componentrootNode.type(), QmlDesigner::TypeName("QtQuick.Rectangle"));
}

void tst_TestCore::testRewriterPreserveType()
{
    const QString qmlString("import QtQuick 2.1\n"
                            "Rectangle {\n"
                            "    id: root\n"
                            "    Text {\n"
                            "        font.bold: true\n"
                            "        font.pointSize: 14\n"
                            "    }\n"
                            "}");

    QPlainTextEdit textEdit;
    textEdit.setPlainText(qmlString);
    NotIndentingTextEditModifier textModifier(&textEdit);

    auto model(Model::create("QtQuick.Item", 2, 1));
    QVERIFY(model.get());

    QScopedPointer<TestView> view(new TestView);
    model->attachView(view.data());

    // read in
    auto testRewriterView = createTextRewriterView(*model);
    testRewriterView->setTextModifier(&textModifier);
    model->attachView(testRewriterView.get());

    ModelNode rootNode = view->rootModelNode();
    QVERIFY(rootNode.isValid());
    QCOMPARE(rootNode.type(), QmlDesigner::TypeName("QtQuick.Rectangle"));

    ModelNode textNode = rootNode.directSubModelNodes().first();
    QCOMPARE(QVariant::Bool, textNode.variantProperty("font.bold").value().type());
    QCOMPARE(QVariant::Double, textNode.variantProperty("font.pointSize").value().type());
    textNode.variantProperty("font.bold").setValue(QVariant(false));
    textNode.variantProperty("font.bold").setValue(QVariant(true));
    textNode.variantProperty("font.pointSize").setValue(QVariant(13.0));

    ModelNode newTextNode = addNodeListChild(rootNode, "QtQuick.Text", 2, 0, "data");

    newTextNode.variantProperty("font.bold").setValue(QVariant(true));
    newTextNode.variantProperty("font.pointSize").setValue(QVariant(13.0));

    QCOMPARE(QVariant::Bool, newTextNode.variantProperty("font.bold").value().type());
    QCOMPARE(QVariant::Double, newTextNode.variantProperty("font.pointSize").value().type());
}

void tst_TestCore::testRewriterForArrayMagic()
{
    try {
        const QLatin1String qmlString("import QtQuick 2.1\n"
                                      "\n"
                                      "Rectangle {\n"
                                      "    states: State {\n"
                                      "        name: \"s1\"\n"
                                      "    }\n"
                                      "}\n");
        QPlainTextEdit textEdit;
        textEdit.setPlainText(qmlString);
        NotIndentingTextEditModifier textModifier(&textEdit);

        auto model(Model::create("QtQuick.Item", 2, 1));
        QVERIFY(model.get());

        QScopedPointer<TestView> view(new TestView);
        model->attachView(view.data());

        // read in
        auto testRewriterView = createTextRewriterView(*model);
        testRewriterView->setTextModifier(&textModifier);
        model->attachView(testRewriterView.get());

        ModelNode rootNode = view->rootModelNode();
        QVERIFY(rootNode.isValid());
        QCOMPARE(rootNode.type(), QmlDesigner::TypeName("QtQuick.Rectangle"));
        QVERIFY(rootNode.property("states").isNodeListProperty());

        QmlItemNode rootItem(rootNode);
        QVERIFY(rootItem.isValid());

        QmlModelState state1(rootItem.states().addState("s2"));
        QCOMPARE(state1.modelNode().type(), QmlDesigner::TypeName("QtQuick.State"));

        const QLatin1String expected("import QtQuick 2.1\n"
                                     "\n"
                                     "Rectangle {\n"
                                     "    states: [\n"
                                     "    State {\n"
                                     "        name: \"s1\"\n"
                                     "    },\n"
                                     "    State {\n"
                                     "        name: \"s2\"\n"
                                     "    }\n"
                                     "    ]\n"
                                     "}\n");
        QCOMPARE(stripWhiteSpaces(textEdit.toPlainText()), stripWhiteSpaces(expected));
    } catch (Exception &e) {
        qDebug() << "Exception:" << e.description() << "at line" << e.line() << "in function" << e.function() << "in file" << e.file();
        QFAIL(qPrintable(e.description()));
    }
}

void tst_TestCore::testRewriterWithSignals()
{
    const QLatin1String qmlString("import QtQuick 2.1\n"
                                  "\n"
                                  "TextEdit {\n"
                                  "    onTextChanged: { print(\"foo\"); }\n"
                                  "}\n");
    QPlainTextEdit textEdit;
    textEdit.setPlainText(qmlString);
    NotIndentingTextEditModifier textModifier(&textEdit);

    auto model(Model::create("QtQuick.Item", 2, 1));
    QVERIFY(model.get());

    QScopedPointer<TestView> view(new TestView);
    model->attachView(view.data());

    // read in
    auto testRewriterView = createTextRewriterView(*model);
    testRewriterView->setTextModifier(&textModifier);
    model->attachView(testRewriterView.get());

    ModelNode rootNode = view->rootModelNode();
    QVERIFY(rootNode.isValid());
    QCOMPARE(rootNode.type(), QmlDesigner::TypeName("QtQuick.TextEdit"));

    QmlItemNode rootItem(rootNode);
    QVERIFY(rootItem.isValid());

    QCOMPARE(rootNode.properties().count(), 1);
}

void tst_TestCore::testRewriterNodeSliding()
{
    const QLatin1String qmlString("import QtQuick 2.1\n"
                                  "Rectangle {\n"
                                  "    id: root\n"
                                  "    Rectangle {\n"
                                  "        id: rectangle1\n"
                                  "        x: 10;\n"
                                  "        y: 10;\n"
                                  "    }\n"
                                  "\n"
                                  "    Rectangle {\n"
                                  "        id: rectangle2\n"
                                  "        x: 100;\n"
                                  "        y: 100;\n"
                                  "    }\n"
                                  "}");

    QPlainTextEdit textEdit;
    textEdit.setPlainText(qmlString);
    NotIndentingTextEditModifier textModifier(&textEdit);

    auto model(Model::create("QtQuick.Item", 2, 1));
    QVERIFY(model.get());

    QScopedPointer<TestView> view(new TestView);
    model->attachView(view.data());

    // read in
    auto testRewriterView = createTextRewriterView(*model);
    testRewriterView->setTextModifier(&textModifier);
    model->attachView(testRewriterView.get());

    ModelNode rootNode = view->rootModelNode();
    QVERIFY(rootNode.isValid());
    QCOMPARE(rootNode.type(), QmlDesigner::TypeName("QtQuick.Rectangle"));
    QCOMPARE(rootNode.id(), QLatin1String("root"));

    QCOMPARE(rootNode.nodeListProperty("data").toModelNodeList().at(0).id(), QLatin1String("rectangle1"));
    QCOMPARE(rootNode.nodeListProperty("data").toModelNodeList().at(1).id(), QLatin1String("rectangle2"));

    rootNode.nodeListProperty("data").slide(0, 1);

    QCOMPARE(rootNode.nodeListProperty(("data")).toModelNodeList().at(0).id(), QLatin1String("rectangle2"));
    QCOMPARE(rootNode.nodeListProperty(("data")).toModelNodeList().at(1).id(), QLatin1String("rectangle1"));

    rootNode.nodeListProperty("data").slide(1, 0);

    QCOMPARE(rootNode.nodeListProperty("data").toModelNodeList().at(0).id(), QLatin1String("rectangle1"));
    QCOMPARE(rootNode.nodeListProperty("data").toModelNodeList().at(1).id(), QLatin1String("rectangle2"));
}

void tst_TestCore::testRewriterExceptionHandling()
{
    const QLatin1String qmlString("import QtQuick 2.1\n"
                                  "Text {\n"
                                  "}");

    QPlainTextEdit textEdit;
    textEdit.setPlainText(qmlString);
    NotIndentingTextEditModifier textModifier(&textEdit);

    auto model(Model::create("QtQuick.Text", 2, 1));
    QVERIFY(model.get());

    QScopedPointer<TestView> view(new TestView);
    model->attachView(view.data());

    // read in
    auto testRewriterView = createTextRewriterView(*model);
    testRewriterView->setTextModifier(&textModifier);
    testRewriterView->setCheckSemanticErrors(true);
    model->attachView(testRewriterView.get());

    ModelNode rootNode = view->rootModelNode();
    QVERIFY(rootNode.isValid());
    QCOMPARE(rootNode.type(), QmlDesigner::TypeName("QtQuick.Text"));

    try
    {
        RewriterTransaction transaction = view->beginRewriterTransaction("TEST");
        rootNode.variantProperty("text").setValue(QVariant("text"));
        rootNode.variantProperty("bla").setValue(QVariant("blah"));
        transaction.commit();
        QFAIL("RewritingException should be thrown");
    } catch (RewritingException &) {
        QVERIFY(rootNode.isValid());
        QCOMPARE(rootNode.type(), QmlDesigner::TypeName("QtQuick.Text"));

        QVERIFY(!rootNode.hasProperty("bla"));
        QVERIFY(!rootNode.hasProperty("text"));
    }
}

void tst_TestCore::testRewriterFirstDefinitionInside()
{
    const QString qmlString("import QtQuick 2.1\n"
                            "Rectangle {\n"
                            "    id: root\n"
                            "    x: 10;\n"
                            "    y: 10;\n"
                            "    Rectangle {\n"
                            "        id: rectangle1\n"
                            "        x: 10;\n"
                            "        y: 10;\n"
                            "    }\n"
                            "    Component {\n"
                            "        id: rectangleComponent\n"
                            "        Rectangle {\n"
                            "            x: 100;\n"
                            "            y: 100;\n"
                            "        }\n"
                            "    }\n"
                            "}");


    QPlainTextEdit textEdit;
    textEdit.setPlainText(qmlString);
    NotIndentingTextEditModifier textModifier(&textEdit);

    auto model(Model::create("QtQuick.Item", 2, 1));
    QVERIFY(model.get());

    QScopedPointer<TestView> view(new TestView);
    model->attachView(view.data());

    // read in
    auto testRewriterView = createTextRewriterView(*model);
    testRewriterView->setTextModifier(&textModifier);
    model->attachView(testRewriterView.get());

    ModelNode rootNode = view->rootModelNode();
    QVERIFY(rootNode.isValid());
    QCOMPARE(rootNode.type(), QmlDesigner::TypeName("QtQuick.Rectangle"));

    ModelNode componentNode  = rootNode.directSubModelNodes().last();

    QString string = "";
    for (int i = testRewriterView->firstDefinitionInsideOffset(componentNode); i < testRewriterView->firstDefinitionInsideOffset(componentNode) +  testRewriterView->firstDefinitionInsideLength(componentNode);i++)
        string +=QString(qmlString)[i];

    const QString qmlExpected("Rectangle {\n"
                              "            x: 100;\n"
                              "            y: 100;\n"
                              "        }");
    QCOMPARE(string, qmlExpected);

}

void tst_TestCore::testCopyModelRewriter1()
{
    const QLatin1String qmlString("\n"
                                  "import QtQuick 2.1\n"
                                  "\n"
                                  "Rectangle {\n"
                                  "    id: root\n"
                                  "    x: 10;\n"
                                  "    y: 10;\n"
                                  "    Rectangle {\n"
                                  "        id: rectangle1\n"
                                  "        x: 10;\n"
                                  "        y: 10;\n"
                                  "    }\n"
                                  "    Rectangle {\n"
                                  "        id: rectangle2\n"
                                  "        x: 100;\n"
                                  "        y: 100;\n"
                                  "        anchors.fill: root\n"
                                  "    }\n"
                                  "    Rectangle {\n"
                                  "        id: rectangle3\n"
                                  "        x: 140;\n"
                                  "        y: 180;\n"
                                  "        gradient: Gradient {\n"
                                  "             GradientStop {\n"
                                  "                 position: 0\n"
                                  "                 color: \"white\"\n"
                                  "             }\n"
                                  "             GradientStop {\n"
                                  "                  position: 1\n"
                                  "                  color: \"black\"\n"
                                  "             }\n"
                                  "        }\n"
                                  "    }\n"
                                  "}");

    QPlainTextEdit textEdit1;
    textEdit1.setPlainText(qmlString);
    NotIndentingTextEditModifier textModifier1(&textEdit1);

    auto model1(Model::create("QtQuick.Item", 2, 1));
    QVERIFY(model1.get());

    QScopedPointer<TestView> view1(new TestView);
    model1->attachView(view1.data());

    // read in 1
    auto testRewriterView1 = createTextRewriterView(*model1);
    testRewriterView1->setTextModifier(&textModifier1);
    model1->attachView(testRewriterView1.get());

    ModelNode rootNode1 = view1->rootModelNode();
    QVERIFY(rootNode1.isValid());
    QCOMPARE(rootNode1.type(), QmlDesigner::TypeName("QtQuick.Rectangle"));

    QPlainTextEdit textEdit2;
    textEdit2.setPlainText(qmlString);
    NotIndentingTextEditModifier textModifier2(&textEdit2);

    auto model2(Model::create("QtQuick.Item", 1, 1));
    QVERIFY(model2.get());

    QScopedPointer<TestView> view2(new TestView);
    model2->attachView(view2.data());

    // read in 2
    auto testRewriterView2 = createTextRewriterView(*model2);
    testRewriterView2->setTextModifier(&textModifier2);
    model2->attachView(testRewriterView2.get());

    ModelNode rootNode2 = view2->rootModelNode();
    QVERIFY(rootNode2.isValid());
    QCOMPARE(rootNode2.type(), QmlDesigner::TypeName("QtQuick.Rectangle"));


    //

    ModelNode childNode(rootNode1.directSubModelNodes().first());
    QVERIFY(childNode.isValid());

    RewriterTransaction transaction(view1->beginRewriterTransaction("TEST"));

    ModelMerger merger(view1.data());

    ModelNode insertedNode(merger.insertModel(rootNode2));
    transaction.commit();

    QCOMPARE(insertedNode.id(), QString("root1"));

    QVERIFY(insertedNode.isValid());
    childNode.nodeListProperty("data").reparentHere(insertedNode);

    const QLatin1String expected(

        "\n"
        "import QtQuick 2.1\n"
        "\n"
        "Rectangle {\n"
        "    id: root\n"
        "    x: 10;\n"
        "    y: 10;\n"
        "    Rectangle {\n"
        "        id: rectangle1\n"
        "        x: 10;\n"
        "        y: 10;\n"
        "\n"
        "        Rectangle {\n"
        "            id: root1\n"
        "            x: 10\n"
        "            y: 10\n"
        "            Rectangle {\n"
        "                id: rectangle4\n"
        "                x: 10\n"
        "                y: 10\n"
        "            }\n"
        "\n"
        "            Rectangle {\n"
        "                id: rectangle5\n"
        "                x: 100\n"
        "                y: 100\n"
        "                anchors.fill: root1\n"
        "            }\n"
        "\n"
        "            Rectangle {\n"
        "                id: rectangle6\n"
        "                x: 140\n"
        "                y: 180\n"
        "                gradient: Gradient {\n"
        "                    GradientStop {\n"
        "                        position: 0\n"
        "                        color: \"#ffffff\"\n"
        "                    }\n"
        "\n"
        "                    GradientStop {\n"
        "                        position: 1\n"
        "                        color: \"#000000\"\n"
        "                    }\n"
        "                }\n"
        "            }\n"
        "        }\n"
        "    }\n"
        "    Rectangle {\n"
        "        id: rectangle2\n"
        "        x: 100;\n"
        "        y: 100;\n"
        "        anchors.fill: root\n"
        "    }\n"
        "    Rectangle {\n"
        "        id: rectangle3\n"
        "        x: 140;\n"
        "        y: 180;\n"
        "        gradient: Gradient {\n"
        "             GradientStop {\n"
        "                 position: 0\n"
        "                 color: \"white\"\n"
        "             }\n"
        "             GradientStop {\n"
        "                  position: 1\n"
        "                  color: \"black\"\n"
        "             }\n"
        "        }\n"
        "    }\n"
        "}");

    QCOMPARE(stripWhiteSpaces(textEdit1.toPlainText()), stripWhiteSpaces(expected));
}

static QString readQmlFromFile(const QString& fileName)
{
    QFile qmlFile(fileName);
    qmlFile.open(QIODevice::ReadOnly | QIODevice::Text);
    QString qmlFileContents = QString::fromUtf8(qmlFile.readAll());
    return qmlFileContents;
}

void tst_TestCore::testMergeModelRewriter1_data()
{
    QTest::addColumn<QString>("qmlTemplateString");
    QTest::addColumn<QString>("qmlStyleString");
    QTest::addColumn<QString>("qmlExpectedString");

    QString simpleTemplateQmlContents = readQmlFromFile(QString(TESTSRCDIR) + "/../data/merging/SimpleTemplate.qml");
    QString simpleStyleQmlContents = readQmlFromFile(QString(TESTSRCDIR) + "/../data/merging/SimpleStyle.qml");
    QString simpleExpectedQmlContents = readQmlFromFile(QString(TESTSRCDIR) + "/../data/merging/SimpleExpected.qml");

    QString complexTemplateQmlContents = readQmlFromFile(QString(TESTSRCDIR) + "/../data/merging/ComplexTemplate.qml");
    QString complexStyleQmlContents = readQmlFromFile(QString(TESTSRCDIR) + "/../data/merging/ComplexStyle.qml");
    QString complexExpectedQmlContents = readQmlFromFile(QString(TESTSRCDIR) + "/../data/merging/ComplexExpected.qml");

    QString emptyTemplateQmlContents = readQmlFromFile(QString(TESTSRCDIR) + "/../data/merging/EmptyTemplate.qml");
    QString emptyStyleQmlContents = readQmlFromFile(QString(TESTSRCDIR) + "/../data/merging/EmptyStyle.qml");
    QString emptyExpectedQmlContents = readQmlFromFile(QString(TESTSRCDIR) + "/../data/merging/EmptyExpected.qml");

    QString rootReplacementTemplateQmlContents = readQmlFromFile(QString(TESTSRCDIR) + "/../data/merging/RootReplacementTemplate.qml");
    QString rootReplacementStyleQmlContents = readQmlFromFile(QString(TESTSRCDIR) + "/../data/merging/RootReplacementStyle.qml");
    QString rootReplacementExpectedQmlContents = readQmlFromFile(QString(TESTSRCDIR) + "/../data/merging/RootReplacementExpected.qml");

    QString switchTemplateQmlContents = readQmlFromFile(QString(TESTSRCDIR) + "/../data/merging/SwitchTemplate.qml");
    QString switchStyleQmlContents = readQmlFromFile(QString(TESTSRCDIR) + "/../data/merging/SwitchStyle.qml");
    QString switchExpectedQmlContents = readQmlFromFile(QString(TESTSRCDIR) + "/../data/merging/SwitchExpected.qml");

    QString sliderTemplateQmlContents = readQmlFromFile(QString(TESTSRCDIR) + "/../data/merging/SliderTemplate.qml");
    QString sliderStyleQmlContents = readQmlFromFile(QString(TESTSRCDIR) + "/../data/merging/SliderStyle.qml");
    QString sliderExpectedQmlContents = readQmlFromFile(QString(TESTSRCDIR) + "/../data/merging/SliderExpected.qml");

    QString listViewTemplateQmlContents = readQmlFromFile(QString(TESTSRCDIR) + "/../data/merging/ListViewTemplate.qml");
    QString listViewStyleQmlContents = readQmlFromFile(QString(TESTSRCDIR) + "/../data/merging/ListViewStyle.qml");
    QString listViewExpectedQmlContents = readQmlFromFile(QString(TESTSRCDIR) + "/../data/merging/ListViewExpected.qml");

    QString buttonTemplateQmlContents = readQmlFromFile(QString(TESTSRCDIR) + "/../data/merging/ButtonTemplate.qml");
    QString buttonInlineStyleQmlContents = readQmlFromFile(QString(TESTSRCDIR) + "/../data/merging/ButtonStyleInline.qml");
    QString buttonInlineExpectedQmlContents = readQmlFromFile(QString(TESTSRCDIR) + "/../data/merging/ButtonInlineExpected.qml");

    QString buttonAbsoluteTemplateQmlContents = readQmlFromFile(QString(TESTSRCDIR) + "/../data/merging/ButtonAbsoluteTemplate.qml");
    QString buttonOutlineStyleQmlContents = readQmlFromFile(QString(TESTSRCDIR) + "/../data/merging/ButtonStyleOutline.qml");
    QString buttonOutlineExpectedQmlContents = readQmlFromFile(QString(TESTSRCDIR) + "/../data/merging/ButtonOutlineExpected.qml");

    QString buttonStyleUiQmlContents = readQmlFromFile(QString(TESTSRCDIR) + "/../data/merging/ButtonStyle.ui.qml");
    QString buttonStyleUiExpectedQmlContents = readQmlFromFile(QString(TESTSRCDIR) + "/../data/merging/ButtonStyle.ui.Expected.qml");

    QString buttonAbsoluteTemplateWithOptionsQmlContents = readQmlFromFile(QString(TESTSRCDIR) + "/../data/merging/ButtonAbsoluteTemplateWithOptions.qml");
    QString buttonStyleUiWithOptionsExpectedQmlContents = readQmlFromFile(QString(TESTSRCDIR) + "/../data/merging/ButtonStyleWithOptions.ui.Expected.qml");

    QString testExportButtonTemplateQmlContents = readQmlFromFile(QString(TESTSRCDIR) + "/../data/merging//test_export_button_template.ui.qml");
    QString testExportButtonStylesheetQmlContents = readQmlFromFile(QString(TESTSRCDIR) + "/../data/merging//test_export_button_stylesheet.ui.qml");
    QString testExportButtonExpectedQmlContents = readQmlFromFile(QString(TESTSRCDIR) + "/../data/merging//test_export_button_expected.ui.qml");


    QTest::newRow("Simple style replacement") << simpleTemplateQmlContents << simpleStyleQmlContents << simpleExpectedQmlContents;
    QTest::newRow("Complex style replacement") << complexTemplateQmlContents << complexStyleQmlContents << complexExpectedQmlContents;
    QTest::newRow("Empty stylesheet") << emptyTemplateQmlContents << emptyStyleQmlContents << emptyExpectedQmlContents;
    QTest::newRow("Root node replacement") << rootReplacementTemplateQmlContents << rootReplacementStyleQmlContents << rootReplacementExpectedQmlContents;
    QTest::newRow("Switch styling") << switchTemplateQmlContents << switchStyleQmlContents << switchExpectedQmlContents;
    QTest::newRow("Slider styling") << sliderTemplateQmlContents << sliderStyleQmlContents << sliderExpectedQmlContents;
    QTest::newRow("List View styling") << listViewTemplateQmlContents << listViewStyleQmlContents << listViewExpectedQmlContents;
    QTest::newRow("Button Inline styling") << buttonTemplateQmlContents << buttonInlineStyleQmlContents << buttonInlineExpectedQmlContents;

    QTest::newRow("Button Outline styling") << buttonAbsoluteTemplateQmlContents << buttonOutlineStyleQmlContents << buttonOutlineExpectedQmlContents;
    QTest::newRow("Button Designer styling") << buttonAbsoluteTemplateQmlContents << buttonStyleUiQmlContents << buttonStyleUiExpectedQmlContents;

    QTest::newRow("Button Designer styling with options") << buttonAbsoluteTemplateWithOptionsQmlContents << buttonStyleUiQmlContents << buttonStyleUiWithOptionsExpectedQmlContents;
    QTest::newRow("Button styling with info screen test case ") << testExportButtonTemplateQmlContents << testExportButtonStylesheetQmlContents << testExportButtonExpectedQmlContents;

}

void tst_TestCore::testMergeModelRewriter1()
{
    QFETCH(QString, qmlTemplateString);
    QFETCH(QString, qmlStyleString);
    QFETCH(QString, qmlExpectedString);

    QPlainTextEdit textEdit1;
    textEdit1.setPlainText(qmlTemplateString);
    NotIndentingTextEditModifier textModifier1(&textEdit1);

    auto templateModel(Model::create("QtQuick.Item", 2, 1));
    QVERIFY(templateModel.get());

    QScopedPointer<TestView> templateView(new TestView);
    templateModel->attachView(templateView.data());

    // read in 1
    auto templateRewriterView = createTextRewriterView(*templateModel);
    templateRewriterView->setTextModifier(&textModifier1);
    templateModel->attachView(templateRewriterView.get());

    ModelNode templateRootNode = templateView->rootModelNode();
    QVERIFY(templateRootNode.isValid());

    QPlainTextEdit textEdit2;
    textEdit2.setPlainText(qmlStyleString);
    NotIndentingTextEditModifier textModifier2(&textEdit2);

    auto styleModel(Model::create("QtQuick.Item", 2, 1));
    QVERIFY(styleModel.get());

    QScopedPointer<TestView> styleView(new TestView);
    styleModel->attachView(styleView.data());

    // read in 2
    auto styleRewriterView = createTextRewriterView(*styleModel);
    styleRewriterView->setTextModifier(&textModifier2);
    styleModel->attachView(styleRewriterView.get());

    StylesheetMerger merger(templateView.data(), styleView.data());
    merger.merge();

    QString trimmedActual = stripWhiteSpaces(textEdit1.toPlainText());
    QString trimmedExpected = stripWhiteSpaces(qmlExpectedString);

    QCOMPARE(trimmedActual, trimmedExpected);
}

void tst_TestCore::testCopyModelRewriter2()
{
   const QLatin1String qmlString1("\n"
                                  "import QtQuick 2.1\n"
                                  "\n"
                                  "Rectangle {\n"
                                  "id: root\n"
                                  "x: 10\n"
                                  "y: 10\n"
                                  "\n"
                                  "Rectangle {\n"
                                  "    id: rectangle1\n"
                                  "    x: 10\n"
                                  "    y: 10\n"
                                  "}\n"
                                  "\n"
                                  "Rectangle {\n"
                                  "    id: rectangle2\n"
                                  "    x: 100\n"
                                  "    y: 100\n"
                                  "    anchors.fill: rectangle1\n"
                                  "}\n"
                                  "\n"
                                  "Rectangle {\n"
                                  "    id: rectangle3\n"
                                  "    x: 140\n"
                                  "    y: 180\n"
                                  "    gradient: Gradient {\n"
                                  "        GradientStop {\n"
                                  "            position: 0\n"
                                  "            color: \"#ffffff\"\n"
                                  "        }\n"
                                  "\n"
                                  "        GradientStop {\n"
                                  "            position: 1\n"
                                  "            color: \"#000000\"\n"
                                  "        }\n"
                                  "    }\n"
                                  "}\n"
                                  "}");


    const QLatin1String qmlString2("\n"
                                  "import QtQuick 2.1\n"
                                  "\n"
                                  "Rectangle {\n"
                                  "}");

    QPlainTextEdit textEdit1;
    textEdit1.setPlainText(qmlString1);
    NotIndentingTextEditModifier textModifier1(&textEdit1);

    auto templateModel(Model::create("QtQuick.Item", 2, 1));
    QVERIFY(templateModel.get());

    QScopedPointer<TestView> view1(new TestView);
    templateModel->attachView(view1.data());

    // read in 1
    auto testRewriterView1 = createTextRewriterView(*templateModel);
    testRewriterView1->setTextModifier(&textModifier1);
    templateModel->attachView(testRewriterView1.get());

    ModelNode rootNode1 = view1->rootModelNode();
    QVERIFY(rootNode1.isValid());
    QCOMPARE(rootNode1.type(), QmlDesigner::TypeName("QtQuick.Rectangle"));

    // read in 2
    QPlainTextEdit textEdit2;
    textEdit2.setPlainText(qmlString2);
    NotIndentingTextEditModifier textModifier2(&textEdit2);

    auto styleModel(Model::create("QtQuick.Item", 2, 1));
    QVERIFY(styleModel.get());

    QScopedPointer<TestView> view2(new TestView);
    styleModel->attachView(view2.data());

    auto styleRewriterView = createTextRewriterView(*styleModel);
    styleRewriterView->setTextModifier(&textModifier2);
    styleModel->attachView(styleRewriterView.get());

    ModelNode rootNode2 = view2->rootModelNode();
    QVERIFY(rootNode2.isValid());
    QCOMPARE(rootNode2.type(), QmlDesigner::TypeName("QtQuick.Rectangle"));


    //

    ModelMerger merger(view2.data());

    merger.replaceModel(rootNode1);
    QVERIFY(rootNode2.isValid());
    QCOMPARE(rootNode2.type(), QmlDesigner::TypeName("QtQuick.Rectangle"));

    QCOMPARE(stripWhiteSpaces(textEdit2.toPlainText()), stripWhiteSpaces(qmlString1));
}

namespace {
bool contains(const QmlDesigner::PropertyMetaInfos &properties, QUtf8StringView propertyName)
{
    auto found = std::find_if(properties.begin(), properties.end(), [&](const auto &property) {
        return property.name() == propertyName;
    });

    return found != properties.end();
}
} // namespace

void tst_TestCore::testSubComponentManager()
{
    const QString qmlString("import QtQuick 2.15\n"
                        "Rectangle {\n"
                        "    id: root\n"
                        "    x: 10;\n"
                        "    y: 10;\n"
                        "    Rectangle {\n"
                        "        id: rectangle1\n"
                        "        x: 10;\n"
                        "        y: 10;\n"
                        "    }\n"
                        "    Component {\n"
                        "        id: rectangleComponent\n"
                        "        Rectangle {\n"
                        "            x: 100;\n"
                        "            y: 100;\n"
                        "        }\n"
                        "    }\n"
                        "}");

    QString fileName = QString(TESTSRCDIR) + "/../data/fx/usingmybutton.qml";
    QFile file(fileName);
    QVERIFY(file.open(QIODevice::ReadOnly | QIODevice::Text));

    QPlainTextEdit textEdit;
    textEdit.setPlainText(QString::fromUtf8(file.readAll()));
    NotIndentingTextEditModifier modifier(&textEdit);

    auto model(createModel("QtQuick.Rectangle", 2, 15));
    model->setFileUrl(QUrl::fromLocalFile(fileName));
    ExternalDependenciesFake externalDependenciesFake{model.get()};
    QScopedPointer<SubComponentManager> subComponentManager(
        new SubComponentManager(model.get(), externalDependenciesFake));
    subComponentManager->update(QUrl::fromLocalFile(fileName), model->imports());

    QVERIFY(model->hasNodeMetaInfo("QtQuick.Rectangle", 2, 15));
    QVERIFY(contains(model->metaInfo("QtQuick.Rectangle").properties(), "border.width"));

    model->rewriterView()->setTextModifier(&modifier);

    QVERIFY(model->rewriterView()->errors().isEmpty());

    QVERIFY(model->rewriterView()->rootModelNode().isValid());

    QVERIFY(model->hasNodeMetaInfo("QtQuick.Rectangle", 2, 15));
    QVERIFY(contains(model->metaInfo("QtQuick.Rectangle").properties(), "border.width"));

    QVERIFY(model->metaInfo("<cpp>.QQuickPen").isValid());

    QSKIP("File components not working TODO", SkipAll);
    NodeMetaInfo myButtonMetaInfo = model->metaInfo("MyButton");
    QVERIFY(myButtonMetaInfo.isValid());
    QVERIFY(contains(myButtonMetaInfo.properties(), "border.width"));
    QVERIFY(myButtonMetaInfo.hasProperty("border.width"));
}

void tst_TestCore::testAnchorsAndRewriting()
{
    const QString qmlString("import QtQuick 2.15\n"
                            "Rectangle {\n"
                            "    id: root\n"
                            "    x: 10;\n"
                            "    y: 10;\n"
                            "    Rectangle {\n"
                            "        id: rectangle1\n"
                            "        x: 10;\n"
                            "        y: 10;\n"
                            "    }\n"
                            "    Component {\n"
                            "        id: rectangleComponent\n"
                            "        Rectangle {\n"
                            "            x: 100;\n"
                            "            y: 100;\n"
                            "        }\n"
                            "    }\n"
                            "}");

    QPlainTextEdit textEdit;
    textEdit.setPlainText(qmlString);
    NotIndentingTextEditModifier textModifier(&textEdit);

    auto model(Model::create("QtQuick.Item", 2, 1));
    QVERIFY(model.get());

    QScopedPointer<TestView> view(new TestView);
    model->attachView(view.data());

    // read in
    auto testRewriterView = createTextRewriterView(*model);
    testRewriterView->setTextModifier(&textModifier);
    model->attachView(testRewriterView.get());

    ModelNode rootNode = view->rootModelNode();
    QVERIFY(rootNode.isValid());
    QCOMPARE(rootNode.type(), QmlDesigner::TypeName("QtQuick.Rectangle"));

    QmlItemNode rootItemNode = view->rootQmlItemNode();
    QVERIFY(rootItemNode.isValid());

    QmlItemNode childNode = rootItemNode.allDirectSubNodes().first().toQmlItemNode();

    QVERIFY(childNode.modelNode().isValid());

    QVERIFY(childNode.isValid());

    childNode.anchors().setMargin(AnchorLineLeft, 280);
    //childNode.anchors().setAnchor(AnchorLineLeft, rootItemNode, AnchorLineLeft); Not working without instances
    childNode.anchors().setMargin(AnchorLineRight, 200);
    //childNode.anchors().setAnchor(AnchorLineRight, rootItemNode, AnchorLineRight); Not working without instances
    childNode.anchors().setMargin(AnchorLineBottom, 50);
    //childNode.anchors().setAnchor(AnchorLineBottom, rootItemNode, AnchorLineBottom); Not working without instances

    /*
    {
        RewriterTransaction transaction = view->beginRewriterTransaction("TEST");

        childNode.anchors().setMargin(AnchorLineTop, 100);
        childNode.anchors().setAnchor(AnchorLineTop, rootItemNode, AnchorLineTop);
    }
    */
}

void tst_TestCore::testAnchorsAndRewritingCenter()
{
    const QString qmlString("import QtQuick 2.15\n"
                            "Rectangle {\n"
                            "    id: root\n"
                            "    x: 10;\n"
                            "    y: 10;\n"
                            "    Rectangle {\n"
                            "        id: rectangle1\n"
                            "        x: 10;\n"
                            "        y: 10;\n"
                            "    }\n"
                            "    Component {\n"
                            "        id: rectangleComponent\n"
                            "        Rectangle {\n"
                            "            x: 100;\n"
                            "            y: 100;\n"
                            "        }\n"
                            "    }\n"
                            "}");

    QPlainTextEdit textEdit;
    textEdit.setPlainText(qmlString);
    NotIndentingTextEditModifier textModifier(&textEdit);

    auto model(Model::create("QtQuick.Item", 2, 1));
    QVERIFY(model.get());

    QScopedPointer<TestView> view(new TestView);
    model->attachView(view.data());

    // read in
    auto testRewriterView = createTextRewriterView(*model);
    testRewriterView->setTextModifier(&textModifier);
    model->attachView(testRewriterView.get());

    ModelNode rootNode = view->rootModelNode();
    QVERIFY(rootNode.isValid());
    QCOMPARE(rootNode.type(), QmlDesigner::TypeName("QtQuick.Rectangle"));

    QmlItemNode rootItemNode = view->rootQmlItemNode();
    QVERIFY(rootItemNode.isValid());

    QmlItemNode childNode = rootItemNode.allDirectSubNodes().first().toQmlItemNode();
    QVERIFY(childNode.isValid());

    //childNode.anchors().setAnchor(AnchorLineVerticalCenter, rootItemNode, AnchorLineVerticalCenter); Not working without instances
    //childNode.anchors().setAnchor(AnchorLineHorizontalCenter, rootItemNode, AnchorLineHorizontalCenter); Not working without instances
}

void tst_TestCore::loadQml()
{
    char qmlString[] = "import QtQuick 2.15\n"
                       "Rectangle {\n"
                       "id: root;\n"
                       "width: 200;\n"
                       "height: 200;\n"
                       "color: \"white\";\n"
                       "Text {\n"
                       "id: text1\n"
                       "text: \"Hello World\"\n"
                       "anchors.centerIn: parent\n"
                       "Item {\n"
                       "id: item01\n"
                       "}\n"
                       "}\n"
                       "Rectangle {\n"
                       "id: rectangle;\n"
                       "gradient: Gradient {\n"
                       "GradientStop {\n"
                       "position: 0\n"
                       "color: \"white\"\n"
                       "}\n"
                       "GradientStop {\n"
                       "position: 1\n"
                       "color: \"black\"\n"
                       "}\n"
                       "}\n"
                       "}\n"
                       "Text {\n"
                       "text: \"text\"\n"
                       "x: 66\n"
                       "y: 43\n"
                       "width: 80\n"
                       "height: 20\n"
                       "id: text2\n"
                       "}\n"
                       "}\n";

    QPlainTextEdit textEdit;
    textEdit.setPlainText(QLatin1String(qmlString));
    NotIndentingTextEditModifier textModifier(&textEdit);

    auto model(Model::create("QtQuick.Item"));
    QVERIFY(model.get());

    QScopedPointer<TestView> view(new TestView);
    QVERIFY(view.data());
    model->attachView(view.data());

    ModelNode rootModelNode(view->rootModelNode());
    QVERIFY(rootModelNode.isValid());

    QCOMPARE(rootModelNode.type(), QmlDesigner::TypeName("QtQuick.Item"));
    auto testRewriterView = createTextRewriterView(*model);
    testRewriterView->setCheckSemanticErrors(true);
    testRewriterView->setTextModifier(&textModifier);

    model->attachView(testRewriterView.get());

    while (testRewriterView->hasIncompleteTypeInformation()) {
        QApplication::processEvents(QEventLoop::AllEvents, 1000);
    }

    QVERIFY(testRewriterView->errors().isEmpty());

    QVERIFY(rootModelNode.isValid());
    QCOMPARE(rootModelNode.type(), QmlDesigner::TypeName("QtQuick.Rectangle"));
    QCOMPARE(rootModelNode.majorVersion(), 2);

    QCOMPARE(rootModelNode.id(), QString("root"));
    QCOMPARE(rootModelNode.variantProperty("width").value().toInt(), 200);
    QCOMPARE(rootModelNode.variantProperty("height").value().toInt(), 200);
    QVERIFY(rootModelNode.hasProperty("data"));
    QVERIFY(rootModelNode.property("data").isNodeListProperty());
    QVERIFY(!rootModelNode.nodeListProperty("data").toModelNodeList().isEmpty());
    QCOMPARE(rootModelNode.nodeListProperty("data").toModelNodeList().count(), 3);
    ModelNode textNode1 = rootModelNode.nodeListProperty("data").toModelNodeList().first();
    QVERIFY(textNode1.isValid());
    QCOMPARE(textNode1.type(), QmlDesigner::TypeName("QtQuick.Text"));
    QCOMPARE(textNode1.id(), QString("text1"));
    QCOMPARE(textNode1.variantProperty("text").value().toString(), QString("Hello World"));
    QVERIFY(textNode1.hasProperty("anchors.centerIn"));
    QVERIFY(textNode1.property("anchors.centerIn").isBindingProperty());
    QCOMPARE(textNode1.bindingProperty("anchors.centerIn").expression(), QString("parent"));
    QVERIFY(textNode1.hasProperty("data"));
    QVERIFY(textNode1.property("data").isNodeListProperty());
    QVERIFY(!textNode1.nodeListProperty("data").toModelNodeList().isEmpty());
    ModelNode itemNode = textNode1.nodeListProperty("data").toModelNodeList().first();
    QVERIFY(itemNode.isValid());
    QCOMPARE(itemNode.id(), QString("item01"));
    QVERIFY(!itemNode.hasProperty("data"));

    ModelNode rectNode = rootModelNode.nodeListProperty("data").toModelNodeList().at(1);
    QVERIFY(rectNode.isValid());
    QCOMPARE(rectNode.type(), QmlDesigner::TypeName("QtQuick.Rectangle"));
    QCOMPARE(rectNode.id(), QString("rectangle"));
    QVERIFY(rectNode.hasProperty("gradient"));
    QVERIFY(rectNode.property("gradient").isNodeProperty());
    ModelNode gradientNode = rectNode.nodeProperty("gradient").modelNode();
    QVERIFY(gradientNode.isValid());
    QCOMPARE(gradientNode.type(), QmlDesigner::TypeName("QtQuick.Gradient"));
    QVERIFY(gradientNode.hasProperty("stops"));
    QVERIFY(gradientNode.property("stops").isNodeListProperty());
    QCOMPARE(gradientNode.nodeListProperty("stops").toModelNodeList().count(), 2);

    ModelNode stop1 = gradientNode.nodeListProperty("stops").toModelNodeList().first();
    ModelNode stop2 = gradientNode.nodeListProperty("stops").toModelNodeList().last();

    QVERIFY(stop1.isValid());
    QVERIFY(stop2.isValid());

    QCOMPARE(stop1.type(), QmlDesigner::TypeName("QtQuick.GradientStop"));
    QCOMPARE(stop2.type(), QmlDesigner::TypeName("QtQuick.GradientStop"));

    QCOMPARE(stop1.variantProperty("position").value().toInt(), 0);
    QCOMPARE(stop2.variantProperty("position").value().toInt(), 1);

    ModelNode textNode2 = rootModelNode.nodeListProperty("data").toModelNodeList().last();
    QVERIFY(textNode2.isValid());
    QCOMPARE(textNode2.type(), QmlDesigner::TypeName("QtQuick.Text"));
    QCOMPARE(textNode2.id(), QString("text2"));
    QCOMPARE(textNode2.variantProperty("width").value().toInt(), 80);
    QCOMPARE(textNode2.variantProperty("height").value().toInt(), 20);
    QCOMPARE(textNode2.variantProperty("x").value().toInt(), 66);
    QCOMPARE(textNode2.variantProperty("y").value().toInt(), 43);
    QCOMPARE(textNode2.variantProperty("text").value().toString(), QString("text"));
}

void tst_TestCore::testMetaInfo()
{
    auto model(createModel("QtQuick.Item", 2, 0));
    QVERIFY(model.get());

    // test whether default type is registered
    QVERIFY(model->metaInfo("QtQuick.Item", -1, -1).isValid());

    // test whether non-qml type is registered
    QVERIFY(model->hasNodeMetaInfo("<cpp>.QObject", -1, -1));
}

void tst_TestCore::testMetaInfoSimpleType()
{
    auto model(createModel("QtQuick.Item", 2, 1));
    QVERIFY(model.get());

    QVERIFY(model->hasNodeMetaInfo("QtQuick.Item", 2, 1));
    QVERIFY(model->hasNodeMetaInfo("QtQuick.Item", 2, 1));

    NodeMetaInfo itemMetaInfo = model->metaInfo("QtQuick.Item", 2, 1);

    QVERIFY(itemMetaInfo.isValid());
    QCOMPARE(itemMetaInfo.typeName(), QmlDesigner::TypeName("QtQuick.Item"));
    QCOMPARE(itemMetaInfo.majorVersion(), 2);
    QCOMPARE(itemMetaInfo.minorVersion(), 1);

    // super classes
    NodeMetaInfo qobject = itemMetaInfo.superClasses()[1];
    QVERIFY(qobject.isValid());
    QVERIFY(qobject.isQtObject());

    QCOMPARE(itemMetaInfo.superClasses().size(), 2); // Item, QtQuick.QtObject
    QVERIFY(itemMetaInfo.isQtQuickItem());
    QVERIFY(itemMetaInfo.isQtObject());
}

void tst_TestCore::testMetaInfoUncreatableType()
{
    auto model(createModel("QtQuick.Item", 2, 1));
    QVERIFY(model.get());

    QVERIFY(model->hasNodeMetaInfo("QtQuick.Animation"));
    NodeMetaInfo animationTypeInfo = model->metaInfo("QtQuick.Animation", 2, 1);
    QVERIFY(animationTypeInfo.isValid());

    QVERIFY(animationTypeInfo.isValid());
    QCOMPARE(animationTypeInfo.typeName(), QmlDesigner::TypeName("QtQuick.Animation"));
    QCOMPARE(animationTypeInfo.majorVersion(), 2);
    QCOMPARE(animationTypeInfo.minorVersion(), 1);

    NodeMetaInfo qObjectTypeInfo = animationTypeInfo.superClasses()[1];
    QVERIFY(qObjectTypeInfo.isValid());
    QCOMPARE(qObjectTypeInfo.simplifiedTypeName(), QmlDesigner::TypeName("QtObject"));

    QCOMPARE(animationTypeInfo.superClasses().size(), 2);
}

void tst_TestCore::testMetaInfoExtendedType()
{
    auto model(createModel("QtQuick.Item"));
    QVERIFY(model.get());

    QVERIFY(model->hasNodeMetaInfo("QtQuick.Text"));
    NodeMetaInfo typeInfo = model->metaInfo("QtQuick.Text", 2, 1);
    QVERIFY(typeInfo.isValid());
    QVERIFY(typeInfo.hasProperty("font")); // from QGraphicsWidget
    QVERIFY(typeInfo.hasProperty("enabled")); // from QGraphicsItem

    NodeMetaInfo graphicsObjectTypeInfo = typeInfo.superClasses()[1];
    QVERIFY(graphicsObjectTypeInfo.isValid());
}

void tst_TestCore::testMetaInfoInterface()
{
    // Test type registered with qmlRegisterInterface
    //
}

void tst_TestCore::testMetaInfoCustomType()
{
    auto model(createModel("QtQuick.Item", 2, 0));
    QVERIFY(model.get());

    QVERIFY(model->hasNodeMetaInfo("QtQuick.PropertyChanges"));
    NodeMetaInfo propertyChangesInfo = model->metaInfo("QtQuick.PropertyChanges", -1, -1);
    QVERIFY(propertyChangesInfo.isValid());
    QVERIFY(propertyChangesInfo.hasProperty("target"));
    QVERIFY(propertyChangesInfo.hasProperty("restoreEntryValues"));
    QVERIFY(propertyChangesInfo.hasProperty("explicit"));

    NodeMetaInfo stateOperationInfo = propertyChangesInfo.superClasses()[1];
    QVERIFY(stateOperationInfo.isValid());
    QCOMPARE(stateOperationInfo.typeName(), QmlDesigner::TypeName("QtQuick.QQuickStateOperation"));
    QCOMPARE(stateOperationInfo.majorVersion(), -1);
    QCOMPARE(stateOperationInfo.minorVersion(), -1);
    QCOMPARE(propertyChangesInfo.superClasses().size(), 3);

    // DeclarativePropertyChanges just has 3 properties
    QCOMPARE(propertyChangesInfo.properties().size() - stateOperationInfo.properties().size(), 3);

    QApplication::processEvents();
}

void tst_TestCore::testMetaInfoEnums()
{
    auto model(createModel("QtQuick.Text"));
    QVERIFY(model.get());

    QScopedPointer<TestView> view(new TestView);
    QVERIFY(view.data());
    model->attachView(view.data());

    QCOMPARE(view->rootModelNode().metaInfo().typeName(), QmlDesigner::TypeName("QtQuick.Text"));

    QVERIFY(view->rootModelNode().metaInfo().hasProperty("transformOrigin"));

    QVERIFY(view->rootModelNode().metaInfo().property("transformOrigin").isEnumType());
    QCOMPARE(view->rootModelNode()
                 .metaInfo()
                 .property("transformOrigin")
                 .propertyType()
                 .simplifiedTypeName(),
             QmlDesigner::TypeName("TransformOrigin"));

    QVERIFY(view->rootModelNode().metaInfo().property("horizontalAlignment").isEnumType());
    QCOMPARE(view->rootModelNode()
                 .metaInfo()
                 .property("horizontalAlignment")
                 .propertyType()
                 .simplifiedTypeName(),
             QmlDesigner::TypeName("HAlignment"));

    QApplication::processEvents();
}

void tst_TestCore::testMetaInfoQtQuickVersion2()
{
    char qmlString[] = "import QtQuick 2.0\n"
                       "Rectangle {\n"
                            "id: root;\n"
                            "width: 200;\n"
                            "height: 200;\n"
                            "color: \"white\";\n"
                            "Text {\n"
                                "id: text1\n"
                                "text: \"Hello World\"\n"
                                "anchors.centerIn: parent\n"
                                "Item {\n"
                                    "id: item01\n"
                                 "}\n"
                            "}\n"
                            "Rectangle {\n"
                                "id: rectangle;\n"
                                "gradient: Gradient {\n"
                                    "GradientStop {\n"
                                        "position: 0\n"
                                        "color: \"white\"\n"
                                     "}\n"
                                     "GradientStop {\n"
                                        "position: 1\n"
                                        "color: \"black\"\n"
                                     "}\n"
                                "}\n"
                            "}\n"
                             "Text {\n"
                                "text: \"text\"\n"
                                "x: 66\n"
                                "y: 43\n"
                                "width: 80\n"
                                "height: 20\n"
                                "id: text2\n"
                            "}\n"
                       "}\n";

    QPlainTextEdit textEdit;
    textEdit.setPlainText(QLatin1String(qmlString));
    NotIndentingTextEditModifier textModifier(&textEdit);

    auto model(Model::create("QtQuick.Item"));
    QVERIFY(model.get());

    auto testRewriterView = createTextRewriterView(*model);
    testRewriterView->setTextModifier(&textModifier);

    model->attachView(testRewriterView.get());

    ModelNode rootModelNode = testRewriterView->rootModelNode();
    QVERIFY(rootModelNode.isValid());
    QCOMPARE(rootModelNode.type(), QmlDesigner::TypeName("QtQuick.Rectangle"));

    QVERIFY(model->metaInfo("Rectangle", -1, -1).isValid());
    QVERIFY(model->metaInfo("Rectangle", 2, 0).isValid());

    QVERIFY(model->metaInfo("QtQuick.Rectangle", -1, -1).isValid());
    QVERIFY(model->metaInfo("QtQuick.Rectangle", 2, 0).isValid());
}

void tst_TestCore::testMetaInfoProperties()
{
    auto model(createModel("QtQuick.Text"));
    QVERIFY(model.get());

    NodeMetaInfo textNodeMetaInfo = model->metaInfo("QtQuick.TextEdit", 2, 1);
    QVERIFY(textNodeMetaInfo.hasProperty("text"));
    QVERIFY(textNodeMetaInfo.hasProperty("parent"));
    QVERIFY(textNodeMetaInfo.hasProperty("x"));
    QVERIFY(textNodeMetaInfo.hasProperty("objectName")); // QtQuick.QObject
    QVERIFY(!textNodeMetaInfo.hasProperty("bla"));

    QVERIFY(textNodeMetaInfo.property("text").isWritable());
    QVERIFY(textNodeMetaInfo.property("x").isWritable());

    QApplication::processEvents();
}

void tst_TestCore::testMetaInfoDotProperties()
{
    auto model(createModel("QtQuick.Text", 2, 0));
    QVERIFY(model.get());

    QScopedPointer<TestView> view(new TestView);
    QVERIFY(view.data());
    model->attachView(view.data());

    QVERIFY(model->hasNodeMetaInfo("QtQuick.Text"));

    QVERIFY(model->metaInfo("QtQuick.Rectangle").hasProperty("border"));
    QCOMPARE(model->metaInfo("QtQuick.Rectangle").property("border").propertyType().typeName(),
             QmlDesigner::TypeName("<cpp>.QQuickPen"));

    QCOMPARE(view->rootModelNode().metaInfo().typeName(), QmlDesigner::TypeName("QtQuick.Text"));
    QVERIFY(view->rootModelNode().metaInfo().hasProperty("font"));

    QVERIFY(view->rootModelNode().metaInfo().hasProperty("font.bold"));
    QVERIFY(contains(view->rootModelNode().metaInfo().properties(), "font.bold"));
    QVERIFY(contains(view->rootModelNode().metaInfo().properties(), "font.pointSize"));
    QVERIFY(view->rootModelNode().metaInfo().hasProperty("font.pointSize"));

    ModelNode rectNode(addNodeListChild(view->rootModelNode(), "QtQuick.Rectangle", 2, 0, "data"));

    QVERIFY(contains(rectNode.metaInfo().properties(), "implicitHeight"));
    QVERIFY(contains(rectNode.metaInfo().properties(), "implicitWidth"));
    QVERIFY(contains(rectNode.metaInfo().properties(), "anchors.topMargin"));
    QVERIFY(contains(rectNode.metaInfo().properties(), "border.width"));
    QVERIFY(rectNode.metaInfo().hasProperty("border"));
    QVERIFY(rectNode.metaInfo().hasProperty("border.width"));

    QApplication::processEvents();
}

void tst_TestCore::testMetaInfoListProperties()
{
    auto model(createModel("QtQuick.Item", 2, 0));
    QVERIFY(model.get());

    QScopedPointer<TestView> view(new TestView);
    QVERIFY(view.data());
    model->attachView(view.data());

    QVERIFY(model->hasNodeMetaInfo("QtQuick.Item"));
    QCOMPARE(view->rootModelNode().metaInfo().typeName(), QmlDesigner::TypeName("QtQuick.Item"));

    QVERIFY(view->rootModelNode().metaInfo().hasProperty("states"));
    QVERIFY(view->rootModelNode().metaInfo().property("states").isListProperty());
    QVERIFY(view->rootModelNode().metaInfo().hasProperty("children"));
    QVERIFY(view->rootModelNode().metaInfo().property("children").isListProperty());
    QVERIFY(view->rootModelNode().metaInfo().hasProperty("data"));
    QVERIFY(view->rootModelNode().metaInfo().property("data").isListProperty());
    QVERIFY(view->rootModelNode().metaInfo().hasProperty("resources"));
    QVERIFY(view->rootModelNode().metaInfo().property("resources").isListProperty());
    QVERIFY(view->rootModelNode().metaInfo().hasProperty("transitions"));
    QVERIFY(view->rootModelNode().metaInfo().property("transitions").isListProperty());
    QVERIFY(view->rootModelNode().metaInfo().hasProperty("transform"));
    QVERIFY(view->rootModelNode().metaInfo().property("transform").isListProperty());

    QVERIFY(view->rootModelNode().metaInfo().hasProperty("parent"));
    QVERIFY(!view->rootModelNode().metaInfo().property("parent").isListProperty());

    QApplication::processEvents();
}

void tst_TestCore::testQtQuick20Basic()
{
    QPlainTextEdit textEdit;
    textEdit.setPlainText("\nimport QtQuick 2.0\n\nItem {\n}\n");
    NotIndentingTextEditModifier modifier(&textEdit);

    auto model(Model::create("QtQuick.Item"));
    QVERIFY(model.get());

    auto testRewriterView = createTextRewriterView(*model);
    testRewriterView->setTextModifier(&modifier);
    model->attachView(testRewriterView.get());

    QVERIFY(testRewriterView->errors().isEmpty());
    ModelNode rootModelNode(testRewriterView->rootModelNode());
    QVERIFY(rootModelNode.isValid());
    QCOMPARE(rootModelNode.metaInfo().majorVersion(), 2);
    QCOMPARE(rootModelNode.metaInfo().minorVersion(), 0);
    //QCOMPARE(rootModelNode.majorQtQuickVersion(), 2);
    QCOMPARE(rootModelNode.majorVersion(), 2);
}

void tst_TestCore::testQtQuick20BasicRectangle()
{
    QPlainTextEdit textEdit;
    textEdit.setPlainText("\nimport QtQuick 2.0\nRectangle {\n}\n");
    NotIndentingTextEditModifier modifier(&textEdit);

    auto model(Model::create("QtQuick.Item"));
    QVERIFY(model.get());

    auto testRewriterView = createTextRewriterView(*model);
    testRewriterView->setTextModifier(&modifier);
    model->attachView(testRewriterView.get());

    QTest::qSleep(1000);
    QApplication::processEvents();

    QVERIFY(testRewriterView->errors().isEmpty());
    ModelNode rootModelNode(testRewriterView->rootModelNode());
    QVERIFY(rootModelNode.isValid());
    QCOMPARE(rootModelNode.type(), QmlDesigner::TypeName("QtQuick.Rectangle"));
    QCOMPARE(rootModelNode.metaInfo().majorVersion(), 2);
    QCOMPARE(rootModelNode.metaInfo().minorVersion(), 0);
    //QCOMPARE(rootModelNode.majorQtQuickVersion(), 2);
    QCOMPARE(rootModelNode.majorVersion(), 2);
}

void tst_TestCore::testQtQuickControls2()
{

    const char* qmlString
            =   "import QtQuick 2.7\n"
                "import QtQuick.Controls 2.0\n"
                "import QtQuick.Layouts 1.0\n"
                "\n"
                "ApplicationWindow {\n"
                     "visible: true\n"
                     "width: 640\n"
                     "height: 480\n"
                     "title: qsTr(\"Hello World\")\n"
                    "Button {\n"
                    "}\n"
                    "Layout {\n"
                    "}\n"
                "}\n";

    QPlainTextEdit textEdit;
    textEdit.setPlainText(QLatin1String(qmlString));
    NotIndentingTextEditModifier modifier(&textEdit);

    auto model(Model::create("QtQuick.Item"));
    QVERIFY(model.get());
    QScopedPointer<TestView> view(new TestView);
    QVERIFY(view.data());
    model->attachView(view.data());

    auto testRewriterView = createTextRewriterView(*model);
    testRewriterView->setTextModifier(&modifier);
    model->attachView(testRewriterView.get());

    QVERIFY(testRewriterView->errors().isEmpty());

    ModelNode rootModelNode(view->rootModelNode());

    QVERIFY(rootModelNode.isValid());

    QVERIFY(rootModelNode.metaInfo().isGraphicalItem());
    QVERIFY(rootModelNode.metaInfo().isQtQuickWindowWindow());

    QVERIFY(!contains(rootModelNode.metaInfo().localProperties(), "visible"));
    QVERIFY(contains(rootModelNode.metaInfo().properties(), "visible"));

    QVERIFY(!rootModelNode.allSubModelNodes().isEmpty());
    ModelNode button = rootModelNode.allSubModelNodes().first();
    QVERIFY(button.isValid());
    QVERIFY(button.metaInfo().isValid());
    QVERIFY(button.metaInfo().isGraphicalItem());
    QVERIFY(button.metaInfo().isQtQuickItem());

    QCOMPARE(rootModelNode.allSubModelNodes().count(), 2);
    ModelNode layout = rootModelNode.allSubModelNodes().last();
    QVERIFY(layout.isValid());
    QVERIFY(layout.metaInfo().isValid());
    QVERIFY(layout.metaInfo().isGraphicalItem());
    QVERIFY(layout.metaInfo().isQtQuickLayoutsLayout());
    QVERIFY(layout.metaInfo().isQtQuickItem());
}

void tst_TestCore::testImplicitComponents()
{
    const char* qmlString
            =   "import QtQuick 2.0\n"
                "import QtQuick.Controls 1.2\n"
                "Item {\n"
                    "ListView {\n"
                    "id: listView\n"
                    "x: 200\n"
                    "y: 100\n"
                    "width: 110\n"
                    "height: 160\n"
                    "delegate: Item {\n"
                        "x: 5\n"
                        "width: 80\n"
                        "height: 40\n"
                        "Row {\n"
                            "id: row1\n"
                            "spacing: 10\n"
                            "Rectangle {\n"
                                "width: 40\n"
                                "height: 40\n"
                                "color: colorCode\n"
                            "}\n"
                            "Text {\n"
                                "text: name\n"
                                "font.bold: true\n"
                                "anchors.verticalCenter: parent.verticalCenter\n"
                            "}\n"
                        "}\n"
                    "}\n"
                    "model: ListModel {\n"
                        "ListElement {\n"
                            "name: \"Grey\"\n"
                            "colorCode: \"grey\"\n"
                        "}\n"
                        "ListElement {\n"
                            "name: \"Red\"\n"
                            "colorCode: \"red\"\n"
                        "}\n"
                        "ListElement {\n"
                            "name: \"Blue\"\n"
                            "colorCode: \"blue\"\n"
                        "}\n"
                        "ListElement {\n"
                            "name: \"Green\"\n"
                            "colorCode: \"green\"\n"
                        "}\n"
                    "}\n"
                "}\n"
            "}\n";

    QPlainTextEdit textEdit;
    textEdit.setPlainText(QLatin1String(qmlString));
    NotIndentingTextEditModifier modifier(&textEdit);

    auto model(Model::create("QtQuick.Item"));
    QVERIFY(model.get());
    QScopedPointer<TestView> view(new TestView);
    QVERIFY(view.data());
    model->attachView(view.data());

    auto testRewriterView = createTextRewriterView(*model);
    testRewriterView->setTextModifier(&modifier);
    model->attachView(testRewriterView.get());

    QVERIFY(testRewriterView->errors().isEmpty());

    ModelNode rootModelNode(view->rootModelNode());

    QVERIFY(rootModelNode.isValid());

    ModelNode listView = rootModelNode.directSubModelNodes().first();

    QVERIFY(listView.isValid());
    QCOMPARE(listView.id(), QLatin1String("listView"));

    NodeProperty delegateProperty = listView.nodeProperty("delegate");

    QVERIFY(delegateProperty.isValid());

    ModelNode delegate = delegateProperty.modelNode();

    QVERIFY(delegate.isValid());

    QVERIFY(delegate.isComponent()); //The delegate is an implicit component
    QCOMPARE(delegate.nodeSourceType(), ModelNode::NodeWithComponentSource);
}

void tst_TestCore::testRevisionedProperties()
{
    const char* qmlString
            =   "import QtQuick 2.12\n"
                "import QtQuick.Controls 2.0\n"
                "import QtQuick.Layouts 1.0\n"
                "\n"
                "Item {\n"
                     "width: 640\n"
                     "height: 480\n"
                     "Rectangle {\n"
                       "gradient: Gradient {\n"
                       "orientation: Qt.Vertical\n"
                       "}\n"
                     "}\n"
                     "TextEdit {\n"
                       "leftPadding: 10\n"
                       "rightPadding: 10\n"
                       "topPadding: 10\n"
                       "bottomPadding: 10\n"
                     "}\n"
                "}\n";

    QPlainTextEdit textEdit;
    textEdit.setPlainText(QLatin1String(qmlString));
    NotIndentingTextEditModifier modifier(&textEdit);

    auto model(Model::create("QtQuick.Item"));
    QVERIFY(model.get());
    QScopedPointer<TestView> view(new TestView);
    QVERIFY(view.data());
    model->attachView(view.data());

    auto testRewriterView = createTextRewriterView(*model);
    testRewriterView->setCheckSemanticErrors(true);
    testRewriterView->setTextModifier(&modifier);
    model->attachView(testRewriterView.get());

    QVERIFY(testRewriterView->errors().isEmpty());

    ModelNode rootModelNode(view->rootModelNode());

    QVERIFY(rootModelNode.isValid());

    NodeMetaInfo metaInfo12 = model->metaInfo("QtQuick.Gradient", 2, 12);
    NodeMetaInfo metaInfo11 = model->metaInfo("QtQuick.Gradient", -1, -1);
    NodeMetaInfo metaInfoU = model->metaInfo("QtQuick.Gradient", -1, -1);

    QVERIFY(metaInfo12.isValid());
    QVERIFY(metaInfoU.isValid());

    QVERIFY(metaInfo12.hasProperty("orientation"));
    QVERIFY(metaInfoU.hasProperty("orientation"));
}

void tst_TestCore::testStatesRewriter()
{
    QPlainTextEdit textEdit;
    textEdit.setPlainText("import QtQuick 2.1; Item {}\n");
    NotIndentingTextEditModifier modifier(&textEdit);

    auto model(Model::create("QtQuick.Item"));
    QVERIFY(model.get());
    QScopedPointer<TestView> view(new TestView);
    QVERIFY(view.data());
    model->attachView(view.data());

    auto testRewriterView = createTextRewriterView(*model);
    testRewriterView->setTextModifier(&modifier);
    model->attachView(testRewriterView.get());

    QVERIFY(testRewriterView->errors().isEmpty());

    ModelNode rootModelNode(view->rootModelNode());

    QVERIFY(rootModelNode.isValid());

    qDebug() << rootModelNode.metaInfo().isQtQuickItem();

    QVERIFY(QmlItemNode(rootModelNode).isValid());

    QVERIFY(QmlItemNode(rootModelNode).states().allStates().isEmpty());

    QmlModelState state1 = QmlItemNode(rootModelNode).states().addState("state 1");
    QVERIFY(state1.isValid());
    QVERIFY(!QmlItemNode(rootModelNode).states().allStates().isEmpty());
    QCOMPARE(QmlItemNode(rootModelNode).states().allStates().count(), 1);

    QmlModelState state2 = QmlItemNode(rootModelNode).states().addState("state 2");
    QVERIFY(state2.isValid());

    QCOMPARE(QmlItemNode(rootModelNode).states().allStates().count(), 2);

    QmlItemNode(rootModelNode).states().removeState("state 1");
    QVERIFY(!state1.isValid());

    QmlItemNode(rootModelNode).states().removeState("state 2");
    QVERIFY(!state2.isValid());

    QVERIFY(QmlItemNode(rootModelNode).states().allStates().isEmpty());

}


void tst_TestCore::testGradientsRewriter()
{
    QPlainTextEdit textEdit;
    textEdit.setPlainText("\nimport QtQuick 2.0\n\nItem {\n}\n");
    NotIndentingTextEditModifier modifier(&textEdit);

    auto model(Model::create("QtQuick.Item", 2, 0));
    QVERIFY(model.get());
    QScopedPointer<TestView> view(new TestView);
    QVERIFY(view.data());
    model->attachView(view.data());

    auto testRewriterView = createTextRewriterView(*model);
    testRewriterView->setTextModifier(&modifier);
    model->attachView(testRewriterView.get());

    QVERIFY(testRewriterView->errors().isEmpty());

    ModelNode rootModelNode(view->rootModelNode());

    QVERIFY(rootModelNode.isValid());

    ModelNode rectNode(addNodeListChild(rootModelNode, "QtQuick.Rectangle", 2, 0, "data"));

    const QLatin1String expected1("\nimport QtQuick 2.0\n"
                                  "\n"
                                  "Item {\n"
                                  "Rectangle {\n"
                                  "}\n"
                                  "}\n");
    QCOMPARE(textEdit.toPlainText(), expected1);

    ModelNode gradientNode(addNodeChild(rectNode, "QtQuick.Gradient", 2, 0, "gradient"));

    QVERIFY(rectNode.hasNodeProperty("gradient"));

    const QLatin1String expected2("\nimport QtQuick 2.0\n"
                                  "\n"
                                  "Item {\n"
                                  "Rectangle {\n"
                                  "gradient: Gradient {\n"
                                  "}\n"
                                  "}\n"
                                  "}\n");
    QCOMPARE(textEdit.toPlainText(), expected2);

    NodeListProperty stops(gradientNode.nodeListProperty("stops"));

    QmlDesigner::PropertyListType propertyList;

    propertyList.append(qMakePair(QmlDesigner::PropertyName("position"), QVariant::fromValue(0)));
    propertyList.append(qMakePair(QmlDesigner::PropertyName("color"), QVariant::fromValue(QColor(Qt::red))));

    ModelNode gradientStop1(gradientNode.view()->createModelNode("QtQuick.GradientStop", 2, 0, propertyList));
    QVERIFY(gradientStop1.isValid());
    stops.reparentHere(gradientStop1);

    const QLatin1String expected3("\nimport QtQuick 2.0\n"
                                  "\n"
                                  "Item {\n"
                                  "Rectangle {\n"
                                  "gradient: Gradient {\n"
                                  "GradientStop {\n"
                                  "position: 0\n"
                                  "color: \"#ff0000\"\n"
                                  "}\n"
                                  "}\n"
                                  "}\n"
                                  "}\n");

    QCOMPARE(textEdit.toPlainText(), expected3);

    propertyList.clear();
    propertyList.append(qMakePair(QmlDesigner::PropertyName("position"), QVariant::fromValue(0.5)));
    propertyList.append(qMakePair(QmlDesigner::PropertyName("color"), QVariant::fromValue(QColor(Qt::blue))));

    ModelNode gradientStop2(gradientNode.view()->createModelNode("QtQuick.GradientStop", 2, 0, propertyList));
    QVERIFY(gradientStop2.isValid());
    stops.reparentHere(gradientStop2);

    const QLatin1String expected4("\nimport QtQuick 2.0\n"
                                  "\n"
                                  "Item {\n"
                                  "Rectangle {\n"
                                  "gradient: Gradient {\n"
                                  "GradientStop {\n"
                                  "position: 0\n"
                                  "color: \"#ff0000\"\n"
                                  "}\n"
                                  "\n"
                                  "GradientStop {\n"
                                  "position: 0.5\n"
                                  "color: \"#0000ff\"\n"
                                  "}\n"
                                  "}\n"
                                  "}\n"
                                  "}\n");

    QCOMPARE(textEdit.toPlainText(), expected4);

    propertyList.clear();
    propertyList.append(qMakePair(QmlDesigner::PropertyName("position"), QVariant::fromValue(0.8)));
    propertyList.append(qMakePair(QmlDesigner::PropertyName("color"), QVariant::fromValue(QColor(Qt::yellow))));

    ModelNode gradientStop3(gradientNode.view()->createModelNode("QtQuick.GradientStop", 2, 0, propertyList));
    QVERIFY(gradientStop3.isValid());
    stops.reparentHere(gradientStop3);

    const QLatin1String expected5("\nimport QtQuick 2.0\n"
                                  "\n"
                                  "Item {\n"
                                  "Rectangle {\n"
                                  "gradient: Gradient {\n"
                                  "GradientStop {\n"
                                  "    position: 0\n"
                                  "    color: \"#ff0000\"\n"
                                  "}\n"
                                  "\n"
                                  "GradientStop {\n"
                                  "    position: 0.5\n"
                                  "    color: \"#0000ff\"\n"
                                  "}\n"
                                  "\n"
                                  "GradientStop {\n"
                                  "    position: 0.8\n"
                                  "    color: \"#ffff00\"\n"
                                  "}\n"
                                  "}\n"
                                  "}\n"
                                  "}\n");

    QCOMPARE(stripWhiteSpaces(textEdit.toPlainText()), stripWhiteSpaces(expected5));

    gradientNode.removeProperty("stops");

    const QLatin1String expected6("\nimport QtQuick 2.0\n"
                                  "\n"
                                  "Item {\n"
                                  "Rectangle {\n"
                                  "gradient: Gradient {\n"
                                  "}\n"
                                  "}\n"
                                  "}\n");

    QCOMPARE(textEdit.toPlainText(), expected6);

    QVERIFY(!gradientNode.hasProperty("stops"));

    propertyList.clear();
    propertyList.append(qMakePair(QmlDesigner::PropertyName("position"), QVariant::fromValue(0)));
    propertyList.append(qMakePair(QmlDesigner::PropertyName("color"), QVariant::fromValue(QColor(Qt::blue))));

    gradientStop1 = gradientNode.view()->createModelNode("QtQuick.GradientStop", 2, 0, propertyList);
    QVERIFY(gradientStop1.isValid());

    stops.reparentHere(gradientStop1);
}

void tst_TestCore::testQmlModelStates()
{
    auto model(createModel("QtQuick.Item"));
    QVERIFY(model.get());
    QScopedPointer<TestView> view(new TestView);
    QVERIFY(view.data());
    model->attachView(view.data());



    ModelNode rootModelNode(view->rootModelNode());

    QVERIFY(rootModelNode.isValid());

    QVERIFY(QmlItemNode(rootModelNode).isValid());

    QVERIFY(QmlItemNode(rootModelNode).states().allStates().isEmpty());

    QmlModelState newState = QmlItemNode(rootModelNode).states().addState("testState");
    QVERIFY(newState.isValid());
    QVERIFY(!QmlItemNode(rootModelNode).states().allStates().isEmpty());
    QCOMPARE(QmlItemNode(rootModelNode).states().allStates().count(), 1);

    QCOMPARE(newState.name(), QString("testState"));
    QCOMPARE(newState, QmlItemNode(rootModelNode).states().state("testState"));

    QmlItemNode(rootModelNode).states().removeState("testState");
    QVERIFY(!newState.isValid());
    QVERIFY(QmlItemNode(rootModelNode).states().allStates().isEmpty());
}

void tst_TestCore::testStatesWasInstances()
{
//    import QtQuick 2.0
//
//    Rectangle {
//      Text {
//        id: targetObject
//        text: "base state"
//      }
//
//      states: [
//        State {
//          name: "state1"
//          PropertyChanges {
//            target: targetObj
//            x: 10
//            text: "state1"
//          }
//        }
//        State {
//          name: "state2"
//          PropertyChanges {
//            target: targetObj
//            text: "state2"
//          }
//        }
//      ]
//    }
//

    auto model(createModel("QtQuick.Rectangle", 2, 0));
    QVERIFY(model.get());
    QScopedPointer<TestView> view(new TestView);
    QVERIFY(view.data());
    model->attachView(view.data());

    //
    // build up model
    //
    ModelNode rootNode = view->rootModelNode();

    ModelNode textNode = view->createModelNode("QtQuick.Text", 2, 0);
    textNode.setIdWithoutRefactoring("targetObject");
    textNode.variantProperty("text").setValue("base state");

    rootNode.nodeListProperty("data").reparentHere(textNode);

    ModelNode propertyChanges1Node = view->createModelNode("QtQuick.PropertyChanges", 2, 0);
    propertyChanges1Node.bindingProperty("target").setExpression("targetObject");
    propertyChanges1Node.variantProperty("x").setValue(10);
    propertyChanges1Node.variantProperty("text").setValue("state1");

    ModelNode state1Node = view->createModelNode("QtQuick.State", 2, 0);
    state1Node.variantProperty("name").setValue("state1");
    state1Node.nodeListProperty("changes").reparentHere(propertyChanges1Node);

    rootNode.nodeListProperty("states").reparentHere(state1Node);

    ModelNode propertyChanges2Node = view->createModelNode("QtQuick.PropertyChanges", 2, 0);
    propertyChanges2Node.bindingProperty("target").setExpression("targetObject");
    propertyChanges2Node.variantProperty("text").setValue("state2");

    ModelNode state2Node = view->createModelNode("QtQuick.State", 2, 0);
    state2Node.variantProperty("name").setValue("state2");
    state2Node.nodeListProperty("changes").reparentHere(propertyChanges2Node);

    rootNode.nodeListProperty("states").reparentHere(state2Node);
}

void tst_TestCore::testStates()
{
//
//    import QtQuick 1.1
//
//    Rectangle {
//      Text {
//        id: targetObject
//        text: "base state"
//      }
//      states: [
//        State {
//          name: "state 1"
//          PropertyChanges {
//            target: targetObj
//            text: "state 1"
//          }
//        }
//      ]
//    }
//

//   auto model(createModel("QtQuick.Rectangle", 1, 1));
//    QVERIFY(model.get());
//    QScopedPointer<TestView> view(new TestView);
//    QVERIFY(view.data());
//    model->attachView(view.data());

//    // build up model
//    ModelNode rootNode = view->rootModelNode();

//    ModelNode textNode = view->createModelNode("QtQuick.Text", 1, 1);
//    textNode.setId("targetObject");
//    textNode.variantProperty("text").setValue("base state");

//    rootNode.nodeListProperty("data").reparentHere(textNode);

//    QVERIFY(rootNode.isValid());
//    QVERIFY(textNode.isValid());

//    QmlItemNode rootItem(rootNode);
//    QmlItemNode textItem(textNode);

//    QVERIFY(rootItem.isValid());
//    QVERIFY(textItem.isValid());

//    QmlModelState state1(rootItem.states().addState("state 1")); //add state "state 1"
//    QCOMPARE(state1.modelNode().type(), QString("QtQuick.State"));

//    QVERIFY(view->currentState().isBaseState());

//    NodeInstance textInstance = view->nodeInstanceView()->instanceForNode(textNode);
//    QVERIFY(textInstance.isValid());

//    NodeInstance state1Instance = view->nodeInstanceView()->instanceForNode(state1);
//    QVERIFY(state1Instance.isValid());
//    QCOMPARE(state1Instance == view->nodeInstanceView()->activeStateInstance(), false);
//    QCOMPARE(state1Instance.property("name").toString(), QString("state 1"));

//    view->setCurrentState(state1); //set currentState "state 1"

//    QCOMPARE(view->currentState(), state1);

//    QCOMPARE(state1Instance == view->nodeInstanceView()->activeStateInstance(), true);

//    QVERIFY(!textItem.propertyAffectedByCurrentState("text"));

//    textItem.setVariantProperty("text", QVariant("state 1")); //set text in state !

//    QDeclarativeState *qmlState1 = const_cast<QDeclarativeState*>(qobject_cast<const QDeclarativeState*>(state1Instance.testHandle()));
//    QVERIFY(qmlState1);
//    QDeclarativeListProperty<QDeclarativeStateOperation> state1Changes = qmlState1->changes();
//    QCOMPARE(state1Changes.count(&state1Changes), 1);
//    QCOMPARE(state1Changes.at(&state1Changes, 0)->actions().size(), 1);

//    QmlPropertyChanges changes(state1.propertyChanges(textNode));
//    QVERIFY(changes.modelNode().hasProperty("text"));
//    QCOMPARE(changes.modelNode().variantProperty("text").value(), QVariant("state 1"));
//    QCOMPARE(changes.modelNode().bindingProperty("target").expression(), QString("targetObject"));
//    QCOMPARE(changes.target(), textNode);
//    QCOMPARE(changes.modelNode().type(), QString("QtQuick.PropertyChanges"));

//    QCOMPARE(changes.modelNode().parentProperty().name(), QString("changes"));
//    QCOMPARE(changes.modelNode().parentProperty().parentModelNode(), state1.modelNode());

//    QCOMPARE(state1Instance == view->nodeInstanceView()->activeStateInstance(), true);

//    QVERIFY(textItem.propertyAffectedByCurrentState("text"));

//    QCOMPARE(textInstance.property("text").toString(), QString("state 1"));
//    QCOMPARE(textItem.instanceValue("text"), QVariant("state 1"));

//    QVERIFY(textNode.hasProperty("text"));
//    QCOMPARE(textNode.variantProperty("text").value(), QVariant("base state"));
}

void tst_TestCore::testStatesBaseState()
{
//
//    import QtQuick 1.1
//
//    Rectangle {
//      Text {
//        id: targetObject
//        text: "base state"
//      }
//      states: [
//        State {
//          name: "state 1"
//          PropertyChanges {
//            target: targetObj
//            text: "state 1"
//          }
//        }
//      ]
//    }
//

    auto model(createModel("QtQuick.Rectangle", 2, 0));
    QVERIFY(model.get());
    QScopedPointer<TestView> view(new TestView);
    QVERIFY(view.data());
    model->attachView(view.data());

    // build up model
    ModelNode rootNode = view->rootModelNode();

    ModelNode textNode = view->createModelNode("QtQuick.Text", 2, 0);
    textNode.setIdWithoutRefactoring("targetObject");
    textNode.variantProperty("text").setValue("base state");

    rootNode.nodeListProperty("data").reparentHere(textNode);

    QVERIFY(rootNode.isValid());
    QVERIFY(textNode.isValid());

    QmlItemNode rootItem(rootNode);
    QmlItemNode textItem(textNode);

    QSKIP("MetaInfo needs rewriter now ", SkipAll);

    QVERIFY(rootItem.isValid());
    QVERIFY(textItem.isValid());

    QmlModelState state1(rootItem.states().addState("state 1")); //add state "state 1"
    QCOMPARE(state1.modelNode().type(), QmlDesigner::TypeName("QtQuick.State"));

    QVERIFY(view->currentState().isBaseState());

    view->setCurrentState(state1); //set currentState "state 1"
    QCOMPARE(view->currentState(), state1);
    QApplication::processEvents();
    textItem.setVariantProperty("text", QVariant("state 1")); //set text in state !
    QVERIFY(textItem.propertyAffectedByCurrentState("text"));
    QApplication::processEvents();

    ModelNode newNode = view->createModelNode("QtQuick.Rectangle", 2, 0);
    QVERIFY(!QmlObjectNode(newNode).currentState().isBaseState());

    view->setCurrentState(view->baseState()); //set currentState base state
    QVERIFY(view->currentState().isBaseState());

    textNode.variantProperty("text").setValue("base state changed");

    view->setCurrentState(state1); //set currentState "state 1"
    QCOMPARE(view->currentState(), state1);
    QVERIFY(!view->currentState().isBaseState());

    view->setCurrentState(view->baseState()); //set currentState base state
    QVERIFY(view->currentState().isBaseState());
}

void tst_TestCore::testInstancesIdResolution()
{
    auto model(createModel("QtQuick.Rectangle", 2, 0));
    QVERIFY(model.get());
    QScopedPointer<TestView> view(new TestView);
    QVERIFY(view.data());
    model->attachView(view.data());

    //    import QtQuick 2.0
    //
    //    Rectangle {
    //      id: root
    //      width: 100
    //      height: 100
    //      Rectangle {
    //        id: item1
    //        width: root.width
    //        height: item2.height
    //      }
    //    }

    ModelNode rootNode = view->rootModelNode();
    rootNode.setIdWithoutRefactoring("root");
    rootNode.variantProperty("width").setValue(100);
    rootNode.variantProperty("height").setValue(100);

    ModelNode item1Node = view->createModelNode("QtQuick.Rectangle", 2, 0);
    item1Node.setIdWithoutRefactoring("item1");
    item1Node.bindingProperty("width").setExpression("root.width");
    item1Node.bindingProperty("height").setExpression("item2.height");

    rootNode.nodeListProperty("data").reparentHere(item1Node);

    //NodeInstance item1Instance = view->nodeInstanceView()->instanceForModelNode(item1Node);
    //QVERIFY(item1Instance.isValid());

    //QCOMPARE(item1Instance.property("width").toInt(), 100);
    //QCOMPARE(item1Instance.property("height").toInt(), 0); // item2 is still unknown

    // Add item2:
    //      Rectangle {
    //        id: item2
    //        width: root.width / 2
    //        height: root.height
    //      }

    ModelNode item2Node = view->createModelNode("QtQuick.Rectangle", 2, 0);
    item2Node.setIdWithoutRefactoring("item2");
    item2Node.bindingProperty("width").setExpression("root.width / 2");
    item2Node.bindingProperty("height").setExpression("root.height");

    rootNode.nodeListProperty("data").reparentHere(item2Node);

    //NodeInstance item2Instance = view->nodeInstanceView()->instanceForModelNode(item2Node);
    //QVERIFY(item2Instance.isValid());

    //QCOMPARE(item2Instance.property("width").toInt(), 50);
    //QCOMPARE(item2Instance.property("height").toInt(), 100);
    //QCOMPARE(item1Instance.property("height").toInt(), 100);

    // Remove item2 again
    item2Node.destroy();
    //QVERIFY(!item2Instance.isValid());
    //QVERIFY(item2Instance.instanceId() >= 0);

    // Add item3:
    //      Rectangle {
    //        id: item3
    //        height: 80
    //      }

    ModelNode item3Node = view->createModelNode("QtQuick.Rectangle", 2, 0);
    item3Node.setIdWithoutRefactoring("item3");
    item3Node.variantProperty("height").setValue(80);
    rootNode.nodeListProperty("data").reparentHere(item3Node);

    // Change item1.height: item3.height

    item1Node.bindingProperty("height").setExpression("item3.height");
    //QCOMPARE(item1Instance.property("height").toInt(), 80);
}

void tst_TestCore::testInstancesNotInScene()
{
    //
    // test whether deleting an instance which is not in the scene crashes
    //

    auto model(createModel("QtQuick.Rectangle", 2, 0));
    QVERIFY(model.get());
    QScopedPointer<TestView> view(new TestView);
    QVERIFY(view.data());
    model->attachView(view.data());

    ModelNode node1 = view->createModelNode("QtQuick.Item", 2, 0);
    node1.setIdWithoutRefactoring("node1");

    ModelNode node2 = view->createModelNode("QtQuick.Item", 2, 0);
    node2.setIdWithoutRefactoring("node2");

    node1.nodeListProperty("children").reparentHere(node2);

    node1.destroy();
}

void tst_TestCore::testInstancesBindingsInStatesStress()
{
    QSKIP("Instances are not working", SkipAll);
    //This is a stress test to provoke a crash
    for (int j = 0; j < 20; j++) {
        auto model(createModel("QtQuick.Rectangle", 2, 0));
        QVERIFY(model.get());
        QScopedPointer<TestView> view(new TestView);
        QVERIFY(view.data());
        model->attachView(view.data());

        ModelNode node1 = view->createModelNode("QtQuick.Item", 2, 0);
        node1.setIdWithoutRefactoring("node1");

        view->rootModelNode().nodeListProperty("children").reparentHere(node1);

        ModelNode node2 = view->createModelNode("QtQuick.Rectangle", 2, 0);
        node2.setIdWithoutRefactoring("node2");

        ModelNode node3 = view->createModelNode("QtQuick.Rectangle", 2, 0);
        node3.setIdWithoutRefactoring("node3");

        node1.nodeListProperty("children").reparentHere(node2);
        node1.nodeListProperty("children").reparentHere(node3);

        QmlItemNode(node1).states().addState("state1");
        QmlItemNode(node1).states().addState("state2");

        QmlItemNode(node1).setVariantProperty("x", "100");
        QmlItemNode(node1).setVariantProperty("y", "100");


        for (int i=0;i<4;i++) {
            view->setCurrentState(view->baseState());

            QmlItemNode(node2).setBindingProperty("x", "parent.x + 10");
            QCOMPARE(QmlItemNode(node2).instanceValue("x").toInt(), 110);
            view->setCurrentState(QmlItemNode(node1).states().state("state1"));
            QmlItemNode(node2).setBindingProperty("x", "parent.x + 20");
            QCOMPARE(QmlItemNode(node2).instanceValue("x").toInt(), 120);
            QmlItemNode(node2).setBindingProperty("y", "parent.x + 20");
            QCOMPARE(QmlItemNode(node2).instanceValue("y").toInt(), 120);

            view->setCurrentState(QmlItemNode(node1).states().state("state2"));
            QmlItemNode(node2).setBindingProperty("x", "parent.x + 30");
            QCOMPARE(QmlItemNode(node2).instanceValue("x").toInt(), 130);
            QmlItemNode(node2).setBindingProperty("y", "parent.x + 30");
            QCOMPARE(QmlItemNode(node2).instanceValue("y").toInt(), 130);
            QmlItemNode(node2).setBindingProperty("height", "this.is.no.proper.expression / 12 + 4");
            QmlItemNode(node2).setVariantProperty("height", 0);


            for (int c=0;c<10;c++) {
                view->setCurrentState(QmlItemNode(node1).states().state("state1"));
                QmlItemNode(node2).setBindingProperty("x", "parent.x + 20");
                QmlItemNode(node2).setVariantProperty("x", "90");
                QCOMPARE(QmlItemNode(node2).instanceValue("x").toInt(), 90);
                QmlItemNode(node2).setBindingProperty("y", "parent.x + 20");
                QmlItemNode(node2).setVariantProperty("y", "90");
                view->setCurrentState(QmlItemNode(node1).states().state("state2"));
                view->setCurrentState(view->baseState());
                view->setCurrentState(QmlItemNode(node1).states().state("state1"));
                QCOMPARE(QmlItemNode(node2).instanceValue("y").toInt(), 90);
                QmlItemNode(node2).setBindingProperty("width", "parent.x + 30");
                QCOMPARE(QmlItemNode(node2).instanceValue("width").toInt(), 130);
                QmlItemNode(node2).setVariantProperty("width", "0");
                view->setCurrentState(QmlItemNode(node1).states().state("state2"));
                view->setCurrentState(view->baseState());
                QmlItemNode(node1).setVariantProperty("x", "80");
                QmlItemNode(node1).setVariantProperty("y", "80");
                QmlItemNode(node1).setVariantProperty("x", "100");
                QmlItemNode(node1).setVariantProperty("y", "100");
            }

            QmlItemNode(node3).setBindingProperty("width", "parent.x + 30");
            QVERIFY(QmlItemNode(node3).instanceHasBinding("width"));
            QCOMPARE(QmlItemNode(node3).instanceValue("width").toInt(), 130);

            view->setCurrentState(view->baseState());
            QmlItemNode(node1).setVariantProperty("x", "80");
            QmlItemNode(node1).setVariantProperty("y", "80");

            view->setCurrentState(QmlItemNode(node1).states().state("state2"));

            view->setCurrentState(QmlItemNode(node1).states().state("state1"));
            QmlItemNode(node3).setVariantProperty("width", "90");

            view->setCurrentState(QmlItemNode(node1).states().state(""));
            view->setCurrentState(view->baseState());
            QVERIFY(view->currentState().isBaseState());

            QmlItemNode(node1).setVariantProperty("x", "100");
            QmlItemNode(node1).setVariantProperty("y", "100");

            QCOMPARE(QmlItemNode(node2).instanceValue("x").toInt(), 110);
            QmlItemNode(node2).setBindingProperty("x", "parent.x + 20");
            QCOMPARE(QmlItemNode(node2).instanceValue("x").toInt(), 120);
            QmlItemNode(node2).setVariantProperty("x", "80");
            QCOMPARE(QmlItemNode(node2).instanceValue("x").toInt(), 80);
            view->setCurrentState(QmlItemNode(node1).states().state("state1"));
            QCOMPARE(QmlItemNode(node2).instanceValue("x").toInt(), 90);
        }
    }
}

void tst_TestCore::testInstancesPropertyChangeTargets()
{
    QSKIP("Instances are not working", SkipAll);
    //this tests checks if a change of the target of a CropertyChange
    //node is handled correctly

    auto model(createModel("QtQuick.Rectangle", 2, 0));
    QVERIFY(model.get());
    QScopedPointer<TestView> view(new TestView);
    QVERIFY(view.data());
    model->attachView(view.data());

    ModelNode node1 = view->createModelNode("QtQuick.Item", 2, 0);
    node1.setIdWithoutRefactoring("node1");

    view->rootModelNode().nodeListProperty("children").reparentHere(node1);

    ModelNode node2 = view->createModelNode("QtQuick.Rectangle", 2, 0);
    node2.setIdWithoutRefactoring("node2");

    ModelNode node3 = view->createModelNode("QtQuick.Rectangle", 2, 0);
    node3.setIdWithoutRefactoring("node3");

    node1.nodeListProperty("children").reparentHere(node2);
    node1.nodeListProperty("children").reparentHere(node3);

    QmlItemNode(node1).states().addState("state1");
    QmlItemNode(node1).states().addState("state2");

    QmlItemNode(node1).setVariantProperty("x", 10);
    QmlItemNode(node1).setVariantProperty("y", 10);

    QCOMPARE(QmlItemNode(node1).instanceValue("x").toInt(), 10);
    QCOMPARE(QmlItemNode(node1).instanceValue("y").toInt(), 10);

    QmlItemNode(node2).setVariantProperty("x", 50);
    QmlItemNode(node2).setVariantProperty("y", 50);

    QCOMPARE(QmlItemNode(node2).instanceValue("x").toInt(), 50);
    QCOMPARE(QmlItemNode(node2).instanceValue("y").toInt(), 50);

    view->setCurrentState(QmlItemNode(node1).states().state("state1"));

    QmlItemNode(node1).setVariantProperty("x", 20);
    QmlItemNode(node1).setVariantProperty("y", 20);

    QCOMPARE(QmlItemNode(node1).instanceValue("x").toInt(), 20);
    QCOMPARE(QmlItemNode(node1).instanceValue("y").toInt(), 20);

    view->setCurrentState(view->baseState());

    QCOMPARE(QmlItemNode(node1).instanceValue("x").toInt(), 10);
    QCOMPARE(QmlItemNode(node1).instanceValue("y").toInt(), 10);

    view->setCurrentState(QmlItemNode(node1).states().state("state1"));

    QCOMPARE(QmlItemNode(node1).instanceValue("x").toInt(), 20);
    QCOMPARE(QmlItemNode(node1).instanceValue("y").toInt(), 20);

    QmlPropertyChanges propertyChanges = QmlItemNode(node1).states().state("state1").propertyChanges(
        node1);
    QVERIFY(propertyChanges.isValid());
    QCOMPARE(propertyChanges.target().id(), QLatin1String("node1"));

    view->setCurrentState(view->baseState()); //atm we only support this in the base state

    propertyChanges.setTarget(node2);
    QCOMPARE(propertyChanges.target().id(), QLatin1String("node2"));

    view->setCurrentState(QmlItemNode(node1).states().state("state1"));

    QCOMPARE(QmlItemNode(node1).instanceValue("x").toInt(), 10);
    QCOMPARE(QmlItemNode(node1).instanceValue("y").toInt(), 10);

    QCOMPARE(QmlItemNode(node2).instanceValue("x").toInt(), 20);
    QCOMPARE(QmlItemNode(node2).instanceValue("y").toInt(), 20);

    QmlItemNode(node2).setBindingProperty("x", "node1.x + 20");
    QmlItemNode(node2).setBindingProperty("y", "node1.y + 20");

    QCOMPARE(QmlItemNode(node2).instanceValue("x").toInt(), 30);
    QCOMPARE(QmlItemNode(node2).instanceValue("y").toInt(), 30);

    view->setCurrentState(view->baseState());

    QCOMPARE(QmlItemNode(node2).instanceValue("x").toInt(), 50);
    QCOMPARE(QmlItemNode(node2).instanceValue("y").toInt(), 50);

    view->setCurrentState(QmlItemNode(node1).states().state("state1"));

    QCOMPARE(QmlItemNode(node2).instanceValue("x").toInt(), 30);
    QCOMPARE(QmlItemNode(node2).instanceValue("y").toInt(), 30);

    view->setCurrentState(view->baseState()); //atm we only support this in the base state

    QCOMPARE(propertyChanges.target().id(), QLatin1String("node2"));

    propertyChanges.setTarget(node3);
    QCOMPARE(propertyChanges.target().id(), QLatin1String("node3"));

    view->setCurrentState(QmlItemNode(node1).states().state("state1"));

    //node3 is now the target of the PropertyChanges with the bindings

    QCOMPARE(QmlItemNode(node2).instanceValue("x").toInt(), 50);
    QCOMPARE(QmlItemNode(node2).instanceValue("y").toInt(), 50);

    QCOMPARE(QmlItemNode(node3).instanceValue("x").toInt(), 30);
    QCOMPARE(QmlItemNode(node3).instanceValue("y").toInt(), 30);
}

void tst_TestCore::testInstancesDeletePropertyChanges()
{
    QSKIP("Instances are not working", SkipAll);
    auto model(createModel("QtQuick.Rectangle", 2, 0));
    QVERIFY(model.get());
    QScopedPointer<TestView> view(new TestView);
    QVERIFY(view.data());
    model->attachView(view.data());

    ModelNode node1 = view->createModelNode("QtQuick.Item", 2, 0);
    node1.setIdWithoutRefactoring("node1");

    view->rootModelNode().nodeListProperty("children").reparentHere(node1);

    ModelNode node2 = view->createModelNode("QtQuick.Rectangle", 2, 0);
    node2.setIdWithoutRefactoring("node2");

    ModelNode node3 = view->createModelNode("QtQuick.Rectangle", 2, 0);
    node3.setIdWithoutRefactoring("node3");

    node1.nodeListProperty("children").reparentHere(node2);
    node1.nodeListProperty("children").reparentHere(node3);

    QmlItemNode(node1).states().addState("state1");
    QmlItemNode(node1).states().addState("state2");

    QmlItemNode(node1).setVariantProperty("x", 10);
    QmlItemNode(node1).setVariantProperty("y", 10);

    QCOMPARE(QmlItemNode(node1).instanceValue("x").toInt(), 10);
    QCOMPARE(QmlItemNode(node1).instanceValue("y").toInt(), 10);

    QmlItemNode(node2).setVariantProperty("x", 50);
    QmlItemNode(node2).setVariantProperty("y", 50);

    QCOMPARE(QmlItemNode(node2).instanceValue("x").toInt(), 50);
    QCOMPARE(QmlItemNode(node2).instanceValue("y").toInt(), 50);

    view->setCurrentState(QmlItemNode(node1).states().state("state1"));

    QmlItemNode(node1).setVariantProperty("x", 20);
    QmlItemNode(node1).setVariantProperty("y", 20);

    QCOMPARE(QmlItemNode(node1).instanceValue("x").toInt(), 20);
    QCOMPARE(QmlItemNode(node1).instanceValue("y").toInt(), 20);

    view->setCurrentState(view->baseState());

    QCOMPARE(QmlItemNode(node1).instanceValue("x").toInt(), 10);
    QCOMPARE(QmlItemNode(node1).instanceValue("y").toInt(), 10);

    view->setCurrentState(QmlItemNode(node1).states().state("state1"));

    QCOMPARE(QmlItemNode(node1).instanceValue("x").toInt(), 20);
    QCOMPARE(QmlItemNode(node1).instanceValue("y").toInt(), 20);

    QmlPropertyChanges propertyChanges = QmlItemNode(node1).states().state("state1").propertyChanges(
        node1);
    QVERIFY(propertyChanges.isValid());
    QCOMPARE(propertyChanges.target().id(), QLatin1String("node1"));

    view->setCurrentState(view->baseState()); //atm we only support this in the base state

    propertyChanges.modelNode().destroy();

    view->setCurrentState(QmlItemNode(node1).states().state("state1"));

    QCOMPARE(QmlItemNode(node1).instanceValue("x").toInt(), 10);
    QCOMPARE(QmlItemNode(node1).instanceValue("y").toInt(), 10);

    QmlItemNode(node2).setBindingProperty("x", "node1.x + 20");
    QmlItemNode(node2).setBindingProperty("y", "node1.y + 20");

    propertyChanges = QmlItemNode(node1).states().state("state1").propertyChanges(node2);
    QVERIFY(propertyChanges.isValid());
    QCOMPARE(propertyChanges.target().id(), QLatin1String("node2"));

    QCOMPARE(QmlItemNode(node2).instanceValue("x").toInt(), 30);
    QCOMPARE(QmlItemNode(node2).instanceValue("y").toInt(), 30);

    view->setCurrentState(view->baseState()); //atm we only support this in the base state

    propertyChanges.modelNode().destroy();

    view->setCurrentState(QmlItemNode(node1).states().state("state1"));

    QCOMPARE(QmlItemNode(node2).instanceValue("x").toInt(), 50);
    QCOMPARE(QmlItemNode(node2).instanceValue("y").toInt(), 50);
}

void tst_TestCore::testInstancesChildrenLowLevel()
{
    QSKIP("Instances are not working", SkipAll);
//    QScopedPointer<Model> model(createModel("QtQuick.Rectangle", 1, 1));
//    QVERIFY(model.data());

//    QScopedPointer<NodeInstanceView> view(new NodeInstanceView);
//    QVERIFY(view.data());
//    model->attachView(view.data());

//    ModelNode rootModelNode(view->rootModelNode());
//    QVERIFY(rootModelNode.isValid());

//    rootModelNode.setId("rootModelNode");

//    ModelNode childNode1 = addNodeListChild(rootModelNode, "QtQuick.Text", 1, 1, "data");
//    QVERIFY(childNode1.isValid());
//    childNode1.setId("childNode1");

//    ModelNode childNode2 = addNodeListChild(rootModelNode, "QtQuick.TextEdit", 1, 1, "data");
//    QVERIFY(childNode2.isValid());
//    childNode2.setId("childNode2");

//    NodeInstance rootInstance = view->instanceForNode(rootModelNode);
//    QDeclarativeItem *rootItem = qobject_cast<QDeclarativeItem*>(rootInstance.testHandle());
//    QVERIFY(rootItem);
//    NodeInstance child1Instance = view->instanceForNode(childNode1);
//    QDeclarativeItem *child1Item = qobject_cast<QDeclarativeItem*>(child1Instance.testHandle());
//    QVERIFY(child1Item);
//    NodeInstance child2Instance = view->instanceForNode(childNode2);
//    QDeclarativeItem *child2Item = qobject_cast<QDeclarativeItem*>(child2Instance.testHandle());
//    QVERIFY(child2Item);

//     QDeclarativeContext *context = rootInstance.internalInstance()->context();
//     QDeclarativeEngine *engine = rootInstance.internalInstance()->engine();
//     QDeclarativeProperty childrenProperty(rootItem, "children", context);
//     QVERIFY(childrenProperty.isValid());

//     QDeclarativeListReference listReference(childrenProperty.object(), childrenProperty.name().toLatin1(), engine);
//     QVERIFY(listReference.isValid());

//     QVERIFY(listReference.canAppend());
//     QVERIFY(listReference.canAt());
//     QVERIFY(listReference.canClear());
//     QVERIFY(listReference.canCount());

//     QCOMPARE(listReference.count(), 2);

//     QCOMPARE(listReference.at(0), child1Item);
//     QCOMPARE(listReference.at(1), child2Item);

//     listReference.clear();

//     QCOMPARE(listReference.count(), 0);

//     listReference.append(child2Item);
//     listReference.append(child1Item);

//     QCOMPARE(listReference.at(0), child2Item);
//     QCOMPARE(listReference.at(1), child1Item);

//     QDeclarativeProperty dataProperty(rootItem, "data", context);
//     QDeclarativeListReference listReferenceData(dataProperty.object(), dataProperty.name().toLatin1(), engine);

//     QVERIFY(listReferenceData.canAppend());
//     QVERIFY(listReferenceData.canAt());
//     QVERIFY(listReferenceData.canClear());
//     QVERIFY(listReferenceData.canCount());

//     QCOMPARE(listReferenceData.count(), 2);

//     QCOMPARE(listReferenceData.at(0), child2Item);
//     QCOMPARE(listReferenceData.at(1), child1Item);

//     listReferenceData.clear();

//     QCOMPARE(listReference.count(), 0);
//     QCOMPARE(listReferenceData.count(), 0);

//     listReferenceData.append(child1Item);
//     listReferenceData.append(child2Item);

//     QCOMPARE(listReferenceData.count(), 2);

//     QCOMPARE(listReference.at(0), child1Item);
//     QCOMPARE(listReference.at(1), child2Item);

//     QCOMPARE(listReferenceData.at(0), child1Item);
//     QCOMPARE(listReferenceData.at(1), child2Item);
}

void tst_TestCore::testInstancesResourcesLowLevel()
{
    QSKIP("Instances are not working", SkipAll);
//    QScopedPointer<Model> model(createModel("QtQuick.Rectangle", 1, 1));
//    QVERIFY(model.data());

//    QScopedPointer<NodeInstanceView> view(new NodeInstanceView);
//    QVERIFY(view.data());
//    model->attachView(view.data());

//    ModelNode rootModelNode(view->rootModelNode());
//    QVERIFY(rootModelNode.isValid());

//    rootModelNode.setId("rootModelNode");

//    ModelNode childNode1 = addNodeListChild(rootModelNode, "QtQuick.Text", 1, 1, "data");
//    QVERIFY(childNode1.isValid());
//    childNode1.setId("childNode1");

//    ModelNode childNode2 = addNodeListChild(rootModelNode, "QtQuick.TextEdit", 1, 1, "data");
//    QVERIFY(childNode2.isValid());
//    childNode2.setId("childNode2");

//    ModelNode listModel = addNodeListChild(rootModelNode, "QtQuick.ListModel", 1, 1, "data");
//    QVERIFY(listModel.isValid());
//    listModel.setId("listModel");

//    NodeInstance rootInstance = view->instanceForNode(rootModelNode);
//    QDeclarativeItem *rootItem = qobject_cast<QDeclarativeItem*>(rootInstance.testHandle());
//    QVERIFY(rootItem);
//    NodeInstance child1Instance = view->instanceForNode(childNode1);
//    QDeclarativeItem *child1Item = qobject_cast<QDeclarativeItem*>(child1Instance.testHandle());
//    QVERIFY(child1Item);
//    NodeInstance child2Instance = view->instanceForNode(childNode2);
//    QDeclarativeItem *child2Item = qobject_cast<QDeclarativeItem*>(child2Instance.testHandle());
//    QVERIFY(child2Item);

//    NodeInstance listModelInstance = view->instanceForNode(listModel);
//    QObject *listModelObject = listModelInstance.testHandle();
//    QVERIFY(listModelObject);

//    QDeclarativeContext *context = rootInstance.internalInstance()->context();
//    QDeclarativeEngine *engine = rootInstance.internalInstance()->engine();
//    QDeclarativeProperty childrenProperty(rootItem, "children", context);
//    QDeclarativeProperty resourcesProperty(rootItem, "resources", context);
//    QDeclarativeProperty dataProperty(rootItem, "data", context);

//    QDeclarativeListReference listReferenceData(dataProperty.object(), dataProperty.name().toLatin1(), engine);
//    QDeclarativeListReference listReferenceChildren(childrenProperty.object(), childrenProperty.name().toLatin1(), engine);
//    QDeclarativeListReference listReferenceResources(resourcesProperty.object(), resourcesProperty.name().toLatin1(), engine);

//    QVERIFY(listReferenceData.isValid());
//    QVERIFY(listReferenceChildren.isValid());
//    QVERIFY(listReferenceResources.isValid());

//    QCOMPARE(listReferenceData.count(), 3);
//    QCOMPARE(listReferenceChildren.count(), 2);
//    QCOMPARE(listReferenceResources.count(), 1);

//    QCOMPARE(listReferenceResources.at(0), listModelObject);
//    QCOMPARE(listReferenceData.at(0), listModelObject);

//    QSKIP("This crashes", SkipAll); //### todo might be critical in the future

//    listReferenceResources.clear();

//    QCOMPARE(listReferenceData.count(), 2);
//    QCOMPARE(listReferenceChildren.count(), 2);
//    QCOMPARE(listReferenceResources.count(), 0);

//    listReferenceData.append(listModelObject);

//    QCOMPARE(listReferenceData.count(), 3);
//    QCOMPARE(listReferenceChildren.count(), 2);
//    QCOMPARE(listReferenceResources.count(), 1);

//    QCOMPARE(listReferenceResources.at(0), listModelObject);
//    QCOMPARE(listReferenceData.at(0), listModelObject);
//    QCOMPARE(listReferenceData.at(1), child1Item);
//    QCOMPARE(listReferenceData.at(2), child2Item);

//    listReferenceChildren.clear();

//    QCOMPARE(listReferenceData.count(), 1);
//    QCOMPARE(listReferenceChildren.count(), 0);
//    QCOMPARE(listReferenceResources.count(), 1);

//    QCOMPARE(listReferenceResources.at(0), listModelObject);
//    QCOMPARE(listReferenceData.at(0), listModelObject);

//    listReferenceData.append(child1Item);
//    listReferenceData.append(child2Item);

//    QCOMPARE(listReferenceData.count(), 3);
//    QCOMPARE(listReferenceChildren.count(), 2);
//    QCOMPARE(listReferenceResources.count(), 1);

//    QCOMPARE(listReferenceResources.at(0), listModelObject);
//    QCOMPARE(listReferenceData.at(0), listModelObject);
//    QCOMPARE(listReferenceData.at(1), child1Item);
//    QCOMPARE(listReferenceData.at(2), child2Item);

//    ModelNode listModel2 = addNodeListChild(rootModelNode, "QtQuick.ListModel", 1, 1, "data");
//    QVERIFY(listModel2.isValid());
//    listModel2.setId("listModel2");

//    NodeInstance listModelInstance2 = view->instanceForNode(listModel2);
//    QObject *listModelObject2 = listModelInstance2.testHandle();
//    QVERIFY(listModelObject2);

//    QCOMPARE(listReferenceData.count(), 4);
//    QCOMPARE(listReferenceChildren.count(), 2);
//    QCOMPARE(listReferenceResources.count(), 2);

//    QCOMPARE(listReferenceResources.at(0), listModelObject);
//    QCOMPARE(listReferenceResources.at(1), listModelObject2);
//    QCOMPARE(listReferenceData.at(0), listModelObject);
//    QCOMPARE(listReferenceData.at(1), listModelObject2);
//    QCOMPARE(listReferenceData.at(2), child1Item);
//    QCOMPARE(listReferenceData.at(3), child2Item);

//    listReferenceResources.clear();

//    QCOMPARE(listReferenceChildren.count(), 2);
//    QCOMPARE(listReferenceData.count(), 2);
//    QCOMPARE(listReferenceResources.count(), 0);

//    listReferenceResources.append(listModelObject2);
//    listReferenceResources.append(listModelObject);

//    QCOMPARE(listReferenceData.count(), 4);
//    QCOMPARE(listReferenceChildren.count(), 2);
//    QCOMPARE(listReferenceResources.count(), 2);

//    QCOMPARE(listReferenceResources.at(0), listModelObject2);
//    QCOMPARE(listReferenceResources.at(1), listModelObject);
//    QCOMPARE(listReferenceData.at(0), listModelObject2);
//    QCOMPARE(listReferenceData.at(1), listModelObject);
//    QCOMPARE(listReferenceData.at(2), child1Item);
//    QCOMPARE(listReferenceData.at(3), child2Item);

//    listReferenceData.clear();

//    QCOMPARE(listReferenceChildren.count(), 0);
//    QCOMPARE(listReferenceData.count(), 0);
//    QCOMPARE(listReferenceResources.count(), 0);
}

void tst_TestCore::testInstancesFlickableLowLevel()
{
    QSKIP("Instances are not working", SkipAll);
    //   auto model(createModel("QtQuick.Flickable", 1, 1));
    //    QVERIFY(model.get());

    //    QScopedPointer<NodeInstanceView> view(new NodeInstanceView);
    //    QVERIFY(view.data());
    //    model->attachView(view.data());

    //    ModelNode rootModelNode(view->rootModelNode());
    //    QVERIFY(rootModelNode.isValid());

    //    rootModelNode.setId("rootModelNode");

    //    ModelNode childNode1 = addNodeListChild(rootModelNode, "QtQuick.Text", 1, 1, "flickableData");
    //    QVERIFY(childNode1.isValid());
    //    childNode1.setId("childNode1");

    //    ModelNode childNode2 = addNodeListChild(rootModelNode, "QtQuick.TextEdit", 1, 1, "flickableData");
    //    QVERIFY(childNode2.isValid());
    //    childNode2.setId("childNode2");

    //    ModelNode listModel = addNodeListChild(rootModelNode, "QtQuick.ListModel", 1, 1, "flickableData");
    //    QVERIFY(listModel.isValid());
    //    listModel.setId("listModel");

    //    NodeInstance rootInstance = view->instanceForNode(rootModelNode);
    //    QDeclarativeItem *rootItem = qobject_cast<QDeclarativeItem*>(rootInstance.testHandle());
    //    QVERIFY(rootItem);
    //    NodeInstance child1Instance = view->instanceForNode(childNode1);
    //    QDeclarativeItem *child1Item = qobject_cast<QDeclarativeItem*>(child1Instance.testHandle());
    //    QVERIFY(child1Item);
    //    NodeInstance child2Instance = view->instanceForNode(childNode2);
    //    QDeclarativeItem *child2Item = qobject_cast<QDeclarativeItem*>(child2Instance.testHandle());
    //    QVERIFY(child2Item);

    //    NodeInstance listModelInstance = view->instanceForNode(listModel);
    //    QObject *listModelObject = listModelInstance.testHandle();
    //    QVERIFY(listModelObject);

    //    QDeclarativeContext *context = rootInstance.internalInstance()->context();
    //    QDeclarativeEngine *engine = rootInstance.internalInstance()->engine();
    //    QDeclarativeProperty flickableChildrenProperty(rootItem, "flickableChildren", context);
    //    QDeclarativeProperty flickableDataProperty(rootItem, "flickableData", context);
    //    QDeclarativeProperty dataProperty(rootItem, "data", context);
    //    QDeclarativeProperty resourcesProperty(rootItem, "resources", context);
    //    QDeclarativeProperty childrenProperty(rootItem, "children", context);

    //    QDeclarativeListReference listReferenceData(dataProperty.object(), dataProperty.name().toLatin1(), engine);
    //    QDeclarativeListReference listReferenceResources(resourcesProperty.object(), resourcesProperty.name().toLatin1(), engine);
    //    QDeclarativeListReference listReferenceChildren(childrenProperty.object(), childrenProperty.name().toLatin1(), engine);
    //    QDeclarativeListReference listReferenceFlickableData(flickableDataProperty.object(), flickableDataProperty.name().toLatin1(), engine);
    //    QDeclarativeListReference listReferenceFlickableChildren(flickableChildrenProperty.object(), flickableChildrenProperty.name().toLatin1(), engine);

    //    QVERIFY(listReferenceData.isValid());
    //    QVERIFY(listReferenceChildren.isValid());
    //    QVERIFY(listReferenceResources.isValid());
    //    QVERIFY(listReferenceFlickableChildren.isValid());
    //    QVERIFY(listReferenceFlickableData.isValid());

    //    QCOMPARE(listReferenceChildren.count(), 1);
    //    QCOMPARE(listReferenceFlickableChildren.count(), 2);
    //    QCOMPARE(listReferenceData.count(), listReferenceResources.count() + listReferenceChildren.count());
    //    QCOMPARE(listReferenceFlickableData.count(), listReferenceResources.count() + listReferenceFlickableChildren.count());
    //    int oldResourcesCount = listReferenceResources.count();

    //    QCOMPARE(listReferenceFlickableChildren.at(0), child1Item);
    //    QCOMPARE(listReferenceFlickableChildren.at(1), child2Item);

    //    listReferenceFlickableChildren.clear();

    //    QCOMPARE(listReferenceFlickableChildren.count(), 0);
    //    QCOMPARE(listReferenceResources.count(), oldResourcesCount);
    //    QCOMPARE(listReferenceData.count(), listReferenceResources.count() + listReferenceChildren.count());
    //    QCOMPARE(listReferenceFlickableData.count(), listReferenceResources.count() + listReferenceFlickableChildren.count());

    //    listReferenceFlickableChildren.append(child2Item);
    //    listReferenceFlickableChildren.append(child1Item);

    //    QCOMPARE(listReferenceFlickableChildren.count(), 2);
    //    QCOMPARE(listReferenceResources.count(), oldResourcesCount);
    //    QCOMPARE(listReferenceData.count(), listReferenceResources.count() + listReferenceChildren.count());
    //    QCOMPARE(listReferenceFlickableData.count(), listReferenceResources.count() + listReferenceFlickableChildren.count());

    //    QCOMPARE(listReferenceFlickableChildren.at(0), child2Item);
    //    QCOMPARE(listReferenceFlickableChildren.at(1), child1Item);
}

void tst_TestCore::testInstancesReorderChildrenLowLevel()
{
    QSKIP("Instances are not working", SkipAll);
//    QScopedPointer<Model> model(createModel("QtQuick.Rectangle", 1, 1));
//    QVERIFY(model.data());

//    QScopedPointer<NodeInstanceView> view(new NodeInstanceView);
//    QVERIFY(view.data());
//    model->attachView(view.data());

//    ModelNode rootModelNode(view->rootModelNode());
//    QVERIFY(rootModelNode.isValid());

//    rootModelNode.setId("rootModelNode");

//    ModelNode childNode1 = addNodeListChild(rootModelNode, "QtQuick.Text", 1, 1, "data");
//    QVERIFY(childNode1.isValid());
//    childNode1.setId("childNode1");

//    ModelNode childNode2 = addNodeListChild(rootModelNode, "QtQuick.TextEdit", 1, 1, "data");
//    QVERIFY(childNode2.isValid());
//    childNode2.setId("childNode2");

//    ModelNode listModel = addNodeListChild(rootModelNode, "QtQuick.ListModel", 1, 1, "data");
//    QVERIFY(listModel.isValid());
//    listModel.setId("listModel");

//    ModelNode childNode3 = addNodeListChild(rootModelNode, "QtQuick.TextEdit", 1, 1, "data");
//    QVERIFY(childNode3.isValid());
//    childNode3.setId("childNode3");

//    ModelNode childNode4 = addNodeListChild(rootModelNode, "QtQuick.TextEdit", 1, 1, "data");
//    QVERIFY(childNode4.isValid());
//    childNode4.setId("childNode4");

//    NodeInstance rootInstance = view->instanceForNode(rootModelNode);
//    QDeclarativeItem *rootItem = qobject_cast<QDeclarativeItem*>(rootInstance.testHandle());
//    QVERIFY(rootItem);
//    NodeInstance child1Instance = view->instanceForNode(childNode1);
//    QDeclarativeItem *child1Item = qobject_cast<QDeclarativeItem*>(child1Instance.testHandle());
//    QVERIFY(child1Item);
//    NodeInstance child2Instance = view->instanceForNode(childNode2);
//    QDeclarativeItem *child2Item = qobject_cast<QDeclarativeItem*>(child2Instance.testHandle());
//    QVERIFY(child2Item);
//    NodeInstance child3Instance = view->instanceForNode(childNode3);
//    QDeclarativeItem *child3Item = qobject_cast<QDeclarativeItem*>(child3Instance.testHandle());
//    QVERIFY(child3Item);
//    NodeInstance child4Instance = view->instanceForNode(childNode4);
//    QDeclarativeItem *child4Item = qobject_cast<QDeclarativeItem*>(child4Instance.testHandle());
//    QVERIFY(child4Item);

//    NodeInstance listModelInstance = view->instanceForNode(listModel);
//    QObject *listModelObject = listModelInstance.testHandle();
//    QVERIFY(listModelObject);

//    QDeclarativeContext *context = rootInstance.internalInstance()->context();
//    QDeclarativeEngine *engine = rootInstance.internalInstance()->engine();
//    QDeclarativeProperty childrenProperty(rootItem, "children", context);
//    QDeclarativeProperty resourcesProperty(rootItem, "resources", context);
//    QDeclarativeProperty dataProperty(rootItem, "data", context);

//    QDeclarativeListReference listReferenceData(dataProperty.object(), dataProperty.name().toLatin1(), engine);
//    QDeclarativeListReference listReferenceChildren(childrenProperty.object(), childrenProperty.name().toLatin1(), engine);
//    QDeclarativeListReference listReferenceResources(resourcesProperty.object(), resourcesProperty.name().toLatin1(), engine);

//    QVERIFY(listReferenceData.isValid());
//    QVERIFY(listReferenceChildren.isValid());
//    QVERIFY(listReferenceResources.isValid());

//    QCOMPARE(listReferenceResources.count(), 1);
//    QCOMPARE(listReferenceChildren.count(), 4);
//    QCOMPARE(listReferenceData.count(), 5);

//    QCOMPARE(listReferenceChildren.at(0), child1Item);
//    QCOMPARE(listReferenceChildren.at(1), child2Item);
//    QCOMPARE(listReferenceChildren.at(2), child3Item);
//    QCOMPARE(listReferenceChildren.at(3), child4Item);

//    listReferenceChildren.clear();

//    QCOMPARE(listReferenceResources.count(), 1);
//    QCOMPARE(listReferenceChildren.count(), 0);
//    QCOMPARE(listReferenceData.count(), 1);

//    listReferenceChildren.append(child4Item);
//    listReferenceChildren.append(child3Item);
//    listReferenceChildren.append(child2Item);
//    listReferenceChildren.append(child1Item);


//    QCOMPARE(listReferenceResources.count(), 1);
//    QCOMPARE(listReferenceChildren.count(), 4);
//    QCOMPARE(listReferenceData.count(), 5);

//    QCOMPARE(listReferenceChildren.at(0), child4Item);
//    QCOMPARE(listReferenceChildren.at(1), child3Item);
//    QCOMPARE(listReferenceChildren.at(2), child2Item);
//    QCOMPARE(listReferenceChildren.at(3), child1Item);
}

void tst_TestCore::testQmlModelStatesInvalidForRemovedNodes()
{
    auto model(createModel("QtQuick.Rectangle", 2, 0));
    QVERIFY(model.get());

    QScopedPointer<TestView> view(new TestView);
    QVERIFY(view.data());
    model->attachView(view.data());

    ModelNode rootModelNode(view->rootModelNode());
    QVERIFY(rootModelNode.isValid());
    QVERIFY(QmlItemNode(rootModelNode).isValid());

    rootModelNode.setIdWithoutRefactoring("rootModelNode");

    QmlModelState state1 = QmlItemNode(rootModelNode).states().addState("state1");
    QVERIFY(state1.isValid());
    QCOMPARE(state1.name(), QString("state1"));

    ModelNode childNode = addNodeListChild(rootModelNode, "QtQuick.Rectangle", 2, 0, "data");
    QVERIFY(childNode.isValid());
    childNode.setIdWithoutRefactoring("childNode");

    ModelNode subChildNode = addNodeListChild(childNode, "QtQuick.Rectangle", 2, 0, "data");
    QVERIFY(subChildNode.isValid());
    subChildNode.setIdWithoutRefactoring("subChildNode");

    QVERIFY(!state1.hasPropertyChanges(subChildNode));
    QmlPropertyChanges changeSet = state1.propertyChanges(subChildNode);
    QVERIFY(changeSet.isValid());

    QmlItemNode(childNode).destroy();
    QVERIFY(!childNode.isValid());
    QVERIFY(!subChildNode.isValid());
    //QVERIFY(!changeSet.isValid()); update to QtQuick 2
}

void tst_TestCore::testInstancesAttachToExistingModel()
{
    //
    // Test attaching nodeinstanceview to an existing model
    //

    QSKIP("Instances are not working", SkipAll);

    auto model(createModel("QtQuick.Item", 2, 0));
    QVERIFY(model.get());

    QScopedPointer<TestView> view(new TestView);
    QVERIFY(view.data());
    model->attachView(view.data());

    ModelNode rootNode = view->rootModelNode();
    ModelNode rectangleNode = addNodeListChild(rootNode, "QtQuick.Rectangle", 2, 0, "data");

    rectangleNode.variantProperty("width").setValue(100);

    QVERIFY(rectangleNode.isValid());
    QVERIFY(rectangleNode.hasProperty("width"));

    // Attach NodeInstanceView

    TestConnectionManager connectionManager;
    ExternalDependenciesFake externalDependenciesFake{model.get()};
    NodeInstanceView instanceView{connectionManager, externalDependenciesFake};

    model->attachView(&instanceView);

    NodeInstance rootInstance = instanceView.instanceForModelNode(rootNode);
    NodeInstance rectangleInstance = instanceView.instanceForModelNode(rectangleNode);
    QVERIFY(rootInstance.isValid());
    QVERIFY(rectangleInstance.isValid());
    QCOMPARE(QVariant(100), rectangleInstance.property("width"));
    QVERIFY(rootInstance.instanceId() >= 0);
    QVERIFY(rectangleInstance.instanceId() >= 0);

    model->detachView(&instanceView);
}

void tst_TestCore::testQmlModelAddMultipleStates()
{
    auto model(createModel("QtQuick.Rectangle", 2, 0));
    QVERIFY(model.get());

    QScopedPointer<TestView> view(new TestView);
    QVERIFY(view.data());
    model->attachView(view.data());

    ModelNode rootModelNode(view->rootModelNode());
    QVERIFY(rootModelNode.isValid());
    QVERIFY(QmlItemNode(rootModelNode).isValid());

    QmlModelState state1 = QmlItemNode(rootModelNode).states().addState("state1");
    QVERIFY(state1.isValid());
    QCOMPARE(state1.name(), QString("state1"));

    QmlModelState state2 = QmlItemNode(rootModelNode).states().addState("state2");
    QVERIFY(state2.isValid());
    QCOMPARE(state1.name(), QString("state1"));
    QCOMPARE(state2.name(), QString("state2"));

    QmlModelState state3 = QmlItemNode(rootModelNode).states().addState("state3");
    QVERIFY(state3.isValid());
    QCOMPARE(state1.name(), QString("state1"));
    QCOMPARE(state2.name(), QString("state2"));
    QCOMPARE(state3.name(), QString("state3"));

    QCOMPARE(QmlItemNode(rootModelNode).states().allStates().count(), 3);
}

void tst_TestCore::testQmlModelRemoveStates()
{
    auto model(createModel("QtQuick.Rectangle", 2, 0));

    QScopedPointer<TestView> view(new TestView);
    QVERIFY(view.data());
    model->attachView(view.data());

    ModelNode rootModelNode(view->rootModelNode());
    QVERIFY(rootModelNode.isValid());
    QVERIFY(QmlItemNode(rootModelNode).isValid());

    QmlModelState state1 = QmlItemNode(rootModelNode).states().addState("state1");
    QmlModelState state2 = QmlItemNode(rootModelNode).states().addState("state2");
    QmlModelState state3 = QmlItemNode(rootModelNode).states().addState("state3");

    QCOMPARE(QmlItemNode(rootModelNode).states().allStates().count(), 3);

    QmlItemNode(rootModelNode).states().removeState("state2");
    QVERIFY(!state2.isValid());
    QCOMPARE(QmlItemNode(rootModelNode).states().allStates().count(), 2);

    QmlItemNode(rootModelNode).states().removeState("state3");
    QVERIFY(!state3.isValid());
    state1.modelNode().destroy();
    QVERIFY(!state1.isValid());
    QCOMPARE(QmlItemNode(rootModelNode).states().allStates().count(), 0);
}

void tst_TestCore::testQmlModelStateWithName()
{
    QPlainTextEdit textEdit1;
    textEdit1.setPlainText("import QtQuick 2.1; Rectangle { id: theRect; width: 100; states: [ State { name: \"a\"; PropertyChanges { target: theRect; width: 200; } } ] }\n");
    NotIndentingTextEditModifier modifier1(&textEdit1);

    auto model1(Model::create("QtQuick.Item"));

    auto testRewriterView1 = createTextRewriterView(*model1);
    testRewriterView1->setTextModifier(&modifier1);
    model1->attachView(testRewriterView1.get());

    QVERIFY(testRewriterView1->errors().isEmpty());

    auto view = std::make_unique<TestView>();
    model1->attachView(view.get());

    QmlItemNode rootNode = view->rootModelNode();

    qDebug() << rootNode;

    QCOMPARE(rootNode.states().allStates().size(), 1);

    QmlModelState modelState = rootNode.states().allStates().at(0);
    QVERIFY(!modelState.isBaseState());
    //QCOMPARE(rootNode.instanceValue("width").toInt(), 100);

    QVERIFY(rootNode.isInBaseState());
    QVERIFY(rootNode.propertyAffectedByCurrentState("width"));
    view->setCurrentState(rootNode.states().allStates().at(0));

    qDebug() << rootNode.modelValue("width");

    rootNode.setVariantProperty("width", 112);

    const QLatin1String expected1("import QtQuick 2.1; Rectangle { id: theRect; width: 100; states: [ State { name: \"a\"; PropertyChanges { target: theRect; width: 112 } } ] }\n");
    QCOMPARE(textEdit1.toPlainText(), expected1);

    QVERIFY(!rootNode.isInBaseState());
    //QCOMPARE(rootNode.instanceValue("width").toInt(), 112);

    view->setCurrentState(view->baseState());
    //QCOMPARE(rootNode.instanceValue("width").toInt(), 100);

    view->setCurrentState(rootNode.states().allStates().at(0));
    //QCOMPARE(rootNode.instanceValue("width").toInt(), 112);


    modelState.destroy();
    QCOMPARE(rootNode.states().allStates().size(), 0);
}

void tst_TestCore::testRewriterAutomaticSemicolonAfterChangedProperty()
{
    QPlainTextEdit textEdit1;
    textEdit1.setPlainText("import QtQuick 2.1; Rectangle {\n    width: 640\n    height: 480\n}\n");
    NotIndentingTextEditModifier modifier1(&textEdit1);

    auto model1(Model::create("QtQuick.Item"));

    auto testRewriterView1 = createTextRewriterView(*model1);
    testRewriterView1->setTextModifier(&modifier1);
    model1->attachView(testRewriterView1.get());

    QVERIFY(testRewriterView1->errors().isEmpty());

    ModelNode rootModelNode = testRewriterView1->rootModelNode();
    rootModelNode.variantProperty("height").setValue(1480);
    QCOMPARE(rootModelNode.variantProperty("height").value().toInt(), 1480);

    QVERIFY(testRewriterView1->errors().isEmpty());
}

void tst_TestCore::defaultPropertyValues()
{
    auto model(createModel("QtQuick.Item", 2, 0));
    QVERIFY(model.get());

    QScopedPointer<TestView> view(new TestView);
    QVERIFY(view.data());
    model->attachView(view.data());

    QCOMPARE(view->rootModelNode().variantProperty("x").value().toDouble(), 0.0);
    QCOMPARE(view->rootModelNode().variantProperty("width").value().toDouble(), 0.0);

    ModelNode rectNode(addNodeListChild(view->rootModelNode(), "QtQuick.Rectangle", 2, 0, "data"));

    QCOMPARE(rectNode.variantProperty("y").value().toDouble(), 0.0);
    QCOMPARE(rectNode.variantProperty("width").value().toDouble(), 0.0);

    ModelNode imageNode(addNodeListChild(view->rootModelNode(), "QtQuick.Image", 2, 0, "data"));

    QCOMPARE(imageNode.variantProperty("y").value().toDouble(), 0.0);
    QCOMPARE(imageNode.variantProperty("width").value().toDouble(), 0.0);
}

void tst_TestCore::testModelPropertyValueTypes()
{
    QPlainTextEdit textEdit1;
    textEdit1.setPlainText("import QtQuick 2.1; Rectangle { width: 100; radius: 1.5; color: \"red\"; }");
    NotIndentingTextEditModifier modifier1(&textEdit1);

    auto model1(Model::create("QtQuick.Item"));

    auto testRewriterView1 = createTextRewriterView(*model1);
    testRewriterView1->setTextModifier(&modifier1);
    model1->attachView(testRewriterView1.get());

    QVERIFY(testRewriterView1->errors().isEmpty());

    ModelNode rootModelNode(testRewriterView1->rootModelNode());
    QVERIFY(rootModelNode.isValid());

    QCOMPARE(rootModelNode.variantProperty("width").value().type(), QVariant::Double);
    QCOMPARE(rootModelNode.variantProperty("radius").value().type(), QVariant::Double);
    QCOMPARE(rootModelNode.variantProperty("color").value().type(), QVariant::Color);
}

void tst_TestCore::testModelNodeInHierarchy()
{
    auto model(createModel("QtQuick.Item", 2, 1));
    QVERIFY(model.get());

    QScopedPointer<TestView> view(new TestView);
    QVERIFY(view.data());
    model->attachView(view.data());

    QVERIFY(view->rootModelNode().isInHierarchy());
    ModelNode node1 = addNodeListChild(view->rootModelNode(), "QtQuick.Item", 2, 1, "data");
    QVERIFY(node1.isInHierarchy());
    ModelNode node2 = view->createModelNode("QtQuick.Item", 2, 1);
    QVERIFY(!node2.isInHierarchy());
    node2.nodeListProperty("data").reparentHere(node1);
    QVERIFY(!node2.isInHierarchy());
    view->rootModelNode().nodeListProperty("data").reparentHere(node2);
    QVERIFY(node1.isInHierarchy());
    QVERIFY(node2.isInHierarchy());
}

void tst_TestCore::testModelNodeIsAncestorOf()
{
    auto model(createModel("QtQuick.Item", 2, 0));
    QVERIFY(model.get());

    //
    //  import QtQuick 2.0
    //  Item {
    //    Item {
    //      id: item2
    //    }
    //    Item {
    //      id: item3
    //      Item {
    //        id: item4
    //      }
    //    }
    //  }
    //
    QScopedPointer<TestView> view(new TestView);
    QVERIFY(view.data());
    model->attachView(view.data());

    view->rootModelNode().setIdWithoutRefactoring("item1");
    ModelNode item2 = addNodeListChild(view->rootModelNode(), "QtQuick.Item", 2, 0, "data");
    item2.setIdWithoutRefactoring("item2");
    ModelNode item3 = addNodeListChild(view->rootModelNode(), "QtQuick.Item", 2, 0, "data");
    item3.setIdWithoutRefactoring("item3");
    ModelNode item4 = addNodeListChild(item3, "QtQuick.Item", 2, 0, "data");
    item4.setIdWithoutRefactoring("item4");

    QVERIFY(view->rootModelNode().isAncestorOf(item2));
    QVERIFY(view->rootModelNode().isAncestorOf(item3));
    QVERIFY(view->rootModelNode().isAncestorOf(item4));
    QVERIFY(!item2.isAncestorOf(view->rootModelNode()));
    QVERIFY(!item2.isAncestorOf(item4));
    QVERIFY(item3.isAncestorOf(item4));
}

void tst_TestCore::testModelChangeType()
{
    const QLatin1String qmlString("\n"
                                  "import QtQuick 2.1\n"
                                  "\n"
                                  "Rectangle {\n"
                                  "  id: rootItem\n"
                                  "  Item {\n"
                                  "    id: firstItem\n"
                                  "    x: 10\n"
                                  "  }\n"
                                  "  Item {\n"
                                  "    id: secondItem\n"
                                  "    x: 20\n"
                                  "  }\n"
                                  "}");
    QPlainTextEdit textEdit;
    textEdit.setPlainText(qmlString);
    NotIndentingTextEditModifier textModifier(&textEdit);

    auto model(Model::create("QtQuick.Item", 2, 1));
    QVERIFY(model.get());

    QScopedPointer<TestView> view(new TestView);
    model->attachView(view.data());

    // read in
    auto testRewriterView = createTextRewriterView(*model);
    testRewriterView->setTextModifier(&textModifier);
    model->attachView(testRewriterView.get());

    ModelNode rootNode = view->rootModelNode();
    QVERIFY(rootNode.isValid());
    QCOMPARE(rootNode.type(), QmlDesigner::TypeName("QtQuick.Rectangle"));
    QCOMPARE(rootNode.id(), QLatin1String("rootItem"));

    ModelNode childNode = rootNode.nodeListProperty(("data")).toModelNodeList().at(0);
    QVERIFY(childNode.isValid());
    QCOMPARE(childNode.type(), QmlDesigner::TypeName("QtQuick.Item"));
    QCOMPARE(childNode.id(), QLatin1String("firstItem"));

    childNode.changeType("QtQuick.Rectangle", 2, 0);

    QCOMPARE(childNode.type(), QmlDesigner::TypeName("QtQuick.Rectangle"));

    const QLatin1String expectedQmlCode1("\n"
                                  "import QtQuick 2.1\n"
                                  "\n"
                                  "Rectangle {\n"
                                  "  id: rootItem\n"
                                  "  Rectangle {\n"
                                  "    id: firstItem\n"
                                  "    x: 10\n"
                                  "  }\n"
                                  "  Item {\n"
                                  "    id: secondItem\n"
                                  "    x: 20\n"
                                  "  }\n"
                                  "}");

    QCOMPARE(textEdit.toPlainText(), expectedQmlCode1);

    childNode = rootNode.nodeListProperty(("data")).toModelNodeList().at(1);
    QVERIFY(childNode.isValid());
    QCOMPARE(childNode.type(), QmlDesigner::TypeName("QtQuick.Item"));
    QCOMPARE(childNode.id(), QLatin1String("secondItem"));

    childNode.changeType("QtQuick.Rectangle", 2, 0);

    QCOMPARE(childNode.type(), QmlDesigner::TypeName("QtQuick.Rectangle"));

    const QLatin1String expectedQmlCode2("\n"
                                  "import QtQuick 2.1\n"
                                  "\n"
                                  "Rectangle {\n"
                                  "  id: rootItem\n"
                                  "  Rectangle {\n"
                                  "    id: firstItem\n"
                                  "    x: 10\n"
                                  "  }\n"
                                  "  Rectangle {\n"
                                  "    id: secondItem\n"
                                  "    x: 20\n"
                                  "  }\n"
                                  "}");

    QCOMPARE(textEdit.toPlainText(), expectedQmlCode2);
}

void tst_TestCore::testModelSignalDefinition()
{
    auto model(createModel("QtQuick.Rectangle", 2, 0));
    QVERIFY(model.get());

    QScopedPointer<TestView> view(new TestView);
    QVERIFY(view.data());
    model->attachView(view.data());

    ModelNode rootModelNode(view->rootModelNode());
    QVERIFY(rootModelNode.isValid());

    QVERIFY(!rootModelNode.hasProperty("mySignal"));

    rootModelNode.signalDeclarationProperty("mySignal").setSignature("()");

    QVERIFY(rootModelNode.hasProperty("mySignal"));

    QVERIFY(rootModelNode.signalDeclarationProperty("mySignal").isValid());
    QVERIFY(rootModelNode.property("mySignal").isSignalDeclarationProperty());
    QCOMPARE(rootModelNode.signalDeclarationProperty("mySignal").signature(), "()");
}

void tst_TestCore::testModelDefaultProperties()
{
    auto model(createModel("QtQuick.Rectangle", 2, 0));
    QVERIFY(model.get());

    QScopedPointer<TestView> view(new TestView);
    QVERIFY(view.data());
    model->attachView(view.data());

    ModelNode rootModelNode(view->rootModelNode());
    QVERIFY(rootModelNode.isValid());

    QCOMPARE(rootModelNode.metaInfo().defaultPropertyName(), QmlDesigner::TypeName("data"));
}

void tst_TestCore::loadAnchors()
{
    QSKIP("Crashing because of instance accesss", SkipAll);
    QPlainTextEdit textEdit1;
    textEdit1.setPlainText("import QtQuick 2.1; Item { width: 100; height: 100; Rectangle { anchors.left: parent.left; anchors.horizontalCenter: parent.horizontalCenter; anchors.rightMargin: 20; }}");
    NotIndentingTextEditModifier modifier1(&textEdit1);

    auto model(Model::create("QtQuick.Item"));

    auto testRewriterView1 = createTextRewriterView(*model);
    testRewriterView1->setTextModifier(&modifier1);
    model->attachView(testRewriterView1.get());

    auto testView = std::make_unique<TestView>();
    model->attachView(testView.get());

    QmlItemNode rootQmlItemNode(testView->rootQmlItemNode());
    QmlItemNode anchoredNode(rootQmlItemNode.children().first());
    QVERIFY(anchoredNode.isValid());

    QmlAnchors anchors(anchoredNode.anchors());
    QVERIFY(anchors.instanceHasAnchor(AnchorLineLeft));
    QVERIFY(!anchors.instanceHasAnchor(AnchorLineTop));
    QVERIFY(!anchors.instanceHasAnchor(AnchorLineRight));
    QVERIFY(!anchors.instanceHasAnchor(AnchorLineBottom));
    QVERIFY(anchors.instanceHasAnchor(AnchorLineHorizontalCenter));
    QVERIFY(!anchors.instanceHasAnchor(AnchorLineVerticalCenter));

    QCOMPARE(anchors.instanceMargin(AnchorLineRight), 20.0);


    QCOMPARE(anchoredNode.instancePosition().x(), 0.0);
    QCOMPARE(anchoredNode.instancePosition().y(), 0.0);
    QCOMPARE(anchoredNode.instanceBoundingRect().width(), 100.0);
    QCOMPARE(anchoredNode.instanceBoundingRect().height(), 0.0);

    model->detachView(testView.get());
}

void tst_TestCore::changeAnchors()
{
    QSKIP("Requires instances", SkipAll);
    QPlainTextEdit textEdit1;
    textEdit1.setPlainText("import QtQuick 2.1; Item { width: 100; height: 100; Rectangle { anchors.left: parent.left; anchors.horizontalCenter: parent.horizontalCenter; anchors.rightMargin: 20; }}");
    NotIndentingTextEditModifier modifier1(&textEdit1);

    auto model(Model::create("QtQuick.Item"));

    auto testRewriterView1 = createTextRewriterView(*model);
    testRewriterView1->setTextModifier(&modifier1);
    model->attachView(testRewriterView1.get());

    auto testView = std::make_unique<TestView>();

    model->attachView(testView.get());

    QmlItemNode rootQmlItemNode(testView->rootQmlItemNode());
    QmlItemNode anchoredNode(rootQmlItemNode.children().first());
    QVERIFY(anchoredNode.isValid());

    QmlAnchors anchors(anchoredNode.anchors());
    QVERIFY(anchors.instanceHasAnchor(AnchorLineLeft));
    QVERIFY(!anchors.instanceHasAnchor(AnchorLineTop));
    QVERIFY(!anchors.instanceHasAnchor(AnchorLineRight));
    QVERIFY(!anchors.instanceHasAnchor(AnchorLineBottom));
    QVERIFY(anchors.instanceHasAnchor(AnchorLineHorizontalCenter));
    QVERIFY(!anchors.instanceHasAnchor(AnchorLineVerticalCenter));
    QCOMPARE(anchors.instanceMargin(AnchorLineRight), 20.0);


    QCOMPARE(anchoredNode.instancePosition().x(), 0.0);
    QCOMPARE(anchoredNode.instancePosition().y(), 0.0);
    QCOMPARE(anchoredNode.instanceBoundingRect().width(), 100.0);
    QCOMPARE(anchoredNode.instanceBoundingRect().height(), 0.0);


    anchors.removeAnchor(AnchorLineTop);

    anchoredNode.setBindingProperty("anchors.bottom", "parent.bottom");
    QVERIFY(anchors.instanceHasAnchor(AnchorLineBottom));
    anchors.setAnchor(AnchorLineRight, rootQmlItemNode, AnchorLineRight);
    QVERIFY(!anchors.instanceHasAnchor(AnchorLineRight));
    QCOMPARE(anchors.instanceAnchor(AnchorLineRight).type(), AnchorLineInvalid);
    QVERIFY(!anchors.instanceAnchor(AnchorLineRight).qmlItemNode().isValid());

    anchors.setMargin(AnchorLineRight, 10.0);
    QCOMPARE(anchors.instanceMargin(AnchorLineRight), 10.0);

    anchors.setMargin(AnchorLineRight, 0.0);
    QCOMPARE(anchors.instanceMargin(AnchorLineRight), 0.0);

    anchors.setMargin(AnchorLineRight, 20.0);
    QCOMPARE(anchors.instanceMargin(AnchorLineRight), 20.0);

    QCOMPARE(anchoredNode.instancePosition().x(), 0.0);
    QCOMPARE(anchoredNode.instancePosition().y(), 100.0);
    QCOMPARE(anchoredNode.instanceBoundingRect().width(), 100.0);
    QCOMPARE(anchoredNode.instanceBoundingRect().height(), 0.0);

    model->detachView(testView.get());
}

void tst_TestCore::anchorToSibling()
{
    QSKIP("Requires instances", SkipAll);
    QPlainTextEdit textEdit1;
    textEdit1.setPlainText("import QtQuick 2.1; Item { Rectangle {} Rectangle { id: secondChild } }");
    NotIndentingTextEditModifier modifier1(&textEdit1);

    auto model(Model::create("QtQuick.Item"));

    auto testRewriterView1 = createTextRewriterView(*model);
    testRewriterView1->setTextModifier(&modifier1);
    model->attachView(testRewriterView1.get());

    auto testView = std::make_unique<TestView>();

    model->attachView(testView.get());

    QmlItemNode rootQmlItemNode(testView->rootQmlItemNode());
    QmlItemNode anchoredNode(rootQmlItemNode.children().first());
    QVERIFY(anchoredNode.isValid());

    QmlAnchors anchors(anchoredNode.anchors());

    QmlItemNode firstChild(rootQmlItemNode.children().first());
    QVERIFY(firstChild.isValid());
    QCOMPARE(firstChild.validId(), QString("rectangle1"));

    QmlItemNode secondChild(rootQmlItemNode.children().at(1));
    QVERIFY(secondChild.isValid());
    QCOMPARE(secondChild.validId(), QString("secondChild"));

    secondChild.anchors().setAnchor(AnchorLineTop, firstChild, AnchorLineBottom);

    QmlItemNode secondChildTopAnchoredNode = secondChild.anchors().instanceAnchor(AnchorLineTop).qmlItemNode();
    QVERIFY(secondChildTopAnchoredNode.isValid());
    QVERIFY2(secondChildTopAnchoredNode == firstChild, QString("expected %1 got %2").arg(firstChild.id(), secondChildTopAnchoredNode.id()).toLatin1().data());

    secondChild.anchors().setMargin(AnchorLineTop, 10.0);
    QCOMPARE(secondChild.anchors().instanceMargin(AnchorLineTop), 10.0);

    QVERIFY(firstChild.anchors().possibleAnchorLines(AnchorLineBottom, secondChild) == AnchorLineInvalid);
    QVERIFY(firstChild.anchors().possibleAnchorLines(AnchorLineLeft, secondChild) == AnchorLineHorizontalMask);
    QVERIFY(secondChild.anchors().possibleAnchorLines(AnchorLineTop, firstChild) == AnchorLineVerticalMask);
    QVERIFY(secondChild.anchors().possibleAnchorLines(AnchorLineLeft, firstChild) == AnchorLineHorizontalMask);
}

void tst_TestCore::removeFillAnchorByDetaching()
{
    QSKIP("Requires instances", SkipAll);
    QPlainTextEdit textEdit1;
    textEdit1.setPlainText("import QtQuick 2.1; Item { width: 100; height: 100; Rectangle { id: child; anchors.fill: parent } }");
    NotIndentingTextEditModifier modifier1(&textEdit1);

    auto model(Model::create("QtQuick.Item"));

    auto testRewriterView1 = createTextRewriterView(*model);
    testRewriterView1->setTextModifier(&modifier1);
    model->attachView(testRewriterView1.get());

    auto testView = std::make_unique<TestView>();

    model->attachView(testView.get());

    QmlItemNode rootQmlItemNode(testView->rootQmlItemNode());

    QmlItemNode firstChild(rootQmlItemNode.children().first());
    QVERIFY(firstChild.isValid());
    QCOMPARE(firstChild.id(), QString("child"));

    // Verify the synthesized anchors:
    QmlAnchors anchors(firstChild);
    QVERIFY(anchors.instanceHasAnchor(AnchorLineLeft));
    QVERIFY(anchors.instanceAnchor(AnchorLineLeft).isValid());
    QCOMPARE(anchors.instanceAnchor(AnchorLineLeft).qmlItemNode(), rootQmlItemNode);
    QCOMPARE(anchors.instanceAnchor(AnchorLineLeft).type(), AnchorLineLeft);

    QVERIFY(anchors.instanceAnchor(AnchorLineTop).isValid());
    QCOMPARE(anchors.instanceAnchor(AnchorLineTop).qmlItemNode(), rootQmlItemNode);
    QCOMPARE(anchors.instanceAnchor(AnchorLineTop).type(), AnchorLineTop);

    QVERIFY(anchors.instanceAnchor(AnchorLineRight).isValid());
    QCOMPARE(anchors.instanceAnchor(AnchorLineRight).qmlItemNode(), rootQmlItemNode);
    QCOMPARE(anchors.instanceAnchor(AnchorLineRight).type(), AnchorLineRight);

    QVERIFY(anchors.instanceAnchor(AnchorLineBottom).isValid());
    QCOMPARE(anchors.instanceAnchor(AnchorLineBottom).qmlItemNode(), rootQmlItemNode);
    QCOMPARE(anchors.instanceAnchor(AnchorLineBottom).type(), AnchorLineBottom);

    QVERIFY(!anchors.instanceAnchor(AnchorLineHorizontalCenter).isValid());
    QVERIFY(!anchors.instanceAnchor(AnchorLineVerticalCenter).isValid());

    QCOMPARE(firstChild.instancePosition().x(), 0.0);
    QCOMPARE(firstChild.instancePosition().y(), 0.0);
    QCOMPARE(firstChild.instanceBoundingRect().width(), 100.0);
    QCOMPARE(firstChild.instanceBoundingRect().height(), 100.0);

    // Remove 2 anchors:
    RewriterTransaction transaction = testView->beginRewriterTransaction("TEST");
    anchors.removeAnchor(AnchorLineBottom);
    anchors.removeAnchor(AnchorLineTop);
    transaction.commit();

    // Verify again:
    QVERIFY(anchors.instanceAnchor(AnchorLineLeft).isValid());
    QCOMPARE(anchors.instanceAnchor(AnchorLineLeft).qmlItemNode(), rootQmlItemNode);
    QCOMPARE(anchors.instanceAnchor(AnchorLineLeft).type(), AnchorLineLeft);

    QVERIFY(!anchors.instanceHasAnchor(AnchorLineTop));
    QVERIFY(!anchors.instanceAnchor(AnchorLineTop).isValid());

    QVERIFY(anchors.instanceAnchor(AnchorLineRight).isValid());
    QCOMPARE(anchors.instanceAnchor(AnchorLineRight).qmlItemNode(), rootQmlItemNode);
    QCOMPARE(anchors.instanceAnchor(AnchorLineRight).type(), AnchorLineRight);

    QVERIFY(!anchors.instanceAnchor(AnchorLineBottom).isValid());

    QVERIFY(!anchors.instanceAnchor(AnchorLineHorizontalCenter).isValid());
    QVERIFY(!anchors.instanceAnchor(AnchorLineVerticalCenter).isValid());

    QCOMPARE(firstChild.instancePosition().x(), 0.0);
    QCOMPARE(firstChild.instancePosition().y(), 0.0);
    QCOMPARE(firstChild.instanceBoundingRect().width(), 100.0);
    QCOMPARE(firstChild.instanceBoundingRect().height(), 0.0);

    model->detachView(testView.get());
}

void tst_TestCore::removeFillAnchorByChanging()
{
    QSKIP("Requires instances", SkipAll);
    QPlainTextEdit textEdit1;
    textEdit1.setPlainText("import QtQuick 2.1; Item { width: 100; height: 100; Rectangle { id: child; anchors.fill: parent } }");
    NotIndentingTextEditModifier modifier1(&textEdit1);

    auto model(Model::create("QtQuick.Item"));

    auto testRewriterView1 = createTextRewriterView(*model);
    testRewriterView1->setTextModifier(&modifier1);
    model->attachView(testRewriterView1.get());

    auto testView = std::make_unique<TestView>();

    model->attachView(testView.get());

    QmlItemNode rootQmlItemNode(testView->rootQmlItemNode());

    QmlItemNode firstChild(rootQmlItemNode.children().first());
    QVERIFY(firstChild.isValid());
    QCOMPARE(firstChild.id(), QString("child"));

    // Verify the synthesized anchors:
    QmlAnchors anchors(firstChild);
    QVERIFY(anchors.instanceAnchor(AnchorLineLeft).isValid());
    QCOMPARE(anchors.instanceAnchor(AnchorLineLeft).qmlItemNode(), rootQmlItemNode);
    QCOMPARE(anchors.instanceAnchor(AnchorLineLeft).type(), AnchorLineLeft);

    QVERIFY(anchors.instanceAnchor(AnchorLineTop).isValid());
    QCOMPARE(anchors.instanceAnchor(AnchorLineTop).qmlItemNode(), rootQmlItemNode);
    QCOMPARE(anchors.instanceAnchor(AnchorLineTop).type(), AnchorLineTop);

    QVERIFY(anchors.instanceAnchor(AnchorLineRight).isValid());
    QCOMPARE(anchors.instanceAnchor(AnchorLineRight).qmlItemNode(), rootQmlItemNode);
    QCOMPARE(anchors.instanceAnchor(AnchorLineRight).type(), AnchorLineRight);

    QVERIFY(anchors.instanceAnchor(AnchorLineBottom).isValid());
    QCOMPARE(anchors.instanceAnchor(AnchorLineBottom).qmlItemNode(), rootQmlItemNode);
    QCOMPARE(anchors.instanceAnchor(AnchorLineBottom).type(), AnchorLineBottom);

    QVERIFY(!anchors.instanceAnchor(AnchorLineHorizontalCenter).isValid());
    QVERIFY(!anchors.instanceAnchor(AnchorLineVerticalCenter).isValid());

    QCOMPARE(firstChild.instancePosition().x(), 0.0);
    QCOMPARE(firstChild.instancePosition().y(), 0.0);
    QCOMPARE(firstChild.instanceBoundingRect().width(), 100.0);
    QCOMPARE(firstChild.instanceBoundingRect().height(), 100.0);

    // Change 2 anchors:
    anchors.setAnchor(AnchorLineBottom, rootQmlItemNode, AnchorLineTop);
    anchors.setAnchor(AnchorLineTop, rootQmlItemNode, AnchorLineBottom);

    // Verify again:
    QVERIFY(anchors.instanceAnchor(AnchorLineLeft).isValid());
    QCOMPARE(anchors.instanceAnchor(AnchorLineLeft).qmlItemNode(), rootQmlItemNode);
    QCOMPARE(anchors.instanceAnchor(AnchorLineLeft).type(), AnchorLineLeft);

    QVERIFY(anchors.instanceAnchor(AnchorLineTop).isValid());
    QCOMPARE(anchors.instanceAnchor(AnchorLineTop).qmlItemNode(), rootQmlItemNode);
    QCOMPARE(anchors.instanceAnchor(AnchorLineTop).type(), AnchorLineBottom);

    QVERIFY(anchors.instanceAnchor(AnchorLineRight).isValid());
    QCOMPARE(anchors.instanceAnchor(AnchorLineRight).qmlItemNode(), rootQmlItemNode);
    QCOMPARE(anchors.instanceAnchor(AnchorLineRight).type(), AnchorLineRight);

    QVERIFY(anchors.instanceAnchor(AnchorLineBottom).isValid());
    QCOMPARE(anchors.instanceAnchor(AnchorLineBottom).qmlItemNode(), rootQmlItemNode);
    QCOMPARE(anchors.instanceAnchor(AnchorLineBottom).type(), AnchorLineTop);

    QVERIFY(!anchors.instanceAnchor(AnchorLineHorizontalCenter).isValid());
    QVERIFY(!anchors.instanceAnchor(AnchorLineVerticalCenter).isValid());


    QCOMPARE(firstChild.instancePosition().x(), 0.0);
    QCOMPARE(firstChild.instancePosition().y(), 100.0);
    QCOMPARE(firstChild.instanceBoundingRect().width(), 100.0);
    QCOMPARE(firstChild.instanceBoundingRect().height(), -100.0);

    model->detachView(testView.get());
}

void tst_TestCore::testModelBindings()
{
    auto model(createModel("QtQuick.Item", 2, 0));
    QVERIFY(model.get());

    //NodeInstanceView *nodeInstanceView = new NodeInstanceView(model.get(), NodeInstanceServerInterface::TestModus);
    //model->attachView(nodeInstanceView);

    auto testView = std::make_unique<TestView>();

    model->attachView(testView.get());

    ModelNode rootModelNode = testView->rootModelNode();
    QCOMPARE(rootModelNode.directSubModelNodes().count(), 0);
    //NodeInstance rootInstance = nodeInstanceView->instanceForModelNode(rootModelNode);

    // default width/height is 0
    //QCOMPARE(rootInstance.size().width(), 0.0);
    //QCOMPARE(rootInstance.size().height(), 0.0);

    rootModelNode.variantProperty("width").setValue(200);
    rootModelNode.variantProperty("height").setValue(100);

    //QCOMPARE(rootInstance.size().width(), 200.0);
    //QCOMPARE(rootInstance.size().height(), 100.0);

    ModelNode childNode = addNodeListChild(rootModelNode, "QtQuick.Rectangle", 2, 0, "data");

    childNode.variantProperty("width").setValue(100);
    childNode.variantProperty("height").setValue(100);

    childNode.variantProperty("x").setValue(10);
    childNode.variantProperty("y").setValue(10);

    //NodeInstance childInstance = nodeInstanceView->instanceForModelNode(childNode);

    //QCOMPARE(childInstance.size().width(), 100.0);
    //QCOMPARE(childInstance.size().height(), 100.0);

    //QCOMPARE(childInstance.position().x(), 10.0);
    //QCOMPARE(childInstance.position().y(), 10.0);

    childNode.bindingProperty("width").setExpression("parent.width");

    //QCOMPARE(childInstance.size().width(), 200.0);

    rootModelNode.setIdWithoutRefactoring("root");
    QCOMPARE(rootModelNode.id(), QString("root"));

    childNode.setIdWithoutRefactoring("child");
    QCOMPARE(childNode.id(), QString("child"));
    childNode.variantProperty("width").setValue(100);

    //QCOMPARE(childInstance.size().width(), 100.0);

    childNode.bindingProperty("width").setExpression("child.height");
    //QCOMPARE(childInstance.size().width(), 100.0);

    childNode.bindingProperty("width").setExpression("root.width");
    //QCOMPARE(childInstance.size().width(), 200.0);

    model->detachView(testView.get());
}

void tst_TestCore::testModelDynamicProperties()
{
    auto model(createModel("QtQuick.Item", 2, 0));
    QVERIFY(model.get());

    auto testView = std::make_unique<TestView>();

    model->attachView(testView.get());

    QmlItemNode rootQmlItemNode(testView->rootQmlItemNode());
    ModelNode rootModelNode = rootQmlItemNode.modelNode();

    rootModelNode.variantProperty("x").setValue(10);
    rootModelNode.variantProperty("myColor").setDynamicTypeNameAndValue("color", QVariant(QColor(Qt::red)));
    rootModelNode.variantProperty("myDouble").setDynamicTypeNameAndValue("real", 10);

    QVERIFY(!rootModelNode.property("x").isDynamic());
    QVERIFY(rootModelNode.property("myColor").isDynamic());
    QVERIFY(rootModelNode.property("myDouble").isDynamic());

    QCOMPARE(rootModelNode.property("myColor").dynamicTypeName(), QmlDesigner::TypeName("color"));
    QCOMPARE(rootModelNode.variantProperty("myColor").value(), QVariant(QColor(Qt::red)));
    QCOMPARE(rootModelNode.property("myDouble").dynamicTypeName(), QmlDesigner::TypeName("real"));
    QCOMPARE(rootModelNode.variantProperty("myDouble").value(), QVariant(10));

    QVERIFY(rootModelNode.property("x").dynamicTypeName().isEmpty());

    model->rewriterView()->setCheckSemanticErrors(false);

    rootModelNode.removeProperty("myDouble");
    rootModelNode.variantProperty("myDouble").setValue(QVariant(10));
    QVERIFY(!rootModelNode.property("myDouble").isDynamic());

    rootModelNode.bindingProperty("myBindingDouble").setDynamicTypeNameAndExpression("real", QString("myDouble"));

    rootModelNode.bindingProperty("myBindingColor").setDynamicTypeNameAndExpression("color", "myColor");

    QCOMPARE(rootModelNode.property("myBindingColor").dynamicTypeName(), QmlDesigner::TypeName("color"));
    QCOMPARE(rootModelNode.property("myBindingDouble").dynamicTypeName(), QmlDesigner::TypeName("real"));

    QVERIFY(rootModelNode.property("myBindingDouble").isDynamic());
    QVERIFY(rootModelNode.property("myBindingColor").isDynamic());

    QCOMPARE(rootModelNode.bindingProperty("myBindingDouble").expression(), QString("myDouble"));
    QCOMPARE(rootModelNode.bindingProperty("myBindingColor").expression(), QString("myColor"));
}

void tst_TestCore::testModelSliding()
{
    auto model(createModel("QtQuick.Item"));
    QVERIFY(model.get());

    QScopedPointer<TestView> view(new TestView);
    QVERIFY(view.data());
    model->attachView(view.data());

    ModelNode rootModelNode(view->rootModelNode());

    ModelNode rect00(addNodeListChild(rootModelNode, "QtQuick.Rectangle", 2, 0, "data"));
    ModelNode rect01(addNodeListChild(rootModelNode, "QtQuick.Rectangle", 2, 0, "data"));
    ModelNode rect02(addNodeListChild(rootModelNode, "QtQuick.Rectangle", 2, 0, "data"));
    ModelNode rect03(addNodeListChild(rootModelNode, "QtQuick.Rectangle", 2, 0, "data"));

    QVERIFY(rect00.isValid());
    QVERIFY(rect01.isValid());
    QVERIFY(rect02.isValid());
    QVERIFY(rect03.isValid());

    NodeListProperty listProperty(rootModelNode.nodeListProperty("data"));
    QVERIFY(!listProperty.isEmpty());

    QList<ModelNode> nodeList(listProperty.toModelNodeList());

    QCOMPARE(rect00, nodeList.at(0));
    QCOMPARE(rect01, nodeList.at(1));
    QCOMPARE(rect02, nodeList.at(2));
    QCOMPARE(rect03, nodeList.at(3));

    listProperty.slide(3,0);

    nodeList = listProperty.toModelNodeList();

    QCOMPARE(rect03, nodeList.at(0));
    QCOMPARE(rect00, nodeList.at(1));
    QCOMPARE(rect01, nodeList.at(2));
    QCOMPARE(rect02, nodeList.at(3));

    NodeListProperty childrenProperty(rootModelNode.nodeListProperty("children"));

    childrenProperty.reparentHere(rect00);
    childrenProperty.reparentHere(rect01);
    childrenProperty.reparentHere(rect02);
    childrenProperty.reparentHere(rect03);

    QVERIFY(listProperty.isEmpty());

    QVERIFY(!childrenProperty.isEmpty());

    nodeList = childrenProperty.toModelNodeList();

    QCOMPARE(rect00, nodeList.at(0));
    QCOMPARE(rect01, nodeList.at(1));
    QCOMPARE(rect02, nodeList.at(2));
    QCOMPARE(rect03, nodeList.at(3));

    childrenProperty.slide(0,3);

    nodeList = childrenProperty.toModelNodeList();

    QCOMPARE(rect01, nodeList.at(0));
    QCOMPARE(rect02, nodeList.at(1));
    QCOMPARE(rect03, nodeList.at(2));
    QCOMPARE(rect00, nodeList.at(3));
}

void tst_TestCore::testRewriterChangeId()
{
    const char* qmlString = "import QtQuick 2.1\nRectangle { }\n";

    QPlainTextEdit textEdit;
    textEdit.setPlainText(QString::fromUtf8(qmlString));
    NotIndentingTextEditModifier textModifier(&textEdit);

    auto model(Model::create("QtQuick.Item"));
    QVERIFY(model.get());

    QScopedPointer<TestView> view(new TestView);
    QVERIFY(view.data());
    model->attachView(view.data());

    auto testRewriterView = createTextRewriterView(*model);
    testRewriterView->setTextModifier(&textModifier);
    model->attachView(testRewriterView.get());

    ModelNode rootModelNode(view->rootModelNode());
    QVERIFY(rootModelNode.isValid());
    QCOMPARE(rootModelNode.simplifiedTypeName(), QString("Rectangle"));
    QCOMPARE(rootModelNode.id(), QString());

    rootModelNode.setIdWithoutRefactoring("rectId");

    QCOMPARE(rootModelNode.id(), QString("rectId"));

    QString expected = "import QtQuick 2.1\n"
                       "Rectangle { id: rectId }\n";

    QCOMPARE(textEdit.toPlainText(), expected);

    // change id for node outside of hierarchy
    ModelNode node = view->createModelNode("QtQuick.Item", 2, 0);
    node.setIdWithoutRefactoring("myId");
}

void tst_TestCore::testRewriterRemoveId()
{
    const char* qmlString = "import QtQuick 2.1\nRectangle { id: myRect }";

    QPlainTextEdit textEdit;
    textEdit.setPlainText(QString::fromUtf8(qmlString));
    NotIndentingTextEditModifier textModifier(&textEdit);

    auto model(Model::create("QtQuick.Item"));
    QVERIFY(model.get());

    QScopedPointer<TestView> view(new TestView);
    QVERIFY(view.data());
    model->attachView(view.data());

    auto testRewriterView = createTextRewriterView(*model, TestRewriterView::Amend);
    testRewriterView->setTextModifier(&textModifier);
    model->attachView(testRewriterView.get());

    ModelNode rootModelNode(view->rootModelNode());
    QVERIFY(rootModelNode.isValid());
    QCOMPARE(rootModelNode.id(), QString("myRect"));

    //
    // remove id in text
    //
    const char* qmlString2 = "import QtQuick 2.1\nRectangle { }";
    textEdit.setPlainText(QString::fromUtf8(qmlString2));

    QCOMPARE(rootModelNode.id(), QString());
}

void tst_TestCore::testRewriterChangeValueProperty()
{
    const char* qmlString = "import QtQuick 2.1\nRectangle { x: 10; y: 10 }";

    QPlainTextEdit textEdit;
    textEdit.setPlainText(QString::fromUtf8(qmlString));
    NotIndentingTextEditModifier textModifier(&textEdit);

    auto model(Model::create("QtQuick.Item"));
    QVERIFY(model.get());

    QScopedPointer<TestView> view(new TestView);
    QVERIFY(view.data());
    model->attachView(view.data());

    auto testRewriterView = createTextRewriterView(*model);
    testRewriterView->setTextModifier(&textModifier);
    model->attachView(testRewriterView.get());

    ModelNode rootModelNode(view->rootModelNode());
    QVERIFY(rootModelNode.isValid());

    QCOMPARE(rootModelNode.property("x").toVariantProperty().value().toInt(), 10);

    rootModelNode.property("x").toVariantProperty().setValue(2);

    QCOMPARE(textEdit.toPlainText(), QString(QLatin1String(qmlString)).replace("x: 10;", "x: 2;"));

    // change property for node outside of hierarchy
    PropertyListType properties;
    properties.append(QPair<QmlDesigner::PropertyName,QVariant>("x", 10));
    ModelNode node = view->createModelNode("QtQuick.Item", 1, 1, properties);
    node.variantProperty("x").setValue(20);
}

void tst_TestCore::testRewriterRemoveValueProperty()
{
    const QLatin1String qmlString("\n"
                                  "import QtQuick 2.1\n"
                                  "Rectangle {\n"
                                  "  x: 10\n"
                                  "  y: 10;\n"
                                  "}\n");

    QPlainTextEdit textEdit;
    textEdit.setPlainText(qmlString);
    NotIndentingTextEditModifier textModifier(&textEdit);

    auto model(Model::create("QtQuick.Item"));
    QVERIFY(model.get());

    QScopedPointer<TestView> view(new TestView);
    QVERIFY(view.data());
    model->attachView(view.data());

    auto testRewriterView = createTextRewriterView(*model);
    testRewriterView->setTextModifier(&textModifier);
    model->attachView(testRewriterView.get());

    ModelNode rootModelNode(view->rootModelNode());
    QVERIFY(rootModelNode.isValid());

    QCOMPARE(rootModelNode.property("x").toVariantProperty().value().toInt(), 10);

    rootModelNode.property("x").toVariantProperty().setValue(2);

    rootModelNode.removeProperty("x");

    const QLatin1String expected("\n"
                                 "import QtQuick 2.1\n"
                                 "Rectangle {\n"
                                 "  y: 10;\n"
                                 "}\n");
    QCOMPARE(textEdit.toPlainText(), expected);

    // remove property for node outside of hierarchy
    PropertyListType properties;
    properties.append(QPair<QmlDesigner::PropertyName,QVariant>("x", 10));
    ModelNode node = view->createModelNode("QtQuick.Item", 1, 1, properties);
    node.removeProperty("x");
}

void tst_TestCore::testRewriterSignalProperty()
{
    const char* qmlString = "import QtQuick 2.1\nRectangle { onColorChanged: {} }";

    QPlainTextEdit textEdit;
    textEdit.setPlainText(QString::fromUtf8(qmlString));
    NotIndentingTextEditModifier textModifier(&textEdit);

    auto model(Model::create("QtQuick.Item"));
    QVERIFY(model.get());

    QScopedPointer<TestView> view(new TestView);
    QVERIFY(view.data());
    model->attachView(view.data());

    auto testRewriterView = createTextRewriterView(*model);
    testRewriterView->setTextModifier(&textModifier);
    model->attachView(testRewriterView.get());

    ModelNode rootModelNode(view->rootModelNode());
    QVERIFY(rootModelNode.isValid());

    QCOMPARE(rootModelNode.properties().size(), 1);
}

void tst_TestCore::testRewriterObjectTypeProperty()
{
    const char* qmlString = "import QtQuick 2.1\nRectangle { x: 10; y: 10 }";

    QPlainTextEdit textEdit;
    textEdit.setPlainText(QString::fromUtf8(qmlString));
    NotIndentingTextEditModifier textModifier(&textEdit);

    auto model(Model::create("QtQuick.Item"));
    QVERIFY(model.get());

    QScopedPointer<TestView> view(new TestView);
    QVERIFY(view.data());
    model->attachView(view.data());

    auto testRewriterView = createTextRewriterView(*model);
    testRewriterView->setTextModifier(&textModifier);
    model->attachView(testRewriterView.get());

    ModelNode rootModelNode(view->rootModelNode());
    QVERIFY(rootModelNode.isValid());

    QCOMPARE(rootModelNode.type(), QmlDesigner::TypeName("QtQuick.Rectangle"));

    view->changeRootNodeType("QtQuick.Text", 2, 0);

    QCOMPARE(rootModelNode.type(), QmlDesigner::TypeName("QtQuick.Text"));
}

void tst_TestCore::testRewriterPropertyChanges()
{
    try {
        // PropertyChanges uses a custom parser

        // Use a slightly more complicated example so that target properties are not resolved in default scope
        const char* qmlString
                = "import QtQuick 2.1\n"
                  "Rectangle {\n"
                  "  Text {\n"
                  "    id: targetObj\n"
                  "    text: \"base State\"\n"
                  "  }\n"
                  "  states: [\n"
                  "    State {\n"
                  "      PropertyChanges {\n"
                  "        target: targetObj\n"
                  "        text: \"State 1\"\n"
                  "      }\n"
                  "    }\n"
                  "  ]\n"
                  "}\n";

        QPlainTextEdit textEdit;
        textEdit.setPlainText(QString::fromUtf8(qmlString));
        NotIndentingTextEditModifier textModifier(&textEdit);

        auto model(Model::create("QtQuick.Item", 2, 1));
        QVERIFY(model.get());

        QScopedPointer<TestView> view(new TestView);
        model->attachView(view.data());

        // read in
        auto testRewriterView = createTextRewriterView(*model);
        testRewriterView->setTextModifier(&textModifier);
        model->attachView(testRewriterView.get());

        ModelNode rootNode = view->rootModelNode();
        QVERIFY(rootNode.isValid());
        QCOMPARE(rootNode.type(), QmlDesigner::TypeName("QtQuick.Rectangle"));
        QVERIFY(rootNode.propertyNames().contains(("data")));
        QVERIFY(rootNode.propertyNames().contains(("states")));
        QCOMPARE(rootNode.propertyNames().count(), 2);

        NodeListProperty statesProperty = rootNode.nodeListProperty("states");
        QVERIFY(statesProperty.isValid());
        QCOMPARE(statesProperty.toModelNodeList().size(), 1);

        ModelNode stateNode = statesProperty.toModelNodeList().first();
        QVERIFY(stateNode.isValid());
        QCOMPARE(stateNode.type(), QmlDesigner::TypeName("QtQuick.State"));
        //QCOMPARE(stateNode.propertyNames(), QStringList("changes"));

        NodeListProperty stateChangesProperty = stateNode.property("changes").toNodeListProperty();
        QVERIFY(stateChangesProperty.isValid());

        ModelNode propertyChangesNode = stateChangesProperty.toModelNodeList().first();
        QVERIFY(propertyChangesNode.isValid());
        QCOMPARE(propertyChangesNode.properties().size(), 2);

        BindingProperty targetProperty = propertyChangesNode.bindingProperty("target");
        QVERIFY(targetProperty.isValid());

        VariantProperty textProperty = propertyChangesNode.variantProperty("text");
        QVERIFY(textProperty.isValid());
        QCOMPARE(textProperty.value().toString(), QLatin1String("State 1"));
    } catch (Exception &e) {
        QFAIL(e.description().toLatin1().data());
    }
}

void tst_TestCore::testRewriterListModel()
{
    try {
        // ListModel uses a custom parser
        const char* qmlString = "import QtQuick 2.1; ListModel {\n ListElement {\n age: 12\n} \n}";

        QPlainTextEdit textEdit;
        textEdit.setPlainText(QString::fromUtf8(qmlString));
        NotIndentingTextEditModifier textModifier(&textEdit);

        auto model(Model::create("QtQuick.Item", 2, 1));
        QVERIFY(model.get());

        auto testRewriterView = createTextRewriterView(*model);
        testRewriterView->setTextModifier(&textModifier);
        model->attachView(testRewriterView.get());

        QScopedPointer<TestView> view(new TestView);
        model->attachView(view.data());

        ModelNode listModelNode = view->rootModelNode();

        NodeListProperty elementListProperty = listModelNode.defaultNodeListProperty();
        QCOMPARE(elementListProperty.toModelNodeList().size(), 1);

        ModelNode elementNode = elementListProperty.toModelNodeList().at(0);
        QVERIFY(elementNode.isValid());
        QCOMPARE(elementNode.properties().size(), 1);
        QVERIFY(elementNode.variantProperty("age").isValid());
        QCOMPARE(elementNode.variantProperty("age").value().toInt(), 12);
    } catch (Exception &e) {
        QFAIL(qPrintable(e.description()));
    }
}

void tst_TestCore::testRewriterAddProperty()
{
    const QLatin1String qmlString("\n"
                                  "import QtQuick 2.1\n"
                                  "\n"
                                  "Rectangle {\n"
                                  "}");
    QPlainTextEdit textEdit;
    textEdit.setPlainText(qmlString);
    NotIndentingTextEditModifier textModifier(&textEdit);

    auto model(Model::create("QtQuick.Item", 2, 1));
    QVERIFY(model.get());

    QScopedPointer<TestView> view(new TestView);
    model->attachView(view.data());

    // read in
    auto testRewriterView = createTextRewriterView(*model);
    testRewriterView->setTextModifier(&textModifier);
    model->attachView(testRewriterView.get());

    ModelNode rootNode = view->rootModelNode();
    QVERIFY(rootNode.isValid());
    QCOMPARE(rootNode.type(),  QmlDesigner::TypeName("QtQuick.Rectangle"));

    rootNode.variantProperty(("x")).setValue(123);

    QVERIFY(rootNode.hasProperty(("x")));
    QVERIFY(rootNode.property(("x")).isVariantProperty());
    QCOMPARE(rootNode.variantProperty(("x")).value(), QVariant(123));

    const QLatin1String expected("\n"
                                 "import QtQuick 2.1\n"
                                 "\n"
                                 "Rectangle {\n"
                                 "x: 123\n"
                                 "}");
    QCOMPARE(textEdit.toPlainText(), expected);
}

void tst_TestCore::testRewriterAddPropertyInNestedObject()
{
    const QLatin1String qmlString("\n"
                                  "import QtQuick 2.1\n"
                                  "\n"
                                  "Rectangle {\n"
                                  "    Rectangle {\n"
                                  "        id: rectangle1\n"
                                  "    }\n"
                                  "}");
    QPlainTextEdit textEdit;
    textEdit.setPlainText(qmlString);
    NotIndentingTextEditModifier textModifier(&textEdit);

    auto model(Model::create("QtQuick.Item", 2, 1));
    QVERIFY(model.get());

    QScopedPointer<TestView> view(new TestView);
    model->attachView(view.data());

    // read in
    auto testRewriterView = createTextRewriterView(*model);
    testRewriterView->setTextModifier(&textModifier);
    model->attachView(testRewriterView.get());

    ModelNode rootNode = view->rootModelNode();
    QVERIFY(rootNode.isValid());
    QCOMPARE(rootNode.type(), QmlDesigner::TypeName("QtQuick.Rectangle"));

    ModelNode childNode = rootNode.nodeListProperty(("data")).toModelNodeList().at(0);
    QVERIFY(childNode.isValid());
    QCOMPARE(childNode.type(),  QmlDesigner::TypeName("QtQuick.Rectangle"));
    QCOMPARE(childNode.id(), QLatin1String("rectangle1"));

    childNode.variantProperty(("x")).setValue(10);
    childNode.variantProperty(("y")).setValue(10);

    const QLatin1String expected("\n"
                                 "import QtQuick 2.1\n"
                                 "\n"
                                 "Rectangle {\n"
                                 "    Rectangle {\n"
                                 "        id: rectangle1\n"
                                 "        x: 10\n"
                                 "        y: 10\n"
                                 "    }\n"
                                 "}");
    QCOMPARE(textEdit.toPlainText(), expected);
}

void tst_TestCore::testRewriterAddObjectDefinition()
{
    const QLatin1String qmlString("import QtQuick 2.1\n"
                                  "\n"
                                  "Rectangle {\n"
                                  "}");
    QPlainTextEdit textEdit;
    textEdit.setPlainText(qmlString);
    NotIndentingTextEditModifier textModifier(&textEdit);

    auto model(Model::create("QtQuick.Item", 2, 0));
    QVERIFY(model.get());

    QScopedPointer<TestView> view(new TestView);
    model->attachView(view.data());

    // read in
    auto testRewriterView = createTextRewriterView(*model);
    testRewriterView->setTextModifier(&textModifier);
    model->attachView(testRewriterView.get());

    ModelNode rootNode = view->rootModelNode();
    QVERIFY(rootNode.isValid());
    QCOMPARE(rootNode.type(), QmlDesigner::TypeName("QtQuick.Rectangle"));

    ModelNode childNode = view->createModelNode("QtQuick.MouseArea", 2, 0);
    rootNode.nodeAbstractProperty("data").reparentHere(childNode);

    QCOMPARE(rootNode.nodeProperty("data").toNodeListProperty().toModelNodeList().size(), 1);
    childNode = rootNode.nodeProperty("data").toNodeListProperty().toModelNodeList().at(0);
    QCOMPARE(childNode.type(), QmlDesigner::TypeName(("QtQuick.MouseArea")));
}

void tst_TestCore::testRewriterAddStatesArray()
{
    const QLatin1String qmlString("\n"
                                  "import QtQuick 2.1\n"
                                  "\n"
                                  "Rectangle {\n"
                                  "}");
    QPlainTextEdit textEdit;
    textEdit.setPlainText(qmlString);
    NotIndentingTextEditModifier textModifier(&textEdit);

    auto model(Model::create("QtQuick.Item", 2, 1));
    QVERIFY(model.get());

    QScopedPointer<TestView> view(new TestView);
    model->attachView(view.data());

    auto testRewriterView = createTextRewriterView(*model);
    testRewriterView->setTextModifier(&textModifier);
    model->attachView(testRewriterView.get());

    ModelNode rootNode = view->rootModelNode();
    QVERIFY(rootNode.isValid());
    QCOMPARE(rootNode.type(),  QmlDesigner::TypeName("QtQuick.Rectangle"));

    ModelNode stateNode = view->createModelNode("QtQuick.State", 2, 0);
    rootNode.nodeListProperty(("states")).reparentHere(stateNode);

    const QString expected1 = QLatin1String("\n"
                                           "import QtQuick 2.1\n"
                                           "\n"
                                           "Rectangle {\n"
                                           "states: [\n"
                                           "    State {\n"
                                           "    }\n"
                                           "]\n"
                                           "}");
    QCOMPARE(textEdit.toPlainText(), expected1);

    ModelNode stateNode2 = view->createModelNode("QtQuick.State", 2, 0);
    rootNode.nodeListProperty(("states")).reparentHere(stateNode2);

    const QString expected2 = QLatin1String("\n"
                                           "import QtQuick 2.1\n"
                                           "\n"
                                           "Rectangle {\n"
                                           "states: [\n"
                                           "    State {\n"
                                           "    },\n"
                                           "    State {\n"
                                           "    }\n"
                                           "]\n"
                                           "}");
    QCOMPARE(textEdit.toPlainText(), expected2);
}

void tst_TestCore::testRewriterRemoveStates()
{
    const QLatin1String qmlString("\n"
                                  "import QtQuick 2.1\n"
                                  "\n"
                                  "Rectangle {\n"
                                  "    states: [\n"
                                  "        State {\n"
                                  "        },\n"
                                  "        State {\n"
                                  "        }\n"
                                  "    ]\n"
                                  "}");
    QPlainTextEdit textEdit;
    textEdit.setPlainText(qmlString);
    NotIndentingTextEditModifier textModifier(&textEdit);

    auto model(Model::create("QtQuick.Item", 2, 1));
    QVERIFY(model.get());

    QScopedPointer<TestView> view(new TestView);
    model->attachView(view.data());

    auto testRewriterView = createTextRewriterView(*model);
    testRewriterView->setTextModifier(&textModifier);
    model->attachView(testRewriterView.get());

    ModelNode rootNode = view->rootModelNode();
    QVERIFY(rootNode.isValid());
    QCOMPARE(rootNode.type(), QmlDesigner::TypeName("QtQuick.Rectangle"));

    NodeListProperty statesProperty = rootNode.nodeListProperty("states");
    QVERIFY(statesProperty.isValid());
    QCOMPARE(statesProperty.toModelNodeList().size(), 2);

    ModelNode state = statesProperty.toModelNodeList().at(1);
    state.destroy();

    const QLatin1String expected1("\n"
                                  "import QtQuick 2.1\n"
                                  "\n"
                                  "Rectangle {\n"
                                  "    states: [\n"
                                  "        State {\n"
                                  "        }\n"
                                  "    ]\n"
                                  "}");
    QCOMPARE(textEdit.toPlainText(), expected1);

    state = statesProperty.toModelNodeList().at(0);
    state.destroy();

    const QLatin1String expected2("\n"
                                  "import QtQuick 2.1\n"
                                  "\n"
                                  "Rectangle {\n"
                                  "}");
    QCOMPARE(textEdit.toPlainText(), expected2);
}

void tst_TestCore::testRewriterRemoveObjectDefinition()
{
    const QLatin1String qmlString("\n"
                                  "import QtQuick 2.1\n"
                                  "\n"
                                  "Rectangle {\n"
                                  "  MouseArea {\n"
                                  "  }\n"
                                  "  MouseArea {\n"
                                  "  } // some comment here\n"
                                  "}");
    QPlainTextEdit textEdit;
    textEdit.setPlainText(qmlString);
    NotIndentingTextEditModifier textModifier(&textEdit);

    auto model(Model::create("QtQuick.Item", 2, 1));
    QVERIFY(model.get());

    QScopedPointer<TestView> view(new TestView);
    model->attachView(view.data());

    // read in
    auto testRewriterView = createTextRewriterView(*model);
    testRewriterView->setTextModifier(&textModifier);
    model->attachView(testRewriterView.get());

    ModelNode rootNode = view->rootModelNode();
    QVERIFY(rootNode.isValid());
    QCOMPARE(rootNode.type(), QmlDesigner::TypeName("QtQuick.Rectangle"));

    QCOMPARE(rootNode.nodeProperty("data").toNodeListProperty().toModelNodeList().size(), 2);
    ModelNode childNode = rootNode.nodeProperty("data").toNodeListProperty().toModelNodeList().at(1);
    QCOMPARE(childNode.type(), QmlDesigner::TypeName("QtQuick.MouseArea"));

    childNode.destroy();

    QCOMPARE(rootNode.nodeProperty("data").toNodeListProperty().toModelNodeList().size(), 1);
    childNode = rootNode.nodeProperty("data").toNodeListProperty().toModelNodeList().at(0);
    QCOMPARE(childNode.type(),  QmlDesigner::TypeName("QtQuick.MouseArea"));

    childNode.destroy();

    QVERIFY(!rootNode.hasProperty(("data")));

    const QString expected = QLatin1String("\n"
                                           "import QtQuick 2.1\n"
                                           "\n"
                                           "Rectangle {\n"
                                           "  // some comment here\n"
                                           "}");
    QCOMPARE(textEdit.toPlainText(), expected);

    // don't crash when deleting nodes not in any hierarchy
    ModelNode node1 = view->createModelNode("QtQuick.Rectangle", 2, 0);
    ModelNode node2 = addNodeListChild(node1, "QtQuick.Item", 2, 1, "data");
    ModelNode node3 = addNodeListChild(node2, "QtQuick.Item", 2, 1, "data");

    node3.destroy();
    node1.destroy();
}

void tst_TestCore::testRewriterRemoveScriptBinding()
{
    const QLatin1String qmlString("\n"
                                  "import QtQuick 2.1\n"
                                  "\n"
                                  "Rectangle {\n"
                                  "   x: 10; // some comment\n"
                                  "  y: 20\n"
                                  "}");
    QPlainTextEdit textEdit;
    textEdit.setPlainText(qmlString);
    NotIndentingTextEditModifier textModifier(&textEdit);

    auto model(Model::create("QtQuick.Item", 2, 1));
    QVERIFY(model.get());

    QScopedPointer<TestView> view(new TestView);
    model->attachView(view.data());

    // read in
    auto testRewriterView = createTextRewriterView(*model);
    testRewriterView->setTextModifier(&textModifier);
    model->attachView(testRewriterView.get());

    ModelNode rootNode = view->rootModelNode();
    QVERIFY(rootNode.isValid());
    QCOMPARE(rootNode.type(), QmlDesigner::TypeName("QtQuick.Rectangle"));

    QCOMPARE(rootNode.properties().size(), 2);
    QVERIFY(rootNode.hasProperty("x"));
    QVERIFY(rootNode.hasProperty("y"));

    rootNode.removeProperty("y");

    QCOMPARE(rootNode.properties().size(), 1);
    QVERIFY(rootNode.hasProperty("x"));
    QVERIFY(!rootNode.hasProperty("y"));

    rootNode.removeProperty("x");

    QCOMPARE(rootNode.properties().size(), 0);

    const QString expected = QLatin1String("\n"
                                           "import QtQuick 2.1\n"
                                           "\n"
                                           "Rectangle {\n"
                                           "   // some comment\n"
                                           "}");
    QCOMPARE(textEdit.toPlainText(), expected);
}

void tst_TestCore::testRewriterNodeReparenting()
{
    const QLatin1String qmlString("\n"
                                  "import QtQuick 2.1\n"
                                  "\n"
                                  "Rectangle {\n"
                                  "  Item {\n"
                                  "    MouseArea {\n"
                                  "    }\n"
                                  "  }\n"
                                  "}");
    QPlainTextEdit textEdit;
    textEdit.setPlainText(qmlString);
    NotIndentingTextEditModifier textModifier(&textEdit);

    auto model(Model::create("QtQuick.Item", 2, 1));
    QVERIFY(model.get());

    QScopedPointer<TestView> view(new TestView);
    model->attachView(view.data());

    // read in
    auto testRewriterView = createTextRewriterView(*model);
    testRewriterView->setTextModifier(&textModifier);
    model->attachView(testRewriterView.get());

    ModelNode rootNode = view->rootModelNode();
    QVERIFY(rootNode.isValid());
    QCOMPARE(rootNode.type(), QmlDesigner::TypeName("QtQuick.Rectangle"));

    ModelNode itemNode = rootNode.nodeListProperty("data").toModelNodeList().at(0);
    QVERIFY(itemNode.isValid());
    QCOMPARE(itemNode.type(), QmlDesigner::TypeName("QtQuick.Item"));

    ModelNode mouseArea = itemNode.nodeListProperty("data").toModelNodeList().at(0);
    QVERIFY(mouseArea.isValid());
    QCOMPARE(mouseArea.type(), QmlDesigner::TypeName("QtQuick.MouseArea"));

    rootNode.nodeListProperty("data").reparentHere(mouseArea);

    QVERIFY(mouseArea.isValid());
    QCOMPARE(rootNode.nodeListProperty("data").toModelNodeList().size(), 2);

    QString expected =  "\n"
                        "import QtQuick 2.1\n"
                        "\n"
                        "Rectangle {\n"
                        "  Item {\n"
                        "  }\n"
                        "\n"
                        "MouseArea {\n"
                        "    }\n"
                        "}";
    QCOMPARE(textEdit.toPlainText(), expected);

    // reparenting outside of the hierarchy
    ModelNode node1 = view->createModelNode("QtQuick.Rectangle", 2, 0);
    ModelNode node2 = view->createModelNode("QtQuick.Item", 2, 1);
    ModelNode node3 = view->createModelNode("QtQuick.Item", 2, 1);
    node2.nodeListProperty("data").reparentHere(node3);
    node1.nodeListProperty("data").reparentHere(node2);

    // reparent into the hierarchy
    rootNode.nodeListProperty("data").reparentHere(node1);

    expected = "\n"
               "import QtQuick 2.1\n"
               "\n"
               "Rectangle {\n"
               "  Item {\n"
               "  }\n"
               "\n"
               "MouseArea {\n"
               "    }\n"
               "\n"
               "    Rectangle {\n"
               "        Item {\n"
               "            Item {\n"
               "            }\n"
               "        }\n"
               "    }\n"
               "}";

    QCOMPARE(stripWhiteSpaces(textEdit.toPlainText()), stripWhiteSpaces(expected));

    // reparent out of the hierarchy
    ModelNode node4 = view->createModelNode("QtQuick.Rectangle", 2, 0);
    node4.nodeListProperty("data").reparentHere(node1);

    expected =  "\n"
                "import QtQuick 2.1\n"
                "\n"
                "Rectangle {\n"
                "  Item {\n"
                "  }\n"
                "\n"
                "MouseArea {\n"
                "    }\n"
                "}";

    QCOMPARE(textEdit.toPlainText(), expected);
}

void tst_TestCore::testRewriterNodeReparentingWithTransaction()
{
    const QLatin1String qmlString("\n"
                                  "import QtQuick 2.1\n"
                                  "\n"
                                  "Rectangle {\n"
                                  "  id: rootItem\n"
                                  "  Item {\n"
                                  "    id: firstItem\n"
                                  "    x: 10\n"
                                  "  }\n"
                                  "  Item {\n"
                                  "    id: secondItem\n"
                                  "    x: 20\n"
                                  "  }\n"
                                  "}");
    QPlainTextEdit textEdit;
    textEdit.setPlainText(qmlString);
    NotIndentingTextEditModifier textModifier(&textEdit);

    auto model(Model::create("QtQuick.Item", 2, 1));
    QVERIFY(model.get());

    QScopedPointer<TestView> view(new TestView);
    model->attachView(view.data());

    // read in
    auto testRewriterView = createTextRewriterView(*model);
    testRewriterView->setTextModifier(&textModifier);
    model->attachView(testRewriterView.get());

    ModelNode rootNode = view->rootModelNode();
    QVERIFY(rootNode.isValid());
    QCOMPARE(rootNode.type(), QmlDesigner::TypeName("QtQuick.Rectangle"));
    QCOMPARE(rootNode.id(), QLatin1String("rootItem"));

    ModelNode item1Node = rootNode.nodeListProperty("data").toModelNodeList().at(0);
    QVERIFY(item1Node.isValid());
    QCOMPARE(item1Node.type(), QmlDesigner::TypeName("QtQuick.Item"));
    QCOMPARE(item1Node.id(), QLatin1String("firstItem"));

    ModelNode item2Node = rootNode.nodeListProperty("data").toModelNodeList().at(1);
    QVERIFY(item2Node.isValid());
    QCOMPARE(item2Node.type(), QmlDesigner::TypeName("QtQuick.Item"));
    QCOMPARE(item2Node.id(), QLatin1String("secondItem"));

    RewriterTransaction transaction = testRewriterView->beginRewriterTransaction("TEST");

    item1Node.nodeListProperty("data").reparentHere(item2Node);
    item2Node.variantProperty("x").setValue(0);

    transaction.commit();

    const QLatin1String expected("\n"
                                 "import QtQuick 2.1\n"
                                 "\n"
                                 "Rectangle {\n"
                                 "  id: rootItem\n"
                                 "  Item {\n"
                                 "    id: firstItem\n"
                                 "    x: 10\n"
                                 "\n"
                                 "Item {\n"
                                 "    id: secondItem\n"
                                 "    x: 0\n"
                                 "  }\n"
                                 "  }\n"
                                 "}");
    QCOMPARE(textEdit.toPlainText(), expected);
}
void tst_TestCore::testRewriterMovingInOut()
{
    const QLatin1String qmlString("\n"
                                  "import QtQuick 2.1\n"
                                  "\n"
                                  "Rectangle {\n"
                                  "}");
    QPlainTextEdit textEdit;
    textEdit.setPlainText(qmlString);
    NotIndentingTextEditModifier textModifier(&textEdit);

    auto model(Model::create("QtQuick.Item", 2, 0));
    QVERIFY(model.get());

    QScopedPointer<TestView> view(new TestView);
    model->attachView(view.data());

    // read in
    auto testRewriterView = createTextRewriterView(*model);
    testRewriterView->setTextModifier(&textModifier);
    model->attachView(testRewriterView.get());

    ModelNode rootNode = view->rootModelNode();
    QVERIFY(rootNode.isValid());
    QCOMPARE(rootNode.type(), QmlDesigner::TypeName("QtQuick.Rectangle"));

    ModelNode newNode = view->createModelNode("QtQuick.MouseArea", 2, 0);
    rootNode.nodeListProperty("data").reparentHere(newNode);

    const QLatin1String expected1("\n"
                                  "import QtQuick 2.1\n"
                                  "\n"
                                  "Rectangle {\n"
                                  "MouseArea {\n"
                                  "}\n"
                                  "}");
    QCOMPARE(textEdit.toPlainText(), expected1);

#define move(node, x, y) {\
    node.variantProperty("x").setValue(x);\
    node.variantProperty("y").setValue(y);\
}
    move(newNode, 1, 1);
    move(newNode, 2, 2);
    move(newNode, 3, 3);
#undef move
    newNode.destroy();

    const QLatin1String expected2("\n"
                                  "import QtQuick 2.1\n"
                                  "\n"
                                  "Rectangle {\n"
                                  "}");
    QCOMPARE(textEdit.toPlainText(), expected2);

    QApplication::processEvents();
}

void tst_TestCore::testRewriterMovingInOutWithTransaction()
{
    const QLatin1String qmlString("\n"
                                  "import QtQuick 2.1\n"
                                  "\n"
                                  "Rectangle {\n"
                                  "}");
    QPlainTextEdit textEdit;
    textEdit.setPlainText(qmlString);
    NotIndentingTextEditModifier textModifier(&textEdit);

    auto model(Model::create("QtQuick.Item", 2, 1));
    QVERIFY(model.get());

    QScopedPointer<TestView> view(new TestView);
    model->attachView(view.data());

    // read in
    auto testRewriterView = createTextRewriterView(*model);
    testRewriterView->setTextModifier(&textModifier);
    model->attachView(testRewriterView.get());

    ModelNode rootNode = view->rootModelNode();
    QVERIFY(rootNode.isValid());
    QCOMPARE(rootNode.type(), QmlDesigner::TypeName("QtQuick.Rectangle"));

    RewriterTransaction transaction = view->beginRewriterTransaction("TEST");

    ModelNode newNode = view->createModelNode("QtQuick.MouseArea", 2, 1);
    rootNode.nodeListProperty("data").reparentHere(newNode);

#define move(node, x, y) {\
    node.variantProperty("x").setValue(x);\
    node.variantProperty("y").setValue(y);\
}
    move(newNode, 1, 1);
    move(newNode, 2, 2);
    move(newNode, 3, 3);
#undef move
    newNode.destroy();

    transaction.commit();

    const QLatin1String expected2("\n"
                                  "import QtQuick 2.1\n"
                                  "\n"
                                  "Rectangle {\n"
                                  "}");
    QCOMPARE(textEdit.toPlainText(), expected2);
    QApplication::processEvents();
}

void tst_TestCore::testRewriterComplexMovingInOut()
{
    const QLatin1String qmlString("\n"
                                  "import QtQuick 2.1\n"
                                  "\n"
                                  "Rectangle {\n"
                                  "  Item {\n"
                                  "  }\n"
                                  "}");
    QPlainTextEdit textEdit;
    textEdit.setPlainText(qmlString);
    NotIndentingTextEditModifier textModifier(&textEdit);

    auto model(Model::create("QtQuick.Item", 2, 0));
    QVERIFY(model.get());

    QScopedPointer<TestView> view(new TestView);
    model->attachView(view.data());

    // read in
    auto testRewriterView = createTextRewriterView(*model);
    testRewriterView->setTextModifier(&textModifier);
    model->attachView(testRewriterView.get());

    ModelNode rootNode = view->rootModelNode();
    QVERIFY(rootNode.isValid());
    QCOMPARE(rootNode.type(), QmlDesigner::TypeName("QtQuick.Rectangle"));
    ModelNode itemNode = rootNode.nodeListProperty("data").toModelNodeList().at(0);

    ModelNode newNode = view->createModelNode("QtQuick.MouseArea", 2, 0);
    rootNode.nodeListProperty("data").reparentHere(newNode);

    const QLatin1String expected1("\n"
                                  "import QtQuick 2.1\n"
                                  "\n"
                                  "Rectangle {\n"
                                  "  Item {\n"
                                  "  }\n"
                                  "\n"
                                  "  MouseArea {\n"
                                  "  }\n"
                                  "}");
    QCOMPARE(textEdit.toPlainText(), expected1);

#define move(node, x, y) {\
    node.variantProperty(("x")).setValue(x);\
    node.variantProperty(("y")).setValue(y);\
}
    move(newNode, 1, 1);
    move(newNode, 2, 2);
    move(newNode, 3, 3);

    const QLatin1String expected2("\n"
                                  "import QtQuick 2.1\n"
                                  "\n"
                                  "Rectangle {\n"
                                  "  Item {\n"
                                  "  }\n"
                                  "\n"
                                  "  MouseArea {\n"
                                  "  x: 3\n"
                                  "  y: 3\n"
                                  "  }\n"
                                  "}");
    QCOMPARE(textEdit.toPlainText(), expected2);

    itemNode.nodeListProperty(("data")).reparentHere(newNode);

    const QLatin1String expected3("\n"
                                  "import QtQuick 2.1\n"
                                  "\n"
                                  "Rectangle {\n"
                                  "  Item {\n"
                                  "MouseArea {\n"
                                  "  x: 3\n"
                                  "  y: 3\n"
                                  "  }\n"
                                  "  }\n"
                                  "}");
    QCOMPARE(textEdit.toPlainText(), expected3);

    move(newNode, 0, 0);
    move(newNode, 1, 1);
    move(newNode, 2, 2);
    move(newNode, 3, 3);
#undef move
    newNode.destroy();

    const QLatin1String expected4("\n"
                                  "import QtQuick 2.1\n"
                                  "\n"
                                  "Rectangle {\n"
                                  "  Item {\n"
                                  "  }\n"
                                  "}");
    QCOMPARE(textEdit.toPlainText(), expected4);
    QApplication::processEvents();
}

void tst_TestCore::removeCenteredInAnchorByDetaching()
{
    QSKIP("Crashing for unkwown reasons", SkipAll);
    QPlainTextEdit textEdit1;
    textEdit1.setPlainText("import QtQuick 2.1; Item { Rectangle { id: child; anchors.centerIn: parent } }");
    NotIndentingTextEditModifier modifier1(&textEdit1);

    auto model(Model::create("QtQuick.Item"));

    auto testRewriterView1 = createTextRewriterView(*model);
    testRewriterView1->setTextModifier(&modifier1);
    model->attachView(testRewriterView1.get());

    auto testView = std::make_unique<TestView>();

    model->attachView(testView.get());

    QmlItemNode rootQmlItemNode(testView->rootQmlItemNode());


    QmlItemNode firstChild(rootQmlItemNode.children().first());
    QVERIFY(firstChild.isValid());
    QCOMPARE(firstChild.id(), QString("child"));

    // Verify the synthesized anchors:
    QmlAnchors anchors(firstChild);
    QVERIFY(!anchors.instanceAnchor(AnchorLineLeft).isValid());
    QVERIFY(!anchors.instanceAnchor(AnchorLineTop).isValid());
    QVERIFY(!anchors.instanceAnchor(AnchorLineRight).isValid());
    QVERIFY(!anchors.instanceAnchor(AnchorLineBottom).isValid());

    QVERIFY(anchors.instanceAnchor(AnchorLineHorizontalCenter).isValid());
    QCOMPARE(anchors.instanceAnchor(AnchorLineHorizontalCenter).qmlItemNode(), rootQmlItemNode);
    QCOMPARE(anchors.instanceAnchor(AnchorLineHorizontalCenter).type(), AnchorLineHorizontalCenter);

    QVERIFY(anchors.instanceAnchor(AnchorLineVerticalCenter).isValid());
    QCOMPARE(anchors.instanceAnchor(AnchorLineVerticalCenter).qmlItemNode(), rootQmlItemNode);
    QCOMPARE(anchors.instanceAnchor(AnchorLineVerticalCenter).type(), AnchorLineVerticalCenter);

    // Remove horizontal anchor:
    anchors.removeAnchor(AnchorLineHorizontalCenter);

    // Verify again:
    QVERIFY(!anchors.instanceAnchor(AnchorLineLeft).isValid());
    QVERIFY(!anchors.instanceAnchor(AnchorLineTop).isValid());
    QVERIFY(!anchors.instanceAnchor(AnchorLineRight).isValid());
    QVERIFY(!anchors.instanceAnchor(AnchorLineBottom).isValid());

    QVERIFY(!anchors.instanceAnchor(AnchorLineHorizontalCenter).isValid());

    QVERIFY(anchors.instanceAnchor(AnchorLineVerticalCenter).isValid());
    QCOMPARE(anchors.instanceAnchor(AnchorLineVerticalCenter).qmlItemNode(), rootQmlItemNode);
    QCOMPARE(anchors.instanceAnchor(AnchorLineVerticalCenter).type(), AnchorLineVerticalCenter);
}


void tst_TestCore::changePropertyBinding()
{
    auto model(createModel("QtQuick.Item", 2, 0));
    QVERIFY(model.get());

    QScopedPointer<TestView> view(new TestView);
    model->attachView(view.data());

    ModelNode rootModelNode(view->rootModelNode());
    rootModelNode.variantProperty("width").setValue(20);

    ModelNode firstChild = addNodeListChild(rootModelNode, "QtQuick.Rectangle", 2, 0, "data");
    firstChild.bindingProperty("width").setExpression(QString("parent.width"));
    firstChild.variantProperty("height").setValue(10);
    QVERIFY(firstChild.isValid());

    {
        QVERIFY(firstChild.hasProperty("width"));

        BindingProperty widthBinding = firstChild.bindingProperty("width");
        QVERIFY(widthBinding.isValid());
        QCOMPARE(widthBinding.expression(), QString("parent.width"));
        QVERIFY(firstChild.variantProperty("height").value().toInt() == 10);
    }

    firstChild.variantProperty("width").setValue(400);
    firstChild.bindingProperty("height").setExpression("parent.width / 2");

    {
        QVERIFY(firstChild.hasProperty("width"));
        QVariant width = firstChild.variantProperty("width").value();
        QVERIFY(width.isValid() && !width.isNull());
        QVERIFY(width == 400);
        QVERIFY(firstChild.hasProperty("height"));
        BindingProperty heightBinding = firstChild.bindingProperty("height");
        QVERIFY(heightBinding.isValid());
        QCOMPARE(heightBinding.expression(), QString("parent.width / 2"));
    }
}

void tst_TestCore::loadTestFiles()
{
    { //empty.qml
        QFile file(":/fx/empty.qml");
        QVERIFY(file.open(QIODevice::ReadOnly | QIODevice::Text));

        QPlainTextEdit textEdit;
        textEdit.setPlainText(QString(QString::fromUtf8(file.readAll())));
        NotIndentingTextEditModifier textModifier(&textEdit);

        auto model(Model::create("QtQuick.Item", 1, 1));
        QVERIFY(model.get());

        auto testRewriterView = createTextRewriterView(*model);
        testRewriterView->setTextModifier(&textModifier);
        model->attachView(testRewriterView.get());

        QVERIFY(model.get());
        ModelNode rootModelNode(testRewriterView->rootModelNode());
        QVERIFY(rootModelNode.isValid());
        QCOMPARE(rootModelNode.type(), QmlDesigner::TypeName("QtQuick.Item"));
        QVERIFY(rootModelNode.directSubModelNodes().isEmpty());
    }

    { //helloworld.qml
        QFile file(":/fx/helloworld.qml");
        QVERIFY(file.open(QIODevice::ReadOnly | QIODevice::Text));

        QPlainTextEdit textEdit;
        textEdit.setPlainText(QString(QString::fromUtf8(file.readAll())));
        NotIndentingTextEditModifier textModifier(&textEdit);

        auto model(Model::create("QtQuick.Item", 2, 1));
        QVERIFY(model.get());

        auto testRewriterView = createTextRewriterView(*model);
        testRewriterView->setTextModifier(&textModifier);
        model->attachView(testRewriterView.get());

        QVERIFY(model.get());
        ModelNode rootModelNode(testRewriterView->rootModelNode());
        QVERIFY(rootModelNode.isValid());
        QCOMPARE(rootModelNode.type(), QmlDesigner::TypeName("QtQuick.Rectangle"));
        QCOMPARE(rootModelNode.directSubModelNodes().count(), 1);
        QCOMPARE(rootModelNode.variantProperty("width").value().toInt(), 200);
        QCOMPARE(rootModelNode.variantProperty("height").value().toInt(), 200);

        ModelNode textNode(rootModelNode.directSubModelNodes().first());
        QVERIFY(textNode.isValid());
        QCOMPARE(textNode.type(), QmlDesigner::TypeName("QtQuick.Text"));
        QCOMPARE(textNode.variantProperty("x").value().toInt(), 66);
        QCOMPARE(textNode.variantProperty("y").value().toInt(), 93);
    }
    { //states.qml
        QFile file(":/fx/states.qml");
        QVERIFY(file.open(QIODevice::ReadOnly | QIODevice::Text));

        QPlainTextEdit textEdit;
        textEdit.setPlainText(QString(QString::fromUtf8(file.readAll())));
        NotIndentingTextEditModifier textModifier(&textEdit);

        auto model(Model::create("QtQuick.Item", 2, 1));
        QVERIFY(model.get());

        auto testRewriterView = createTextRewriterView(*model);
        testRewriterView->setTextModifier(&textModifier);
        model->attachView(testRewriterView.get());

        QVERIFY(model.get());
        ModelNode rootModelNode(testRewriterView->rootModelNode());
        QVERIFY(rootModelNode.isValid());
        QCOMPARE(rootModelNode.type(), QmlDesigner::TypeName("QtQuick.Rectangle"));
        QCOMPARE(rootModelNode.directSubModelNodes().count(), 4);
        QCOMPARE(rootModelNode.variantProperty("width").value().toInt(), 200);
        QCOMPARE(rootModelNode.variantProperty("height").value().toInt(), 200);
        QCOMPARE(rootModelNode.id(), QLatin1String("myRect"));
        QVERIFY(rootModelNode.hasProperty("data"));
        QVERIFY(rootModelNode.property("data").isDefaultProperty());

        ModelNode textNode(rootModelNode.nodeListProperty("data").toModelNodeList().first());
        QVERIFY(textNode.isValid());
        QCOMPARE(textNode.id(), QLatin1String("textElement"));
        QCOMPARE(textNode.type(), QmlDesigner::TypeName("QtQuick.Text"));
        QCOMPARE(textNode.variantProperty("x").value().toInt(), 66);
        QCOMPARE(textNode.variantProperty("y").value().toInt(), 93);

        ModelNode imageNode(rootModelNode.nodeListProperty("data").toModelNodeList().last());
        QVERIFY(imageNode.isValid());
        QCOMPARE(imageNode.id(), QLatin1String("image1"));
        QCOMPARE(imageNode.type(), QmlDesigner::TypeName("QtQuick.Image"));
        QCOMPARE(imageNode.variantProperty("x").value().toInt(), 41);
        QCOMPARE(imageNode.variantProperty("y").value().toInt(), 46);
        QCOMPARE(imageNode.variantProperty("source").value().toUrl(), QUrl("images/qtcreator.png"));

        QVERIFY(rootModelNode.hasProperty("states"));
        QVERIFY(!rootModelNode.property("states").isDefaultProperty());

        QCOMPARE(rootModelNode.nodeListProperty("states").toModelNodeList().count(), 2);
    }

    QSKIP("Fails because the text editor model doesn't know about components");
    { //usingbutton.qml
        QFile file(":/fx/usingbutton.qml");
        QVERIFY(file.open(QIODevice::ReadOnly | QIODevice::Text));

        QPlainTextEdit textEdit;
        textEdit.setPlainText(QString(QString::fromUtf8(file.readAll())));
        NotIndentingTextEditModifier textModifier(&textEdit);

        auto model(Model::create("QtQuick.Item", 2, 1));
        QVERIFY(model.get());

        auto testRewriterView = createTextRewriterView(*model);
        testRewriterView->setTextModifier(&textModifier);
        model->attachView(testRewriterView.get());

        QVERIFY(testRewriterView->errors().isEmpty());

        QVERIFY(model.get());
        ModelNode rootModelNode(testRewriterView->rootModelNode());
        QVERIFY(rootModelNode.isValid());
        QCOMPARE(rootModelNode.type(), QmlDesigner::TypeName("QtQuick.Rectangle"));
        QVERIFY(!rootModelNode.directSubModelNodes().isEmpty());
    }
}

static QString rectWithGradient = "import QtQuick 2.1\n"
                                  "Rectangle {\n"
                                  "    gradient: Gradient {\n"
                                  "        id: pGradient\n"
                                  "        GradientStop { id: pOne; position: 0.0; color: \"lightsteelblue\" }\n"
                                  "        GradientStop { id: pTwo; position: 1.0; color: \"blue\" }\n"
                                  "    }\n"
                                  "    Gradient {\n"
                                  "        id: secondGradient\n"
                                  "        GradientStop { id: nOne; position: 0.0; color: \"blue\" }\n"
                                  "        GradientStop { id: nTwo; position: 1.0; color: \"lightsteelblue\" }\n"
                                  "    }\n"
                                  "}";

void tst_TestCore::loadGradient()
{
    QPlainTextEdit textEdit;
    textEdit.setPlainText(rectWithGradient);
    NotIndentingTextEditModifier textModifier(&textEdit);

    auto model(Model::create("QtQuick.Item", 2, 1));
    QVERIFY(model.get());

    auto testRewriterView = createTextRewriterView(*model);
    testRewriterView->setTextModifier(&textModifier);
    model->attachView(testRewriterView.get());

    QVERIFY(model.get());
    ModelNode rootModelNode(testRewriterView->rootModelNode());
    QVERIFY(rootModelNode.isValid());
    QCOMPARE(rootModelNode.directSubModelNodes().size(), 2);

    {
        QVERIFY(rootModelNode.hasProperty("gradient"));
        AbstractProperty gradientProperty = rootModelNode.property("gradient");
        QVERIFY(gradientProperty.isNodeProperty());
        ModelNode gradientPropertyModelNode = gradientProperty.toNodeProperty().modelNode();
        QVERIFY(gradientPropertyModelNode.isValid());
        QCOMPARE(gradientPropertyModelNode.type(),  QmlDesigner::TypeName("QtQuick.Gradient"));
        QCOMPARE(gradientPropertyModelNode.directSubModelNodes().size(), 2);

        AbstractProperty stopsProperty = gradientPropertyModelNode.property("stops");
        QVERIFY(stopsProperty.isValid());

        QVERIFY(stopsProperty.isNodeListProperty());
        QList<ModelNode>  stops = stopsProperty.toNodeListProperty().toModelNodeList();
        QCOMPARE(stops.size(), 2);

        ModelNode pOne = stops.first();
        ModelNode pTwo = stops.last();

        QCOMPARE(pOne.type(), QmlDesigner::TypeName("QtQuick.GradientStop"));
        QCOMPARE(pOne.id(), QString("pOne"));
        QCOMPARE(pOne.directSubModelNodes().size(), 0);
        QCOMPARE(pOne.propertyNames().size(), 2);
        QCOMPARE(pOne.variantProperty("position").value().type(), QVariant::Double);
        QCOMPARE(pOne.variantProperty("position").value().toDouble(), 0.0);
        QCOMPARE(pOne.variantProperty("color").value().type(), QVariant::Color);
        QCOMPARE(pOne.variantProperty("color").value().value<QColor>(), QColor("lightsteelblue"));

        QCOMPARE(pTwo.type(), QmlDesigner::TypeName("QtQuick.GradientStop"));
        QCOMPARE(pTwo.id(), QString("pTwo"));
        QCOMPARE(pTwo.directSubModelNodes().size(), 0);
        QCOMPARE(pTwo.propertyNames().size(), 2);
        QCOMPARE(pTwo.variantProperty("position").value().type(), QVariant::Double);
        QCOMPARE(pTwo.variantProperty("position").value().toDouble(), 1.0);
        QCOMPARE(pTwo.variantProperty("color").value().type(), QVariant::Color);
        QCOMPARE(pTwo.variantProperty("color").value().value<QColor>(), QColor("blue"));
    }

    {
        QCOMPARE(rootModelNode.directSubModelNodes().count(), 2);
        QVERIFY(rootModelNode.defaultNodeListProperty().isValid());
        QCOMPARE(rootModelNode.defaultNodeListProperty().toModelNodeList().count(), 1);
        ModelNode gradientNode = rootModelNode.defaultNodeListProperty().toModelNodeList().first();
        QVERIFY(gradientNode.isValid());
        QVERIFY(!gradientNode.metaInfo().isQtQuickItem());
        QCOMPARE(gradientNode.type(), QmlDesigner::TypeName("QtQuick.Gradient"));
        QCOMPARE(gradientNode.id(), QString("secondGradient"));
        QCOMPARE(gradientNode.directSubModelNodes().size(), 2);

        AbstractProperty stopsProperty = gradientNode.property("stops");
        QVERIFY(stopsProperty.isValid());

        QVERIFY(stopsProperty.isNodeListProperty());
        QList<ModelNode>  stops = stopsProperty.toNodeListProperty().toModelNodeList();
        QCOMPARE(stops.size(), 2);

        ModelNode nOne = stops.first();
        ModelNode nTwo = stops.last();

        QCOMPARE(nOne.type(), QmlDesigner::TypeName("QtQuick.GradientStop"));
        QCOMPARE(nOne.id(), QString("nOne"));
        QCOMPARE(nOne.directSubModelNodes().size(), 0);
        QCOMPARE(nOne.propertyNames().size(), 2);
        QCOMPARE(nOne.variantProperty("position").value().type(), QVariant::Double);
        QCOMPARE(nOne.variantProperty("position").value().toDouble(), 0.0);
        QCOMPARE(nOne.variantProperty("color").value().type(), QVariant::Color);
        QCOMPARE(nOne.variantProperty("color").value().value<QColor>(), QColor("blue"));

        QCOMPARE(nTwo.type(), QmlDesigner::TypeName("QtQuick.GradientStop"));
        QCOMPARE(nTwo.id(), QString("nTwo"));
        QCOMPARE(nTwo.directSubModelNodes().size(), 0);
        QCOMPARE(nTwo.propertyNames().size(), 2);
        QCOMPARE(nTwo.variantProperty("position").value().type(), QVariant::Double);
        QCOMPARE(nTwo.variantProperty("position").value().toDouble(), 1.0);
        QCOMPARE(nTwo.variantProperty("color").value().type(), QVariant::Color);
        QCOMPARE(nTwo.variantProperty("color").value().value<QColor>(), QColor("lightsteelblue"));
    }
}

void tst_TestCore::changeGradientId()
{
    try {
        QPlainTextEdit textEdit;
        textEdit.setPlainText(rectWithGradient);
        NotIndentingTextEditModifier textModifier(&textEdit);

        auto model(Model::create("QtQuick.Item", 2, 1));
        QVERIFY(model.get());

        auto testRewriterView = createTextRewriterView(*model);
        testRewriterView->setTextModifier(&textModifier);
        model->attachView(testRewriterView.get());

        QVERIFY(model.get());
        ModelNode rootModelNode(testRewriterView->rootModelNode());
        QVERIFY(rootModelNode.isValid());
        QCOMPARE(rootModelNode.directSubModelNodes().size(), 2);

        AbstractProperty gradientProperty = rootModelNode.property("gradient");
        QVERIFY(gradientProperty.isNodeProperty());
        ModelNode gradientNode = gradientProperty.toNodeProperty().modelNode();
        QVERIFY(gradientNode.isValid());
        QCOMPARE(gradientNode.id(), QString("pGradient"));

        gradientNode.setIdWithoutRefactoring("firstGradient");
        QCOMPARE(gradientNode.id(), QString("firstGradient"));

        AbstractProperty stopsProperty = gradientNode.property("stops");
        QVERIFY(stopsProperty.isValid());

        QVERIFY(stopsProperty.isNodeListProperty());
        QList<ModelNode>  stops = stopsProperty.toNodeListProperty().toModelNodeList();
        QCOMPARE(stops.size(), 2);

        ModelNode firstStop = stops.at(0);
        QVERIFY(firstStop.isValid());
        firstStop.destroy();
        QVERIFY(!firstStop.isValid());

        ModelNode gradientStop  = addNodeListChild(gradientNode, "QtQuick.GradientStop", 2, 0, "stops");
        gradientStop.variantProperty("position").setValue(0.5);
        gradientStop.variantProperty("color").setValue(QColor("yellow"));

        gradientStop.setIdWithoutRefactoring("newGradientStop");

        QCOMPARE(gradientNode.directSubModelNodes().size(), 2);
        QCOMPARE(gradientNode.nodeListProperty("stops").toModelNodeList().size(), 2);
        QCOMPARE(gradientStop.id(), QString("newGradientStop"));
        QCOMPARE(gradientStop.variantProperty("position").value().toDouble(), 0.5);
        QCOMPARE(gradientStop.variantProperty("color").value().value<QColor>(), QColor("yellow"));

    } catch (Exception &e) {
        qDebug() << e;
        QFAIL(e.description().toLatin1().data());
    }
}

static void checkNode(QmlJS::SimpleReaderNode::Ptr node, TestRewriterView *view);

static void checkChildNodes(QmlJS::SimpleReaderNode::Ptr node, TestRewriterView *view)
{
    for (auto child : node->children())
        checkNode(child, view);
}

static void checkNode(QmlJS::SimpleReaderNode::Ptr node, TestRewriterView *view)
{
    QVERIFY(node);
    QVERIFY(node->propertyNames().contains("i"));
    const int internalId = node->property("i").value.toInt();
    const ModelNode modelNode = view->modelNodeForInternalId(internalId);
    QVERIFY(modelNode.isValid());
    auto properties = node->properties();

    for (auto i = properties.begin(); i != properties.end(); ++i) {
        if (i.key() != "i") {
            QCOMPARE(i.value().value,
                     modelNode.auxiliaryData(QmlDesigner::AuxiliaryDataType::Temporary,
                                             i.key().toUtf8()));
        }
    }

    checkChildNodes(node, view);
}

void tst_TestCore::writeAnnotations()
{
    QSKIP("We have to improve handling of emtpy lines.", SkipAll);

    const QLatin1String qmlCode("\n"
                                  "import QtQuick 2.1\n"
                                  "\n"
                                  "Rectangle {\n"
                                  "  Item {\n"
                                  "  }\n"
                                  "\n"
                                  "  MouseArea {\n"
                                  "  x: 3\n"
                                  "  y: 3\n"
                                  "  }\n"
                                  "}");

    QPlainTextEdit textEdit;
    textEdit.setPlainText(qmlCode);
    NotIndentingTextEditModifier textModifier(&textEdit);

    auto model(Model::create("QtQuick.Item", 2, 1));
    QVERIFY(model.get());

    auto testRewriterView = createTextRewriterView(*model);
    testRewriterView->setTextModifier(&textModifier);
    model->attachView(testRewriterView.get());

    QVERIFY(model.get());
    ModelNode rootModelNode(testRewriterView->rootModelNode());
    QVERIFY(rootModelNode.isValid());

    rootModelNode.setAuxiliaryData(AuxiliaryDataType::Document, "x", 10);
    for (const auto &child : rootModelNode.allSubModelNodes()) {
        child.setAuxiliaryData(AuxiliaryDataType::Document, "x", 10);
        child.setAuxiliaryData(AuxiliaryDataType::Document, "test", true);
        child.setAuxiliaryData(AuxiliaryDataType::Document, "test2", "string");
    }

    const QString metaSource = testRewriterView->auxiliaryDataAsQML();

    QmlJS::SimpleReader reader;
    checkChildNodes(reader.readFromSource(metaSource), testRewriterView.get());

    testRewriterView->writeAuxiliaryData();
    const QString textWithMeta = testRewriterView->textModifier()->text();
    testRewriterView->writeAuxiliaryData();
    QCOMPARE(textWithMeta.length(), testRewriterView->textModifier()->text().length());
}

void tst_TestCore::readAnnotations()
{
    const QLatin1String qmlCode("\n"
                                  "import QtQuick 2.1\n"
                                  "\n"
                                  "Rectangle {\n"
                                  "  Item {\n"
                                  "  }\n"
                                  "\n"
                                  "  MouseArea {\n"
                                  "  x: 3\n"
                                  "  y: 3\n"
                                  "  }\n"
                                  "}");

    const QLatin1String metaCode("\n/*##^## Designer {\n    D{i:0;x:10}D{i:1;test:true;x:10;test2:\"string\"}"
                                 "D{i:2;test:true;x:10;test2:\"string\"}\n}\n ##^##*/\n");

    const QLatin1String metaCodeQmlCode("Designer {\n    D{i:0;x:10}D{i:1;test2:\"string\";x:10;test:true}"
                                 "D{i:2;test2:\"string\";x:10;test:true}\n}\n");

    QPlainTextEdit textEdit;
    textEdit.setPlainText(qmlCode + metaCode);
    NotIndentingTextEditModifier textModifier(&textEdit);

    auto model(Model::create("QtQuick.Item", 2, 1));
    QVERIFY(model.get());

    auto testRewriterView = createTextRewriterView(*model);
    testRewriterView->setTextModifier(&textModifier);
    model->attachView(testRewriterView.get());

    QVERIFY(model.get());
    ModelNode rootModelNode(testRewriterView->rootModelNode());
    QVERIFY(rootModelNode.isValid());

    testRewriterView->restoreAuxiliaryData();

    const QString metaSource = testRewriterView->auxiliaryDataAsQML();
    QCOMPARE(metaSource.length(), QString(metaCodeQmlCode).length());
}


QTEST_MAIN(tst_TestCore);<|MERGE_RESOLUTION|>--- conflicted
+++ resolved
@@ -159,14 +159,11 @@
     PuppetStartData puppetStartData(const class Model &) const override { return {}; }
     bool instantQmlTextUpdate() const override { return true; }
     Utils::FilePath qmlPuppetPath() const override { return {}; }
-<<<<<<< HEAD
-=======
     QStringList modulePaths() const override { return {}; }
     QStringList projectModulePaths() const override { return {}; }
     bool isQt6Project() const override { return {}; }
     QString qtQuickVersion() const override { return {}; }
     Utils::FilePath resourcePath(const QString &) const override { return {}; }
->>>>>>> df7398e2
 
 public:
     QSettings qsettings;
