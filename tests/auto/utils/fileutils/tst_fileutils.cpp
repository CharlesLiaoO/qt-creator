// Copyright (C) 2016 The Qt Company Ltd.
// SPDX-License-Identifier: LicenseRef-Qt-Commercial OR GPL-3.0+ OR GPL-3.0 WITH Qt-GPL-exception-1.0

#include <QtTest>
#include <QDebug>
#include <QRandomGenerator>

#include <utils/fileutils.h>
#include <utils/hostosinfo.h>
#include <utils/link.h>

//TESTED_COMPONENT=src/libs/utils
using namespace Utils;

namespace QTest {
    template<>
    char *toString(const FilePath &filePath)
    {
        return qstrdup(filePath.toString().toLocal8Bit().constData());
    }
}

class tst_fileutils : public QObject
{
    Q_OBJECT

signals:
    void asyncTestDone(); // test internal helper signal

private slots:
    void initTestCase();
    void parentDir_data();
    void parentDir();
    void isChildOf_data();
    void isChildOf();
    void fileName_data();
    void fileName();
    void calcRelativePath_data();
    void calcRelativePath();
    void relativePath_specials();
    void relativePath_data();
    void relativePath();
    void fromToString_data();
    void fromToString();
    void fromString_data();
    void fromString();
    void toString_data();
    void toString();
    void toFSPathString_data();
    void toFSPathString();
    void comparison_data();
    void comparison();
    void linkFromString_data();
    void linkFromString();
    void pathAppended_data();
    void pathAppended();
<<<<<<< HEAD
    void commonPath_data();
    void commonPath();
    void resolvePath_data();
    void resolvePath();
    void relativeChildPath_data();
    void relativeChildPath();
=======
    void bytesAvailableFromDF_data();
    void bytesAvailableFromDF();

>>>>>>> a7c0bffc
    void asyncLocalCopy();
    void startsWithDriveLetter();
    void startsWithDriveLetter_data();
    void onDevice();
    void onDevice_data();
    void plus();
    void plus_data();
    void url();
    void url_data();

private:
    QTemporaryDir tempDir;
    QString rootPath;
};

static void touch(const QDir &dir, const QString &filename, bool fill)
{
    QFile file(dir.absoluteFilePath(filename));
    file.open(QIODevice::WriteOnly);
    if (fill) {
        QRandomGenerator *random = QRandomGenerator::global();
        for (int i = 0; i < 10; ++i)
            file.write(QString::number(random->generate(), 16).toUtf8());
    }
    file.close();
}

void tst_fileutils::initTestCase()
{
    // initialize test for tst_fileutiles::relativePath*()
    QVERIFY(tempDir.isValid());
    rootPath = tempDir.path();
    QDir dir(rootPath);
    dir.mkpath("a/b/c/d");
    dir.mkpath("a/x/y/z");
    dir.mkpath("a/b/x/y/z");
    dir.mkpath("x/y/z");
    touch(dir, "a/b/c/d/file1.txt", false);
    touch(dir, "a/x/y/z/file2.txt", false);
    touch(dir, "a/file3.txt", false);
    touch(dir, "x/y/file4.txt", false);

    // initialize test for tst_fileutils::asyncLocalCopy()
    touch(dir, "x/y/fileToCopy.txt", true);
}

void tst_fileutils::parentDir_data()
{
    QTest::addColumn<QString>("path");
    QTest::addColumn<QString>("parentPath");
    QTest::addColumn<QString>("expectFailMessage");

    QTest::newRow("empty path") << "" << "" << "";
    QTest::newRow("root only") << "/" << "" << "";
    QTest::newRow("//") << "//" << "" << "";
    QTest::newRow("/tmp/dir") << "/tmp/dir" << "/tmp" << "";
    QTest::newRow("relative/path") << "relative/path" << "relative" << "";
    QTest::newRow("relativepath") << "relativepath" << "." << "";

    // Windows stuff:
#ifdef Q_OS_WIN
    QTest::newRow("C:/data") << "C:/data" << "C:/" << "";
    QTest::newRow("C:/") << "C:/" << "" << "";
    QTest::newRow("//./com1") << "//./com1" << "//./" << "";
    QTest::newRow("//?/path") << "//?/path" << "/" << "Qt 4 cannot handle this path.";
    QTest::newRow("/Global?\?/UNC/host") << "/Global?\?/UNC/host" << "/Global?\?/UNC/host"
                                        << "Qt 4 cannot handle this path.";
    QTest::newRow("//server/directory/file")
            << "//server/directory/file" << "//server/directory" << "";
    QTest::newRow("//server/directory") << "//server/directory" << "//server/" << "";
    QTest::newRow("//server") << "//server/" << "" << "";
#endif
}

void tst_fileutils::parentDir()
{
    QFETCH(QString, path);
    QFETCH(QString, parentPath);
    QFETCH(QString, expectFailMessage);

    FilePath result = FilePath::fromString(path).parentDir();
    if (!expectFailMessage.isEmpty())
        QEXPECT_FAIL("", expectFailMessage.toUtf8().constData(), Continue);
    QCOMPARE(result.toString(), parentPath);
}

void tst_fileutils::isChildOf_data()
{
    QTest::addColumn<QString>("path");
    QTest::addColumn<QString>("childPath");
    QTest::addColumn<bool>("result");

    QTest::newRow("empty path") << "" << "/tmp" << false;
    QTest::newRow("root only") << "/" << "/tmp" << true;
    QTest::newRow("/tmp/dir") << "/tmp" << "/tmp/dir" << true;
    QTest::newRow("relative/path") << "relative" << "relative/path" << true;
    QTest::newRow("/tmpdir") << "/tmp" << "/tmpdir" << false;
    QTest::newRow("same") << "/tmp/dir" << "/tmp/dir" << false;

    // Windows stuff:
#ifdef Q_OS_WIN
    QTest::newRow("C:/data") << "C:/" << "C:/data" << true;
    QTest::newRow("C:/") << "" << "C:/" << false;
    QTest::newRow("//./com1") << "/" << "//./com1" << false;
    QTest::newRow("//?/path") << "/" << "//?/path" << false;
    QTest::newRow("/Global?\?/UNC/host") << "/Global?\?/UNC/host"
                                        << "/Global?\?/UNC/host/file" << true;
    QTest::newRow("//server/directory/file")
            << "//server/directory" << "//server/directory/file" << true;
    QTest::newRow("//server/directory")
            << "//server" << "//server/directory" << true;
#endif
}

void tst_fileutils::isChildOf()
{
    QFETCH(QString, path);
    QFETCH(QString, childPath);
    QFETCH(bool, result);

    const FilePath child = FilePath::fromString(childPath);
    const FilePath parent = FilePath::fromString(path);

    QCOMPARE(child.isChildOf(parent), result);
}

void tst_fileutils::fileName_data()
{
    QTest::addColumn<QString>("path");
    QTest::addColumn<int>("components");
    QTest::addColumn<QString>("result");

    QTest::newRow("empty 1") << "" << 0 << "";
    QTest::newRow("empty 2") << "" << 1 << "";
    QTest::newRow("basic") << "/foo/bar/baz" << 0 << "baz";
    QTest::newRow("2 parts") << "/foo/bar/baz" << 1 << "bar/baz";
    QTest::newRow("root no depth") << "/foo" << 0 << "foo";
    QTest::newRow("root full") << "/foo" << 1 << "/foo";
    QTest::newRow("root included") << "/foo/bar/baz" << 2 << "/foo/bar/baz";
    QTest::newRow("too many parts") << "/foo/bar/baz" << 5 << "/foo/bar/baz";
    QTest::newRow("windows root") << "C:/foo/bar/baz" << 2 << "C:/foo/bar/baz";
    QTest::newRow("smb share") << "//server/share/file" << 2 << "//server/share/file";
    QTest::newRow("no slashes") << "foobar" << 0 << "foobar";
    QTest::newRow("no slashes with depth") << "foobar" << 1 << "foobar";
    QTest::newRow("multiple slashes 1") << "/foo/bar////baz" << 0 << "baz";
    QTest::newRow("multiple slashes 2") << "/foo/bar////baz" << 1 << "bar////baz";
    QTest::newRow("multiple slashes 3") << "/foo////bar/baz" << 2 << "/foo////bar/baz";
    QTest::newRow("single char 1") << "/a/b/c" << 0 << "c";
    QTest::newRow("single char 2") << "/a/b/c" << 1 << "b/c";
    QTest::newRow("single char 3") << "/a/b/c" << 2 << "/a/b/c";
    QTest::newRow("slash at end 1") << "/a/b/" << 0 << "";
    QTest::newRow("slash at end 2") << "/a/b/" << 1 << "b/";
    QTest::newRow("slashes at end 1") << "/a/b//" << 0 << "";
    QTest::newRow("slashes at end 2") << "/a/b//" << 1 << "b//";
    QTest::newRow("root only 1") << "/" << 0 << "";
    QTest::newRow("root only 2") << "/" << 1 << "/";
}

void tst_fileutils::fileName()
{
    QFETCH(QString, path);
    QFETCH(int, components);
    QFETCH(QString, result);
    QCOMPARE(FilePath::fromString(path).fileNameWithPathComponents(components), result);
}

void tst_fileutils::calcRelativePath_data()
{
    QTest::addColumn<QString>("absolutePath");
    QTest::addColumn<QString>("anchorPath");
    QTest::addColumn<QString>("result");

    QTest::newRow("empty") << "" << "" << "";
    QTest::newRow("leftempty") << "" << "/" << "";
    QTest::newRow("rightempty") << "/" << "" << "";
    QTest::newRow("root") << "/" << "/" << ".";
    QTest::newRow("simple1") << "/a" << "/" << "a";
    QTest::newRow("simple2") << "/" << "/a" << "..";
    QTest::newRow("simple3") << "/a" << "/a" << ".";
    QTest::newRow("extraslash1") << "/a/b/c" << "/a/b/c" << ".";
    QTest::newRow("extraslash2") << "/a/b/c" << "/a/b/c/" << ".";
    QTest::newRow("extraslash3") << "/a/b/c/" << "/a/b/c" << ".";
    QTest::newRow("normal1") << "/a/b/c" << "/a/x" << "../b/c";
    QTest::newRow("normal2") << "/a/b/c" << "/a/x/y" << "../../b/c";
    QTest::newRow("normal3") << "/a/b/c" << "/x/y" << "../../a/b/c";
}

void tst_fileutils::calcRelativePath()
{
    QFETCH(QString, absolutePath);
    QFETCH(QString, anchorPath);
    QFETCH(QString, result);
    QString relativePath = Utils::FilePath::calcRelativePath(absolutePath, anchorPath);
    QCOMPARE(relativePath, result);
}

void tst_fileutils::relativePath_specials()
{
    QString path = FilePath("").relativePath("").toString();
    QCOMPARE(path, "");
}

void tst_fileutils::relativePath_data()
{
    QTest::addColumn<QString>("relative");
    QTest::addColumn<QString>("anchor");
    QTest::addColumn<QString>("result");

    QTest::newRow("samedir") << "/" << "/" << ".";
    QTest::newRow("samedir_but_file") << "a/b/c/d/file1.txt" << "a/b/c/d" << "file1.txt";
    QTest::newRow("samedir_but_file2") << "a/b/c/d" << "a/b/c/d/file1.txt" << ".";
    QTest::newRow("dir2dir_1") << "a/b/c/d" << "a/x/y/z" << "../../../b/c/d";
    QTest::newRow("dir2dir_2") << "a/b" <<"a/b/c" << "..";
    QTest::newRow("file2file_1") << "a/b/c/d/file1.txt" << "a/file3.txt" << "b/c/d/file1.txt";
    QTest::newRow("dir2file_1") << "a/b/c" << "a/x/y/z/file2.txt" << "../../../b/c";
    QTest::newRow("file2dir_1") << "a/b/c/d/file1.txt" << "x/y" << "../../a/b/c/d/file1.txt";
}

void tst_fileutils::relativePath()
{
    QFETCH(QString, relative);
    QFETCH(QString, anchor);
    QFETCH(QString, result);
    FilePath actualPath = FilePath::fromString(rootPath + "/" + relative)
                              .relativePath(FilePath::fromString(rootPath + "/" + anchor));
    QCOMPARE(actualPath.toString(), result);
}

void tst_fileutils::toString_data()
{
    QTest::addColumn<QString>("scheme");
    QTest::addColumn<QString>("host");
    QTest::addColumn<QString>("path");
    QTest::addColumn<QString>("result");
    QTest::addColumn<QString>("userResult");

    QTest::newRow("empty") << "" << "" << "" << "" << "";
    QTest::newRow("scheme") << "http" << "" << "" << QDir::rootPath() + "__qtc_devices__/http//./" << "http:///./";
    QTest::newRow("scheme-and-host") << "http" << "127.0.0.1" << "" << QDir::rootPath() + "__qtc_devices__/http/127.0.0.1/./" << "http://127.0.0.1/./";
    QTest::newRow("root") << "http" << "127.0.0.1" << "/" << QDir::rootPath() + "__qtc_devices__/http/127.0.0.1/" << "http://127.0.0.1/";

    QTest::newRow("root-folder") << "" << "" << "/" << "/" << "/";
    QTest::newRow("qtc-dev-root-folder") << "" << "" << QDir::rootPath() + "__qtc_devices__" << QDir::rootPath() + "__qtc_devices__" << QDir::rootPath() + "__qtc_devices__";
    QTest::newRow("qtc-dev-type-root-folder") << "" << "" << QDir::rootPath() + "__qtc_devices__/docker" << QDir::rootPath() + "__qtc_devices__/docker" << QDir::rootPath() + "__qtc_devices__/docker";
    QTest::newRow("qtc-root-folder") << "docker" << "alpine:latest" << "/" << QDir::rootPath() + "__qtc_devices__/docker/alpine:latest/" << "docker://alpine:latest/";
    QTest::newRow("qtc-root-folder-rel") << "docker" << "alpine:latest" << "" << QDir::rootPath() + "__qtc_devices__/docker/alpine:latest/./" << "docker://alpine:latest/./";
}

void tst_fileutils::toString()
{
    QFETCH(QString, scheme);
    QFETCH(QString, host);
    QFETCH(QString, path);
    QFETCH(QString, result);
    QFETCH(QString, userResult);

    FilePath filePath = FilePath::fromParts(scheme, host, path);
    QCOMPARE(filePath.toString(), result);
    QString cleanedOutput = filePath.needsDevice() ? filePath.toUserOutput() : QDir::cleanPath(filePath.toUserOutput());
    QCOMPARE(cleanedOutput, userResult);
}

void tst_fileutils::toFSPathString_data()
{
    QTest::addColumn<QString>("scheme");
    QTest::addColumn<QString>("host");
    QTest::addColumn<QString>("path");
    QTest::addColumn<QString>("result");
    QTest::addColumn<QString>("userResult");

    QTest::newRow("empty") << "" << "" << "" << "" << "";
    QTest::newRow("scheme") << "http" << "" << "" << QDir::rootPath() + "__qtc_devices__/http//./" << "http:///./";
    QTest::newRow("scheme-and-host") << "http" << "127.0.0.1" << "" << QDir::rootPath() + "__qtc_devices__/http/127.0.0.1/./" << "http://127.0.0.1/./";
    QTest::newRow("root") << "http" << "127.0.0.1" << "/" << QDir::rootPath() + "__qtc_devices__/http/127.0.0.1/" << "http://127.0.0.1/";

    QTest::newRow("root-folder") << "" << "" << "/" << "/" << "/";
    QTest::newRow("qtc-dev-root-folder") << "" << "" << QDir::rootPath() + "__qtc_devices__" << QDir::rootPath() + "__qtc_devices__" << QDir::rootPath() + "__qtc_devices__";
    QTest::newRow("qtc-dev-type-root-folder") << "" << "" << QDir::rootPath() + "__qtc_devices__/docker" << QDir::rootPath() + "__qtc_devices__/docker" << QDir::rootPath() + "__qtc_devices__/docker";
    QTest::newRow("qtc-root-folder") << "docker" << "alpine:latest" << "/" << QDir::rootPath() + "__qtc_devices__/docker/alpine:latest/" << "docker://alpine:latest/";
    QTest::newRow("qtc-root-folder-rel") << "docker" << "alpine:latest" << "" << QDir::rootPath() + "__qtc_devices__/docker/alpine:latest/./" << "docker://alpine:latest/./";
}

void tst_fileutils::toFSPathString()
{
    QFETCH(QString, scheme);
    QFETCH(QString, host);
    QFETCH(QString, path);
    QFETCH(QString, result);
    QFETCH(QString, userResult);

    FilePath filePath = FilePath::fromParts(scheme, host, path);
    QCOMPARE(filePath.toFSPathString(), result);
    QString cleanedOutput = filePath.needsDevice() ? filePath.toUserOutput() : QDir::cleanPath(filePath.toUserOutput());
    QCOMPARE(cleanedOutput, userResult);
}

enum ExpectedPass
{
    PassEverywhere = 0,
    FailOnWindows = 1,
    FailOnLinux = 2,
    FailEverywhere = 3
};

class FromStringData
{
public:
    FromStringData(const QString &input, const QString &scheme, const QString &host,
                   const QString &path, ExpectedPass expectedPass = PassEverywhere)
        : input(input), scheme(scheme), host(host),
         path(path), expectedPass(expectedPass)
    {}

    QString input;
    QString scheme;
    QString host;
    QString path;
    ExpectedPass expectedPass = PassEverywhere;
};

Q_DECLARE_METATYPE(FromStringData);

void tst_fileutils::fromString_data()
{
    using D = FromStringData;
    QTest::addColumn<D>("data");

    QTest::newRow("empty") << D("", "", "", "");
    QTest::newRow("single-colon") << D(":", "", "", ":");
    QTest::newRow("single-slash") << D("/", "", "", "/");
    QTest::newRow("single-char") << D("a", "", "", "a");
    QTest::newRow("qrc") << D(":/test.txt", "", "", ":/test.txt");
    QTest::newRow("qrc-no-slash") << D(":test.txt", "", "", ":test.txt");

    QTest::newRow("unc-incomplete") << D("//", "", "", "", FailEverywhere);
    QTest::newRow("unc-incomplete-only-server") << D("//server", "", "", "//server/", FailEverywhere);
    QTest::newRow("unc-incomplete-only-server-2") << D("//server/", "", "", "//server/");
    QTest::newRow("unc-server-and-share") << D("//server/share", "", "", "//server/share");
    QTest::newRow("unc-server-and-share-2") << D("//server/share/", "", "", "//server/share/");
    QTest::newRow("unc-full") << D("//server/share/test.txt", "", "", "//server/share/test.txt");

    QTest::newRow("unix-root") << D("/", "", "", "/");
    QTest::newRow("unix-folder") << D("/tmp", "", "", "/tmp");
    QTest::newRow("unix-folder-with-trailing-slash") << D("/tmp/", "", "", "/tmp/");

    QTest::newRow("windows-root") << D("c:", "", "", "c:/", FailEverywhere);
    QTest::newRow("windows-folder") << D("c:\\Windows", "", "", "c:/Windows", FailEverywhere);
    QTest::newRow("windows-folder-with-trailing-slash") << D("c:\\Windows\\", "", "", "c:/Windows\\", FailEverywhere);
    QTest::newRow("windows-folder-slash") << D("C:/Windows", "", "", "C:/Windows");

    QTest::newRow("docker-root-url") << D("docker://1234/", "docker", "1234", "/");
    QTest::newRow("docker-root-url-special-linux") << D("/__qtc_devices__/docker/1234/", "docker", "1234", "/", FailOnWindows);
    QTest::newRow("docker-root-url-special-win") << D("c:/__qtc_devices__/docker/1234/", "docker", "1234", "/", FailOnLinux);

    QTest::newRow("qtc-dev-linux") << D("/__qtc_devices__", "", "", "/__qtc_devices__");
    QTest::newRow("qtc-dev-win") << D("c:/__qtc_devices__", "", "", "c:/__qtc_devices__");
    QTest::newRow("qtc-dev-type-linux") << D("/__qtc_devices__/docker", "", "", "/__qtc_devices__/docker");
    QTest::newRow("qtc-dev-type-win") << D("c:/__qtc_devices__/docker", "", "", "c:/__qtc_devices__/docker");
    QTest::newRow("qtc-dev-type-dev-linux") << D("/__qtc_devices__/docker/1234", "docker", "1234", "/", FailOnWindows);
    QTest::newRow("qtc-dev-type-dev-win") << D("c:/__qtc_devices__/docker/1234", "docker", "1234", "/", FailOnLinux);

    QTest::newRow("cross-os-linux")
        << D("/__qtc_devices__/docker/1234/c:/test.txt", "docker", "1234", "c:/test.txt", FailEverywhere);
    QTest::newRow("cross-os-win")
        << D("c:/__qtc_devices__/docker/1234/c:/test.txt", "docker", "1234", "c:/test.txt", FailEverywhere);
    QTest::newRow("cross-os-unclean-linux")
        << D("/__qtc_devices__/docker/1234/c:\\test.txt", "docker", "1234", "c:/test.txt", FailEverywhere);
    QTest::newRow("cross-os-unclean-win")
        << D("c:/__qtc_devices__/docker/1234/c:\\test.txt", "docker", "1234", "c:/test.txt", FailEverywhere);

    QTest::newRow("unc-full-in-docker-linux")
        << D("/__qtc_devices__/docker/1234//server/share/test.txt", "docker", "1234", "//server/share/test.txt", FailOnWindows);
    QTest::newRow("unc-full-in-docker-win")
        << D("c:/__qtc_devices__/docker/1234//server/share/test.txt", "docker", "1234", "//server/share/test.txt", FailOnLinux);

    QTest::newRow("unc-dos-1") << D("//?/c:", "", "", "//?/c:");
    QTest::newRow("unc-dos-com") << D("//./com1", "", "", "//./com1");
}

void tst_fileutils::fromString()
{
    QFETCH(FromStringData, data);

    FilePath filePath = FilePath::fromString(data.input);

    bool expectFail = ((data.expectedPass & FailOnLinux) && !HostOsInfo::isWindowsHost())
                   || ((data.expectedPass & FailOnWindows) && HostOsInfo::isWindowsHost());

    if (expectFail) {
        QString actual = filePath.scheme() + '|' + filePath.host() + '|' + filePath.path();
        QString expected = data.scheme + '|' + data.host + '|' + data.path;
        QEXPECT_FAIL("", "", Continue);
        QCOMPARE(actual, expected);
        return;
    }

    QCOMPARE(filePath.scheme(), data.scheme);
    QCOMPARE(filePath.host(), data.host);
    QCOMPARE(filePath.path(), data.path);
}

void tst_fileutils::fromToString_data()
{
    QTest::addColumn<QString>("scheme");
    QTest::addColumn<QString>("host");
    QTest::addColumn<QString>("path");
    QTest::addColumn<QString>("full");

    QTest::newRow("s0") << "" << "" << "" << "";
    QTest::newRow("s1") << "" << "" << "/" << "/";
    QTest::newRow("s2") << "" << "" << "a/b/c/d" << "a/b/c/d";
    QTest::newRow("s3") << "" << "" << "/a/b" << "/a/b";

    QTest::newRow("s4")
        << "docker" << "1234abcdef" << "/bin/ls" << QDir::rootPath() + "__qtc_devices__/docker/1234abcdef/bin/ls";

    QTest::newRow("s5")
        << "docker" << "1234" << "/bin/ls" << QDir::rootPath() + "__qtc_devices__/docker/1234/bin/ls";

    // This is not a proper URL.
    QTest::newRow("s6")
        << "docker" << "1234" << "somefile" << QDir::rootPath() + "__qtc_devices__/docker/1234/./somefile";

    // Local Windows paths:
    QTest::newRow("w1") << "" << "" << "C:/data" << "C:/data";
    QTest::newRow("w2") << "" << "" << "C:/" << "C:/";
    QTest::newRow("w3") << "" << "" << "/Global?\?/UNC/host" << "/Global?\?/UNC/host";
    QTest::newRow("w4") << "" << "" << "//server/dir/file" << "//server/dir/file";
}

void tst_fileutils::fromToString()
{
    QFETCH(QString, full);
    QFETCH(QString, scheme);
    QFETCH(QString, host);
    QFETCH(QString, path);

    FilePath filePath = FilePath::fromString(full);

    QCOMPARE(filePath.toString(), full);

    QCOMPARE(filePath.scheme(), scheme);
    QCOMPARE(filePath.host(), host);
    QCOMPARE(filePath.path(), path);

    FilePath copy = FilePath::fromParts(scheme, host, path);
    QCOMPARE(copy.toString(), full);
}

void tst_fileutils::comparison()
{
    QFETCH(QString, left);
    QFETCH(QString, right);
    QFETCH(bool, hostSensitive);
    QFETCH(bool, expected);

    HostOsInfo::setOverrideFileNameCaseSensitivity(
        hostSensitive ? Qt::CaseSensitive : Qt::CaseInsensitive);

    FilePath l = FilePath::fromString(left);
    FilePath r = FilePath::fromString(right);
    QCOMPARE(l == r, expected);
}

void tst_fileutils::comparison_data()
{
    QTest::addColumn<QString>("left");
    QTest::addColumn<QString>("right");
    QTest::addColumn<bool>("hostSensitive");
    QTest::addColumn<bool>("expected");

    QTest::newRow("r1") << "Abc" << "abc" << true << false;
    QTest::newRow("r2") << "Abc" << "abc" << false << true;
    QTest::newRow("r3") << "x://y/Abc" << "x://y/abc" << true << false;
    QTest::newRow("r4") << "x://y/Abc" << "x://y/abc" << false << false;

    QTest::newRow("s1") << "abc" << "abc" << true << true;
    QTest::newRow("s2") << "abc" << "abc" << false << true;
    QTest::newRow("s3") << "x://y/abc" << "x://y/abc" << true << true;
    QTest::newRow("s4") << "x://y/abc" << "x://y/abc" << false << true;
}

void tst_fileutils::linkFromString()
{
    QFETCH(QString, testFile);
    QFETCH(Utils::FilePath, filePath);
    QFETCH(QString, postfix);
    QFETCH(int, line);
    QFETCH(int, column);
    QString extractedPostfix;
    Link link = Link::fromString(testFile, true, &extractedPostfix);
    QCOMPARE(link.targetFilePath, filePath);
    QCOMPARE(extractedPostfix, postfix);
    QCOMPARE(link.targetLine, line);
    QCOMPARE(link.targetColumn, column);
}

void tst_fileutils::linkFromString_data()
{
    QTest::addColumn<QString>("testFile");
    QTest::addColumn<Utils::FilePath>("filePath");
    QTest::addColumn<QString>("postfix");
    QTest::addColumn<int>("line");
    QTest::addColumn<int>("column");

    QTest::newRow("no-line-no-column")
        << QString("someFile.txt") << FilePath("someFile.txt")
        << QString() << -1 << -1;
    QTest::newRow(": at end") << QString::fromLatin1("someFile.txt:")
                              << FilePath("someFile.txt")
                              << QString::fromLatin1(":") << 0 << -1;
    QTest::newRow("+ at end") << QString::fromLatin1("someFile.txt+")
                              << FilePath("someFile.txt")
                              << QString::fromLatin1("+") << 0 << -1;
    QTest::newRow(": for column") << QString::fromLatin1("someFile.txt:10:")
                                  << FilePath("someFile.txt")
                                  << QString::fromLatin1(":10:") << 10 << -1;
    QTest::newRow("+ for column") << QString::fromLatin1("someFile.txt:10+")
                                  << FilePath("someFile.txt")
                                  << QString::fromLatin1(":10+") << 10 << -1;
    QTest::newRow(": and + at end")
        << QString::fromLatin1("someFile.txt:+") << FilePath("someFile.txt")
        << QString::fromLatin1(":+") << 0 << -1;
    QTest::newRow("empty line") << QString::fromLatin1("someFile.txt:+10")
                                << FilePath("someFile.txt")
                                << QString::fromLatin1(":+10") << 0 << 9;
    QTest::newRow(":line-no-column") << QString::fromLatin1("/some/path/file.txt:42")
                                     << FilePath("/some/path/file.txt")
                                     << QString::fromLatin1(":42") << 42 << -1;
    QTest::newRow("+line-no-column") << QString::fromLatin1("/some/path/file.txt+42")
                                     << FilePath("/some/path/file.txt")
                                     << QString::fromLatin1("+42") << 42 << -1;
    QTest::newRow(":line-:column") << QString::fromLatin1("/some/path/file.txt:42:3")
                                   << FilePath("/some/path/file.txt")
                                   << QString::fromLatin1(":42:3") << 42 << 2;
    QTest::newRow(":line-+column") << QString::fromLatin1("/some/path/file.txt:42+33")
                                   << FilePath("/some/path/file.txt")
                                   << QString::fromLatin1(":42+33") << 42 << 32;
    QTest::newRow("+line-:column") << QString::fromLatin1("/some/path/file.txt+142:30")
                                   << FilePath("/some/path/file.txt")
                                   << QString::fromLatin1("+142:30") << 142 << 29;
    QTest::newRow("+line-+column") << QString::fromLatin1("/some/path/file.txt+142+33")
                                   << FilePath("/some/path/file.txt")
                                   << QString::fromLatin1("+142+33") << 142 << 32;
    QTest::newRow("( at end") << QString::fromLatin1("/some/path/file.txt(")
                              << FilePath("/some/path/file.txt")
                              << QString::fromLatin1("(") << -1 << -1;
    QTest::newRow("(42 at end") << QString::fromLatin1("/some/path/file.txt(42")
                                << FilePath("/some/path/file.txt")
                                << QString::fromLatin1("(42") << 42 << -1;
    QTest::newRow("(42) at end") << QString::fromLatin1("/some/path/file.txt(42)")
                                 << FilePath("/some/path/file.txt")
                                 << QString::fromLatin1("(42)") << 42 << -1;
}

void tst_fileutils::pathAppended()
{
    QFETCH(QString, left);
    QFETCH(QString, right);
    QFETCH(QString, expected);

    const FilePath fleft = FilePath::fromString(left);
    const FilePath fexpected = FilePath::fromString(expected);

    const FilePath result = fleft.pathAppended(right);

    QCOMPARE(result, fexpected);
}

void tst_fileutils::pathAppended_data()
{
    QTest::addColumn<QString>("left");
    QTest::addColumn<QString>("right");
    QTest::addColumn<QString>("expected");

    QTest::newRow("p0") <<   ""  <<  ""   << "";
    QTest::newRow("p1") <<   ""  <<  "/"  << "/";
    QTest::newRow("p2") <<   ""  << "c/"  << "c/";
    QTest::newRow("p3") <<   ""  <<  "/d" << "/d";
    QTest::newRow("p4") <<   ""  << "c/d" << "c/d";

    QTest::newRow("r0") <<  "/"  <<  ""   << "/";
    QTest::newRow("r1") <<  "/"  <<  "/"  << "/";
    QTest::newRow("r2") <<  "/"  << "c/"  << "/c/";
    QTest::newRow("r3") <<  "/"  <<  "/d" << "/d";
    QTest::newRow("r4") <<  "/"  << "c/d" << "/c/d";

    QTest::newRow("s0") <<  "/b" <<  ""   << "/b";
    QTest::newRow("s1") <<  "/b" <<  "/"  << "/b/";
    QTest::newRow("s2") <<  "/b" << "c/"  << "/b/c/";
    QTest::newRow("s3") <<  "/b" <<  "/d" << "/b/d";
    QTest::newRow("s4") <<  "/b" << "c/d" << "/b/c/d";

    QTest::newRow("t0") << "a/"  <<  ""   << "a/";
    QTest::newRow("t1") << "a/"  <<  "/"  << "a/";
    QTest::newRow("t2") << "a/"  << "c/"  << "a/c/";
    QTest::newRow("t3") << "a/"  <<  "/d" << "a/d";
    QTest::newRow("t4") << "a/"  << "c/d" << "a/c/d";

    QTest::newRow("u0") << "a/b" <<  ""   << "a/b";
    QTest::newRow("u1") << "a/b" <<  "/"  << "a/b/";
    QTest::newRow("u2") << "a/b" << "c/"  << "a/b/c/";
    QTest::newRow("u3") << "a/b" <<  "/d" << "a/b/d";
    QTest::newRow("u4") << "a/b" << "c/d" << "a/b/c/d";

    if (HostOsInfo::isWindowsHost()) {
        QTest::newRow("win-1") << "c:" << "/a/b" << "c:/a/b";
        QTest::newRow("win-2") << "c:/" << "/a/b" << "c:/a/b";
        QTest::newRow("win-3") << "c:/" << "a/b" << "c:/a/b";
    }
}

void tst_fileutils::resolvePath_data()
{
    QTest::addColumn<FilePath>("left");
    QTest::addColumn<FilePath>("right");
    QTest::addColumn<FilePath>("expected");

    QTest::newRow("empty") << FilePath() << FilePath() << FilePath();
    QTest::newRow("s0") << FilePath("/") << FilePath("b") << FilePath("/b");
    QTest::newRow("s1") << FilePath() << FilePath("b") << FilePath("b");
    QTest::newRow("s2") << FilePath("a") << FilePath() << FilePath("a");
    QTest::newRow("s3") << FilePath("a") << FilePath("b") << FilePath("a/b");
    QTest::newRow("s4") << FilePath("/a") << FilePath("/b") << FilePath("/b");
    QTest::newRow("s5") << FilePath("a") << FilePath("/b") << FilePath("/b");
    QTest::newRow("s6") << FilePath("/a") << FilePath("b") << FilePath("/a/b");
}

void tst_fileutils::resolvePath()
{
    QFETCH(FilePath, left);
    QFETCH(FilePath, right);
    QFETCH(FilePath, expected);

    const FilePath result = left.resolvePath(right);

    QCOMPARE(result, expected);
}

void tst_fileutils::relativeChildPath_data()
{
    QTest::addColumn<FilePath>("parent");
    QTest::addColumn<FilePath>("child");
    QTest::addColumn<FilePath>("expected");

    QTest::newRow("empty") << FilePath() << FilePath() << FilePath();

    QTest::newRow("simple-0") << FilePath("/a") << FilePath("/a/b") << FilePath("b");
    QTest::newRow("simple-1") << FilePath("/a/") << FilePath("/a/b") << FilePath("b");
    QTest::newRow("simple-2") << FilePath("/a") << FilePath("/a/b/c/d/e/f") << FilePath("b/c/d/e/f");

    QTest::newRow("not-0") << FilePath("/x") << FilePath("/a/b") << FilePath();
    QTest::newRow("not-1") << FilePath("/a/b/c") << FilePath("/a/b") << FilePath();

}

void tst_fileutils::relativeChildPath()
{
    QFETCH(FilePath, parent);
    QFETCH(FilePath, child);
    QFETCH(FilePath, expected);

    const FilePath result = child.relativeChildPath(parent);

    QCOMPARE(result, expected);
}

void tst_fileutils::commonPath()
{
    QFETCH(FilePaths, list);
    QFETCH(FilePath, expected);

    const FilePath result = FileUtils::commonPath(list);

    QCOMPARE(expected.toString(), result.toString());
}

void tst_fileutils::commonPath_data()
{
    QTest::addColumn<FilePaths>("list");
    QTest::addColumn<FilePath>("expected");

    const FilePath p1 = FilePath::fromString("c:/Program Files(x86)");
    const FilePath p2 = FilePath::fromString("c:/Program Files(x86)/Ide");
    const FilePath p3 = FilePath::fromString("c:/Program Files(x86)/Ide/Qt Creator");
    const FilePath p4 = FilePath::fromString("c:/Program Files");
    const FilePath p5 = FilePath::fromString("c:");

    const FilePath url1 = FilePath::fromString("http://127.0.0.1/./");
    const FilePath url2 = FilePath::fromString("https://127.0.0.1/./");
    const FilePath url3 = FilePath::fromString("http://www.qt.io/./");
    const FilePath url4 = FilePath::fromString("https://www.qt.io/./");
    const FilePath url5 = FilePath::fromString("https://www.qt.io/ide/");
    const FilePath url6 = FilePath::fromString("http:///./");

    QTest::newRow("Zero paths") << FilePaths{} << FilePath();
    QTest::newRow("Single path") << FilePaths{ p1 } << p1;
    QTest::newRow("3 identical paths") << FilePaths{ p1, p1, p1 } << p1;
    QTest::newRow("3 paths, common path") << FilePaths{ p1, p2, p3 } << p1;
    QTest::newRow("3 paths, no common path") << FilePaths{ p1, p2, p4 } << p5;
    QTest::newRow("3 paths, first is part of second") << FilePaths{ p4, p1, p3 } << p5;
    QTest::newRow("Common scheme") << FilePaths{ url1, url3 } << url6;
    QTest::newRow("Different scheme") << FilePaths{ url1, url2 } << FilePath();
    QTest::newRow("Common host") << FilePaths{ url4, url5 } << url4;
    QTest::newRow("Different host") << FilePaths{ url1, url3 } << url6;
}

void tst_fileutils::asyncLocalCopy()
{
    const FilePath orig = FilePath::fromString(rootPath).pathAppended("x/y/fileToCopy.txt");
    QVERIFY(orig.exists());
    const FilePath dest = FilePath::fromString(rootPath).pathAppended("x/fileToCopyDest.txt");
    auto afterCopy = [&orig, &dest, this] (bool result) {
        QVERIFY(result);
        // check existence, size and content
        QVERIFY(dest.exists());
        QCOMPARE(dest.fileSize(), orig.fileSize());
        QCOMPARE(dest.fileContents(), orig.fileContents());
        emit asyncTestDone();
    };
    QSignalSpy spy(this, &tst_fileutils::asyncTestDone);
    orig.asyncCopyFile(afterCopy, dest);
    // we usually have already received the signal, but if it fails wait 3s
    QVERIFY(spy.count() == 1 || spy.wait(3000));
}

<<<<<<< HEAD
void tst_fileutils::startsWithDriveLetter_data()
{
    if (!HostOsInfo::isWindowsHost())
        QSKIP("This test is only relevant on Windows");

    QTest::addColumn<FilePath>("path");
    QTest::addColumn<bool>("expected");

    QTest::newRow("empty") << FilePath() << false;
    QTest::newRow("simple-win") << FilePath::fromString("c:/a") << true;
    QTest::newRow("simple-linux") << FilePath::fromString("/c:/a") << false;
    QTest::newRow("relative") << FilePath("a/b") << false;
}

void tst_fileutils::startsWithDriveLetter()
{
    QFETCH(FilePath, path);
    QFETCH(bool, expected);

    QCOMPARE(path.startsWithDriveLetter(), expected);
}

void tst_fileutils::onDevice_data()
{
    QTest::addColumn<FilePath>("path");
    QTest::addColumn<FilePath>("templatePath");
    QTest::addColumn<FilePath>("expected");

    QTest::newRow("empty") << FilePath() << FilePath() << FilePath();
    QTest::newRow("same-local") << FilePath("/a/b") << FilePath("/a/b") << FilePath("/a/b");
    QTest::newRow("same-docker") << FilePath("docker://1234/a/b") << FilePath("docker://1234/e") << FilePath("docker://1234/a/b");

    QTest::newRow("docker-to-local") << FilePath("docker://1234/a/b") << FilePath("/c/d") << FilePath("/a/b");
    QTest::newRow("local-to-docker") << FilePath("/a/b") << FilePath("docker://1234/c/d") << FilePath("docker://1234/a/b");

}

void tst_fileutils::onDevice()
{
    QFETCH(FilePath, path);
    QFETCH(FilePath, templatePath);
    QFETCH(FilePath, expected);

    QCOMPARE(path.onDevice(templatePath), expected);
}

void tst_fileutils::plus_data()
{
    QTest::addColumn<FilePath>("left");
    QTest::addColumn<QString>("right");
    QTest::addColumn<FilePath>("expected");

    QTest::newRow("empty") << FilePath() << QString() << FilePath();
    QTest::newRow("empty-left") << FilePath() << "a" << FilePath("a");
    QTest::newRow("empty-right") << FilePath("a") << QString() << FilePath("a");
    QTest::newRow("add-root") << FilePath() << QString("/") << FilePath("/");
    QTest::newRow("add-root-and-more") << FilePath() << QString("/test/blah") << FilePath("/test/blah");
    QTest::newRow("add-extension") << FilePath::fromString("/a") << QString(".txt") << FilePath("/a.txt");
    QTest::newRow("trailing-slash") << FilePath::fromString("/a") << QString("b/") << FilePath("/ab/");
    QTest::newRow("slash-trailing-slash") << FilePath::fromString("/a/") << QString("b/") << FilePath("/a/b/");
}

void tst_fileutils::plus()
{
    QFETCH(FilePath, left);
    QFETCH(QString, right);
    QFETCH(FilePath, expected);

    const FilePath result = left + right;

    QCOMPARE(expected, result);
}

void tst_fileutils::url()
{
    QFETCH(QString, url);
    QFETCH(QString, expectedScheme);
    QFETCH(QString, expectedHost);
    QFETCH(QString, expectedPath);

    const FilePath result = FilePath::fromString(url);
    QCOMPARE(result.scheme(), expectedScheme);
    QCOMPARE(result.host(), expectedHost);
    QCOMPARE(result.path(), expectedPath);
}

void tst_fileutils::url_data()
{
    QTest::addColumn<QString>("url");
    QTest::addColumn<QString>("expectedScheme");
    QTest::addColumn<QString>("expectedHost");
    QTest::addColumn<QString>("expectedPath");
    QTest::newRow("empty") << QString() << QString() << QString() << QString();
    QTest::newRow("simple-file") << QString("file:///a/b") << QString("file") << QString() << QString("/a/b");
    QTest::newRow("simple-file-root") << QString("file:///") << QString("file") << QString() << QString("/");
    QTest::newRow("simple-docker") << QString("docker://1234/a/b") << QString("docker") << QString("1234") << QString("/a/b");
    QTest::newRow("simple-ssh") << QString("ssh://user@host/a/b") << QString("ssh") << QString("user@host") << QString("/a/b");
    QTest::newRow("simple-ssh-with-port") << QString("ssh://user@host:1234/a/b") << QString("ssh") << QString("user@host:1234") << QString("/a/b");
    QTest::newRow("http-qt.io") << QString("http://qt.io") << QString("http") << QString("qt.io") << QString();
    QTest::newRow("http-qt.io-index.html") << QString("http://qt.io/index.html") << QString("http") << QString("qt.io") << QString("/index.html");
=======
void tst_fileutils::bytesAvailableFromDF_data()
{
    QTest::addColumn<QByteArray>("dfOutput");
    QTest::addColumn<qint64>("expected");

    QTest::newRow("empty") << QByteArray("") << qint64(-1);
    QTest::newRow("mac")    << QByteArray("Filesystem   1024-blocks      Used Available Capacity iused      ifree %iused  Mounted on\n/dev/disk3s5   971350180 610014564 342672532    65% 4246780 3426725320    0%   /System/Volumes/Data\n") << qint64(342672532);
    QTest::newRow("alpine") << QByteArray("Filesystem           1K-blocks      Used Available Use% Mounted on\noverlay              569466448 163526072 376983360  30% /\n") << qint64(376983360);
    QTest::newRow("alpine-no-trailing-br") << QByteArray("Filesystem           1K-blocks      Used Available Use% Mounted on\noverlay              569466448 163526072 376983360  30% /") << qint64(376983360);
    QTest::newRow("alpine-missing-line") << QByteArray("Filesystem           1K-blocks      Used Available Use% Mounted on\n") << qint64(-1);
    QTest::newRow("wrong-header") << QByteArray("Filesystem           1K-blocks      Used avail Use% Mounted on\noverlay              569466448 163526072 376983360  30% /\n") << qint64(-1);
    QTest::newRow("not-enough-fields") << QByteArray("Filesystem 1K-blocks Used avail Use% Mounted on\noverlay              569466448\n") << qint64(-1);
    QTest::newRow("not-enough-header-fields") << QByteArray("Filesystem           1K-blocks      Used \noverlay              569466448 163526072 376983360  30% /\n") << qint64(-1);
}

void tst_fileutils::bytesAvailableFromDF()
{
    if (HostOsInfo::isWindowsHost())
        QSKIP("Test only valid on unix-ish systems");

    QFETCH(QByteArray, dfOutput);
    QFETCH(qint64, expected);

    const auto result = FileUtils::bytesAvailableFromDFOutput(dfOutput);
    QCOMPARE(result, expected);
>>>>>>> a7c0bffc
}

QTEST_GUILESS_MAIN(tst_fileutils)
#include "tst_fileutils.moc"<|MERGE_RESOLUTION|>--- conflicted
+++ resolved
@@ -54,18 +54,15 @@
     void linkFromString();
     void pathAppended_data();
     void pathAppended();
-<<<<<<< HEAD
     void commonPath_data();
     void commonPath();
     void resolvePath_data();
     void resolvePath();
     void relativeChildPath_data();
     void relativeChildPath();
-=======
     void bytesAvailableFromDF_data();
     void bytesAvailableFromDF();
 
->>>>>>> a7c0bffc
     void asyncLocalCopy();
     void startsWithDriveLetter();
     void startsWithDriveLetter_data();
@@ -792,7 +789,6 @@
     QVERIFY(spy.count() == 1 || spy.wait(3000));
 }
 
-<<<<<<< HEAD
 void tst_fileutils::startsWithDriveLetter_data()
 {
     if (!HostOsInfo::isWindowsHost())
@@ -893,7 +889,8 @@
     QTest::newRow("simple-ssh-with-port") << QString("ssh://user@host:1234/a/b") << QString("ssh") << QString("user@host:1234") << QString("/a/b");
     QTest::newRow("http-qt.io") << QString("http://qt.io") << QString("http") << QString("qt.io") << QString();
     QTest::newRow("http-qt.io-index.html") << QString("http://qt.io/index.html") << QString("http") << QString("qt.io") << QString("/index.html");
-=======
+}
+
 void tst_fileutils::bytesAvailableFromDF_data()
 {
     QTest::addColumn<QByteArray>("dfOutput");
@@ -919,7 +916,6 @@
 
     const auto result = FileUtils::bytesAvailableFromDFOutput(dfOutput);
     QCOMPARE(result, expected);
->>>>>>> a7c0bffc
 }
 
 QTEST_GUILESS_MAIN(tst_fileutils)
