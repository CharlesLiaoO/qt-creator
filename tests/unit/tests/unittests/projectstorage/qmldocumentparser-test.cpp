// Copyright (C) 2017 The Qt Company Ltd.
// SPDX-License-Identifier: LicenseRef-Qt-Commercial OR GPL-3.0-only WITH Qt-GPL-exception-1.0

#include "../utils/googletest.h"

#include <projectstorageerrornotifiermock.h>

#include <sqlitedatabase.h>

#include <projectstorage/projectstorage.h>
#include <projectstorage/qmldocumentparser.h>
#include <projectstorage/sourcepathcache.h>

namespace {

namespace Storage = QmlDesigner::Storage;
namespace Synchronization = Storage::Synchronization;
using QmlDesigner::ModuleId;
using QmlDesigner::SourceContextId;
using QmlDesigner::SourceId;
using QmlDesigner::Storage::ModuleKind;

MATCHER_P(HasPrototype, prototype, std::string(negation ? "isn't " : "is ") + PrintToString(prototype))
{
    const Synchronization::Type &type = arg;

    return Synchronization::ImportedTypeName{prototype} == type.prototype;
}

MATCHER_P3(IsPropertyDeclaration,
           name,
           typeName,
           traits,
           std::string(negation ? "isn't " : "is ")
               + PrintToString(Synchronization::PropertyDeclaration{name, typeName, traits}))
{
    const Synchronization::PropertyDeclaration &propertyDeclaration = arg;

    return propertyDeclaration.name == name
           && Synchronization::ImportedTypeName{typeName} == propertyDeclaration.typeName
           && propertyDeclaration.traits == traits;
}

MATCHER_P4(IsAliasPropertyDeclaration,
           name,
           typeName,
           traits,
           aliasPropertyName,
           std::string(negation ? "isn't " : "is ")
               + PrintToString(
                   Synchronization::PropertyDeclaration{name, typeName, traits, aliasPropertyName}))
{
    const Synchronization::PropertyDeclaration &propertyDeclaration = arg;

    return propertyDeclaration.name == name
           && Synchronization::ImportedTypeName{typeName} == propertyDeclaration.typeName
           && propertyDeclaration.traits == traits
           && propertyDeclaration.aliasPropertyName == aliasPropertyName
           && propertyDeclaration.aliasPropertyNameTail.empty();
}

MATCHER_P5(IsAliasPropertyDeclaration,
           name,
           typeName,
           traits,
           aliasPropertyName,
           aliasPropertyNameTail,
           std::string(negation ? "isn't " : "is ")
               + PrintToString(
                   Synchronization::PropertyDeclaration{name, typeName, traits, aliasPropertyName}))
{
    const Synchronization::PropertyDeclaration &propertyDeclaration = arg;

    return propertyDeclaration.name == name
           && Synchronization::ImportedTypeName{typeName} == propertyDeclaration.typeName
           && propertyDeclaration.traits == traits
           && propertyDeclaration.aliasPropertyName == aliasPropertyName
           && propertyDeclaration.aliasPropertyNameTail == aliasPropertyNameTail;
}

MATCHER_P2(IsFunctionDeclaration,
           name,
           returnTypeName,
           std::string(negation ? "isn't " : "is ")
               + PrintToString(Synchronization::FunctionDeclaration{name, returnTypeName}))
{
    const Synchronization::FunctionDeclaration &declaration = arg;

    return declaration.name == name && declaration.returnTypeName == returnTypeName;
}

MATCHER_P(IsSignalDeclaration,
          name,
          std::string(negation ? "isn't " : "is ")
              + PrintToString(Synchronization::SignalDeclaration{name}))
{
    const Synchronization::SignalDeclaration &declaration = arg;

    return declaration.name == name;
}

MATCHER_P2(IsParameter,
           name,
           typeName,
           std::string(negation ? "isn't " : "is ")
               + PrintToString(Synchronization::ParameterDeclaration{name, typeName}))
{
    const Synchronization::ParameterDeclaration &declaration = arg;

    return declaration.name == name && declaration.typeName == typeName;
}

MATCHER_P(IsEnumeration,
          name,
          std::string(negation ? "isn't " : "is ")
              + PrintToString(Synchronization::EnumerationDeclaration{name, {}}))
{
    const Synchronization::EnumerationDeclaration &declaration = arg;

    return declaration.name == name;
}

MATCHER_P(IsEnumerator,
          name,
          std::string(negation ? "isn't " : "is ")
              + PrintToString(Synchronization::EnumeratorDeclaration{name}))
{
    const Synchronization::EnumeratorDeclaration &declaration = arg;

    return declaration.name == name && !declaration.hasValue;
}

MATCHER_P2(IsEnumerator,
           name,
           value,
           std::string(negation ? "isn't " : "is ")
               + PrintToString(Synchronization::EnumeratorDeclaration{name, value, true}))
{
    const Synchronization::EnumeratorDeclaration &declaration = arg;

    return declaration.name == name && declaration.value == value && declaration.hasValue;
}

class QmlDocumentParser : public ::testing::Test
{
public:
protected:
    Sqlite::Database database{":memory:", Sqlite::JournalMode::Memory};
<<<<<<< HEAD
    QmlDesigner::ProjectStorage storage{database, database.isInitialized()};
=======
    ProjectStorageErrorNotifierMock errorNotifierMock;
    QmlDesigner::ProjectStorage storage{database, errorNotifierMock, database.isInitialized()};
>>>>>>> 8790cbc9
    QmlDesigner::SourcePathCache<QmlDesigner::ProjectStorage> sourcePathCache{
        storage};
    QmlDesigner::QmlDocumentParser parser{storage, sourcePathCache};
    Storage::Imports imports;
    SourceId qmlFileSourceId{sourcePathCache.sourceId("/path/to/qmlfile.qml")};
    SourceContextId qmlFileSourceContextId{sourcePathCache.sourceContextId(qmlFileSourceId)};
    Utils::PathString directoryPath{sourcePathCache.sourceContextPath(qmlFileSourceContextId)};
    ModuleId directoryModuleId{storage.moduleId(directoryPath, ModuleKind::PathLibrary)};
};

TEST_F(QmlDocumentParser, prototype)
{
    auto type = parser.parse("Example{}", imports, qmlFileSourceId, directoryPath);

    ASSERT_THAT(type, HasPrototype(Synchronization::ImportedType("Example")));
}

TEST_F(QmlDocumentParser, qualified_prototype)
{
    auto exampleModuleId = storage.moduleId("Example", ModuleKind::QmlLibrary);
    QString text = R"(import Example 2.1 as Example
                      Example.Item{})";

    auto type = parser.parse(text, imports, qmlFileSourceId, directoryPath);

    ASSERT_THAT(type,
                HasPrototype(Synchronization::QualifiedImportedType(
                    "Item",
                    Storage::Import{exampleModuleId, Storage::Version{2, 1}, qmlFileSourceId})));
}

TEST_F(QmlDocumentParser, properties)
{
    auto type = parser.parse(R"(Example{ property int foo })", imports, qmlFileSourceId, directoryPath);

    ASSERT_THAT(type.propertyDeclarations,
                UnorderedElementsAre(IsPropertyDeclaration("foo",
                                                           Synchronization::ImportedType{"int"},
                                                           Storage::PropertyDeclarationTraits::None)));
}

TEST_F(QmlDocumentParser, qualified_properties)
{
    auto exampleModuleId = storage.moduleId("Example", ModuleKind::QmlLibrary);

    auto type = parser.parse(R"(import Example 2.1 as Example
                                Item{ property Example.Foo foo})",
                             imports,
                             qmlFileSourceId,
                             directoryPath);

    ASSERT_THAT(type.propertyDeclarations,
                UnorderedElementsAre(IsPropertyDeclaration(
                    "foo",
                    Synchronization::QualifiedImportedType("Foo",
                                                           Storage::Import{exampleModuleId,
                                                                           Storage::Version{2, 1},
                                                                           qmlFileSourceId}),
                    Storage::PropertyDeclarationTraits::None)));
}

TEST_F(QmlDocumentParser, enumeration_in_properties)
{
    auto type = parser.parse(R"(import Example 2.1 as Example
                                Item{ property Enumeration.Foo foo})",
                             imports,
                             qmlFileSourceId,
                             directoryPath);

    ASSERT_THAT(type.propertyDeclarations,
                UnorderedElementsAre(
                    IsPropertyDeclaration("foo",
                                          Synchronization::ImportedType("Enumeration.Foo"),
                                          Storage::PropertyDeclarationTraits::None)));
}

TEST_F(QmlDocumentParser, qualified_enumeration_in_properties)
{
    auto exampleModuleId = storage.moduleId("Example", ModuleKind::QmlLibrary);

    auto type = parser.parse(R"(import Example 2.1 as Example
                                Item{ property Example.Enumeration.Foo foo})",
                             imports,
                             qmlFileSourceId,
                             directoryPath);

    ASSERT_THAT(type.propertyDeclarations,
                UnorderedElementsAre(IsPropertyDeclaration(
                    "foo",
                    Synchronization::QualifiedImportedType("Enumeration.Foo",
                                                           Storage::Import{exampleModuleId,
                                                                           Storage::Version{2, 1},
                                                                           qmlFileSourceId}),
                    Storage::PropertyDeclarationTraits::None)));
}

TEST_F(QmlDocumentParser, imports)
{
    ModuleId fooDirectoryModuleId = storage.moduleId("/path/foo", ModuleKind::PathLibrary);
    ModuleId qmlModuleId = storage.moduleId("QML", ModuleKind::QmlLibrary);
    ModuleId qtQuickModuleId = storage.moduleId("QtQuick", ModuleKind::QmlLibrary);

    auto type = parser.parse(R"(import QtQuick
                                import "../foo"
                                Example{})",
                             imports,
                             qmlFileSourceId,
                             directoryPath);

    ASSERT_THAT(imports,
                UnorderedElementsAre(
                    Storage::Import{directoryModuleId, Storage::Version{}, qmlFileSourceId},
                    Storage::Import{fooDirectoryModuleId, Storage::Version{}, qmlFileSourceId},
                    Storage::Import{qmlModuleId, Storage::Version{}, qmlFileSourceId},
                    Storage::Import{qtQuickModuleId, Storage::Version{}, qmlFileSourceId}));
}

TEST_F(QmlDocumentParser, imports_with_version)
{
    ModuleId fooDirectoryModuleId = storage.moduleId("/path/foo", ModuleKind::PathLibrary);
    ModuleId qmlModuleId = storage.moduleId("QML", ModuleKind::QmlLibrary);
    ModuleId qtQuickModuleId = storage.moduleId("QtQuick", ModuleKind::QmlLibrary);

    auto type = parser.parse(R"(import QtQuick 2.1
                                import "../foo"
                                Example{})",
                             imports,
                             qmlFileSourceId,
                             directoryPath);

    ASSERT_THAT(imports,
                UnorderedElementsAre(
                    Storage::Import{directoryModuleId, Storage::Version{}, qmlFileSourceId},
                    Storage::Import{fooDirectoryModuleId, Storage::Version{}, qmlFileSourceId},
                    Storage::Import{qmlModuleId, Storage::Version{}, qmlFileSourceId},
                    Storage::Import{qtQuickModuleId, Storage::Version{2, 1}, qmlFileSourceId}));
}

TEST_F(QmlDocumentParser, imports_with_explict_directory)
{
    ModuleId qmlModuleId = storage.moduleId("QML", ModuleKind::QmlLibrary);
    ModuleId qtQuickModuleId = storage.moduleId("QtQuick", ModuleKind::QmlLibrary);

    auto type = parser.parse(R"(import QtQuick
                                import "../to"
                                import "."
                                Example{})",
                             imports,
                             qmlFileSourceId,
                             directoryPath);

    ASSERT_THAT(
        imports,
        UnorderedElementsAre(Storage::Import{directoryModuleId, Storage::Version{}, qmlFileSourceId},
                             Storage::Import{qmlModuleId, Storage::Version{}, qmlFileSourceId},
                             Storage::Import{qtQuickModuleId, Storage::Version{}, qmlFileSourceId}));
}

TEST_F(QmlDocumentParser, functions)
{
    auto type = parser.parse(
        "Example{\n function someScript(x, y) {}\n function otherFunction() {}\n}",
        imports,
        qmlFileSourceId,
        directoryPath);

    ASSERT_THAT(type.functionDeclarations,
                UnorderedElementsAre(
                    AllOf(IsFunctionDeclaration("otherFunction", ""),
                          Field(&Synchronization::FunctionDeclaration::parameters, IsEmpty())),
                    AllOf(IsFunctionDeclaration("someScript", ""),
                          Field(&Synchronization::FunctionDeclaration::parameters,
                                ElementsAre(IsParameter("x", ""), IsParameter("y", ""))))));
}

TEST_F(QmlDocumentParser, signals)
{
    auto type = parser.parse("Example{\n signal someSignal(int x, real y)\n signal signal2()\n}",
                             imports,
                             qmlFileSourceId,
                             directoryPath);

    ASSERT_THAT(type.signalDeclarations,
                UnorderedElementsAre(
                    AllOf(IsSignalDeclaration("someSignal"),
                          Field(&Synchronization::SignalDeclaration::parameters,
                                ElementsAre(IsParameter("x", "int"), IsParameter("y", "real")))),
                    AllOf(IsSignalDeclaration("signal2"),
                          Field(&Synchronization::SignalDeclaration::parameters, IsEmpty()))));
}

TEST_F(QmlDocumentParser, enumeration)
{
    auto type = parser.parse("Example{\n enum Color{red, green, blue=10, white}\n enum "
                             "State{On,Off}\n}",
                             imports,
                             qmlFileSourceId,
                             directoryPath);

    ASSERT_THAT(type.enumerationDeclarations,
                UnorderedElementsAre(
                    AllOf(IsEnumeration("Color"),
                          Field(&Synchronization::EnumerationDeclaration::enumeratorDeclarations,
                                ElementsAre(IsEnumerator("red", 0),
                                            IsEnumerator("green", 1),
                                            IsEnumerator("blue", 10),
                                            IsEnumerator("white", 11)))),
                    AllOf(IsEnumeration("State"),
                          Field(&Synchronization::EnumerationDeclaration::enumeratorDeclarations,
                                ElementsAre(IsEnumerator("On", 0), IsEnumerator("Off", 1))))));
}

TEST_F(QmlDocumentParser, DISABLED_duplicate_imports_are_removed)
{
    ModuleId fooDirectoryModuleId = storage.moduleId("/path/foo", ModuleKind::PathLibrary);
    ModuleId qmlModuleId = storage.moduleId("QML", ModuleKind::QmlLibrary);
    ModuleId qtQmlModuleId = storage.moduleId("QtQml", ModuleKind::QmlLibrary);
    ModuleId qtQuickModuleId = storage.moduleId("QtQuick", ModuleKind::QmlLibrary);

    auto type = parser.parse(R"(import QtQuick
                                import "../foo"
                                import QtQuick
                                import "../foo"
                                import "/path/foo"
                                import "."
 
                                Example{})",
                             imports,
                             qmlFileSourceId,
                             directoryPath);

    ASSERT_THAT(imports,
                UnorderedElementsAre(
                    Storage::Import{directoryModuleId, Storage::Version{}, qmlFileSourceId},
                    Storage::Import{fooDirectoryModuleId, Storage::Version{}, qmlFileSourceId},
                    Storage::Import{qmlModuleId, Storage::Version{1, 0}, qmlFileSourceId},
                    Storage::Import{qtQmlModuleId, Storage::Version{6, 0}, qmlFileSourceId},
                    Storage::Import{qtQuickModuleId, Storage::Version{}, qmlFileSourceId}));
}

TEST_F(QmlDocumentParser, alias_item_properties)
{
    auto type = parser.parse(R"(Example{
                                    property alias delegate: foo
                                    Item {
                                        id: foo
                                    }
                                })",
                             imports,
                             qmlFileSourceId,
                             directoryPath);

    ASSERT_THAT(type.propertyDeclarations,
                UnorderedElementsAre(IsPropertyDeclaration("delegate",
                                                           Synchronization::ImportedType{"Item"},
                                                           Storage::PropertyDeclarationTraits::None)));
}

TEST_F(QmlDocumentParser, alias_properties)
{
    auto type = parser.parse(R"(Example{
                                    property alias text: foo.text2
                                    Item {
                                        id: foo
                                    }
                                })",
                             imports,
                             qmlFileSourceId,
                             directoryPath);

    ASSERT_THAT(type.propertyDeclarations,
                UnorderedElementsAre(
                    IsAliasPropertyDeclaration("text",
                                               Synchronization::ImportedType{"Item"},
                                               Storage::PropertyDeclarationTraits::None,
                                               "text2")));
}

TEST_F(QmlDocumentParser, indirect_alias_properties)
{
    auto type = parser.parse(R"(Example{
                                    property alias textSize: foo.text.size
                                    Item {
                                        id: foo
                                    }
                                })",
                             imports,
                             qmlFileSourceId,
                             directoryPath);

    ASSERT_THAT(type.propertyDeclarations,
                UnorderedElementsAre(
                    IsAliasPropertyDeclaration("textSize",
                                               Synchronization::ImportedType{"Item"},
                                               Storage::PropertyDeclarationTraits::None,
                                               "text",
                                               "size")));
}

TEST_F(QmlDocumentParser, invalid_alias_properties_are_skipped)
{
    auto type = parser.parse(R"(Example{
                                    property alias textSize: foo2.text.size
                                    Item {
                                        id: foo
                                    }
                                })",
                             imports,
                             qmlFileSourceId,
                             directoryPath);

    ASSERT_THAT(type.propertyDeclarations, IsEmpty());
}

TEST_F(QmlDocumentParser, list_property)
{
    auto type = parser.parse(R"(Item{
                                    property list<Foo> foos
                                })",
                             imports,
                             qmlFileSourceId,
                             directoryPath);

    ASSERT_THAT(type.propertyDeclarations,
                UnorderedElementsAre(
                    IsPropertyDeclaration("foos",
                                          Synchronization::ImportedType{"Foo"},
                                          Storage::PropertyDeclarationTraits::IsList)));
}

TEST_F(QmlDocumentParser, alias_on_list_property)
{
    auto type = parser.parse(R"(Item{
                                    property alias foos: foo.foos

                                    Item {
                                        id: foo
                                        property list<Foo> foos
                                    }
                                })",
                             imports,
                             qmlFileSourceId,
                             directoryPath);

    ASSERT_THAT(type.propertyDeclarations,
                UnorderedElementsAre(
                    IsPropertyDeclaration("foos",
                                          Synchronization::ImportedType{"Foo"},
                                          Storage::PropertyDeclarationTraits::IsList)));
}

TEST_F(QmlDocumentParser, qualified_list_property)
{
    auto exampleModuleId = storage.moduleId("Example", ModuleKind::QmlLibrary);
    auto type = parser.parse(R"(import Example 2.1 as Example
                                Item{
                                    property list<Example.Foo> foos
                                })",
                             imports,
                             qmlFileSourceId,
                             directoryPath);

    ASSERT_THAT(type.propertyDeclarations,
                UnorderedElementsAre(IsPropertyDeclaration(
                    "foos",
                    Synchronization::QualifiedImportedType{"Foo",
                                                           Storage::Import{exampleModuleId,
                                                                           Storage::Version{2, 1},
                                                                           qmlFileSourceId}},
                    Storage::PropertyDeclarationTraits::IsList)));
}

TEST_F(QmlDocumentParser, default_property)
{
    auto type = parser.parse(R"(import Example 2.1 as Example
                                Item{
                                    default property list<Example.Foo> foos
                                })",
                             imports,
                             qmlFileSourceId,
                             directoryPath);

    ASSERT_THAT(type.defaultPropertyName, Eq("foos"));
}
} // namespace<|MERGE_RESOLUTION|>--- conflicted
+++ resolved
@@ -146,12 +146,8 @@
 public:
 protected:
     Sqlite::Database database{":memory:", Sqlite::JournalMode::Memory};
-<<<<<<< HEAD
-    QmlDesigner::ProjectStorage storage{database, database.isInitialized()};
-=======
     ProjectStorageErrorNotifierMock errorNotifierMock;
     QmlDesigner::ProjectStorage storage{database, errorNotifierMock, database.isInitialized()};
->>>>>>> 8790cbc9
     QmlDesigner::SourcePathCache<QmlDesigner::ProjectStorage> sourcePathCache{
         storage};
     QmlDesigner::QmlDocumentParser parser{storage, sourcePathCache};
