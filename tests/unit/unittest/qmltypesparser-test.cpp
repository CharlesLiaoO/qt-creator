// Copyright (C) 2017 The Qt Company Ltd.
// SPDX-License-Identifier: LicenseRef-Qt-Commercial OR GPL-3.0-only WITH Qt-GPL-exception-1.0

#include "googletest.h"

#include <sqlitedatabase.h>

#include <projectstorage/projectstorage.h>
#include <projectstorage/projectstoragetypes.h>
#include <projectstorage/qmltypesparser.h>
#include <projectstorage/sourcepathcache.h>

namespace {

namespace Storage = QmlDesigner::Storage::Synchronization;
using QmlDesigner::ModuleId;
using QmlDesigner::SourceContextId;
using QmlDesigner::SourceId;

MATCHER_P3(IsImport,
           moduleId,
           version,
           sourceId,
           std::string(negation ? "isn't " : "is ")
               + PrintToString(Storage::Import{moduleId, version, sourceId}))
{
    const Storage::Import &import = arg;

    return import.moduleId == moduleId && import.version == version && import.sourceId == sourceId;
}

MATCHER_P(HasPrototype, prototype, std::string(negation ? "isn't " : "is ") + PrintToString(prototype))
{
    const Storage::Type &type = arg;

    return Storage::ImportedTypeName{prototype} == type.prototype;
}

MATCHER_P5(IsType,
           typeName,
           prototype,
           extension,
           traits,
           sourceId,
           std::string(negation ? "isn't " : "is ")
               + PrintToString(Storage::Type{typeName, prototype, extension, traits, sourceId}))
{
    const Storage::Type &type = arg;

    return type.typeName == typeName && type.prototype == Storage::ImportedTypeName{prototype}
           && type.extension == Storage::ImportedTypeName{extension} && type.traits == traits
           && type.sourceId == sourceId;
}

MATCHER_P3(IsPropertyDeclaration,
           name,
           typeName,
           traits,
           std::string(negation ? "isn't " : "is ")
               + PrintToString(Storage::PropertyDeclaration{name, typeName, traits}))
{
    const Storage::PropertyDeclaration &propertyDeclaration = arg;

    return propertyDeclaration.name == name
           && Storage::ImportedTypeName{typeName} == propertyDeclaration.typeName
           && propertyDeclaration.traits == traits
           && propertyDeclaration.kind == Storage::PropertyKind::Property;
}

MATCHER_P2(IsFunctionDeclaration,
           name,
           returnTypeName,
           std::string(negation ? "isn't " : "is ")
               + PrintToString(Storage::FunctionDeclaration{name, returnTypeName}))
{
    const Storage::FunctionDeclaration &declaration = arg;

    return declaration.name == name && declaration.returnTypeName == returnTypeName;
}

MATCHER_P(IsSignalDeclaration,
          name,
          std::string(negation ? "isn't " : "is ") + PrintToString(Storage::SignalDeclaration{name}))
{
    const Storage::SignalDeclaration &declaration = arg;

    return declaration.name == name;
}

MATCHER_P2(IsParameter,
           name,
           typeName,
           std::string(negation ? "isn't " : "is ")
               + PrintToString(Storage::ParameterDeclaration{name, typeName}))
{
    const Storage::ParameterDeclaration &declaration = arg;

    return declaration.name == name && declaration.typeName == typeName;
}

MATCHER_P(IsEnumeration,
          name,
          std::string(negation ? "isn't " : "is ")
              + PrintToString(Storage::EnumerationDeclaration{name, {}}))
{
    const Storage::EnumerationDeclaration &declaration = arg;

    return declaration.name == name;
}

MATCHER_P(IsEnumerator,
          name,
          std::string(negation ? "isn't " : "is ")
              + PrintToString(Storage::EnumeratorDeclaration{name}))
{
    const Storage::EnumeratorDeclaration &declaration = arg;

    return declaration.name == name && !declaration.hasValue;
}

MATCHER_P2(IsEnumerator,
           name,
           value,
           std::string(negation ? "isn't " : "is ")
               + PrintToString(Storage::EnumeratorDeclaration{name, value, true}))
{
    const Storage::EnumeratorDeclaration &declaration = arg;

    return declaration.name == name && declaration.value == value && declaration.hasValue;
}

MATCHER_P3(IsExportedType,
           moduleId,
           name,
           version,
           std::string(negation ? "isn't " : "is ")
               + PrintToString(Storage::ExportedType{moduleId, name, version}))
{
    const Storage::ExportedType &type = arg;

    return type.name == name && type.moduleId == moduleId && type.version == version;
}

class QmlTypesParser : public ::testing::Test
{
public:
protected:
    Sqlite::Database database{":memory:", Sqlite::JournalMode::Memory};
    QmlDesigner::ProjectStorage<Sqlite::Database> storage{database, database.isInitialized()};
    QmlDesigner::SourcePathCache<QmlDesigner::ProjectStorage<Sqlite::Database>> sourcePathCache{
        storage};
    QmlDesigner::QmlTypesParser parser{storage};
    Storage::Imports imports;
    Storage::Types types;
    SourceId qmltypesFileSourceId{sourcePathCache.sourceId("path/to/types.qmltypes")};
    ModuleId qtQmlNativeModuleId = storage.moduleId("QtQml-cppnative");
    Storage::ProjectData projectData{qmltypesFileSourceId,
                                     qmltypesFileSourceId,
                                     qtQmlNativeModuleId,
                                     Storage::FileType::QmlTypes};
    SourceContextId qmltypesFileSourceContextId{sourcePathCache.sourceContextId(qmltypesFileSourceId)};
    ModuleId directoryModuleId{storage.moduleId("path/to/")};
};

TEST_F(QmlTypesParser, Imports)
{
    QString source{R"(import QtQuick.tooling 1.2
                      Module{
                        dependencies:
                          ["QtQuick 2.15", "QtQuick.Window 2.1", "QtFoo 6"]})"};

    parser.parse(source, imports, types, projectData);

    ASSERT_THAT(imports,
                UnorderedElementsAre(IsImport(storage.moduleId("QML-cppnative"),
                                              QmlDesigner::Storage::Version{},
                                              qmltypesFileSourceId),
                                     IsImport(storage.moduleId("QtQml-cppnative"),
                                              QmlDesigner::Storage::Version{},
                                              qmltypesFileSourceId),
                                     IsImport(storage.moduleId("QtQuick-cppnative"),
                                              QmlDesigner::Storage::Version{},
                                              qmltypesFileSourceId),
                                     IsImport(storage.moduleId("QtQuick.Window-cppnative"),
                                              QmlDesigner::Storage::Version{},
                                              qmltypesFileSourceId),
                                     IsImport(storage.moduleId("QtFoo-cppnative"),
                                              QmlDesigner::Storage::Version{},
                                              qmltypesFileSourceId)));
}

TEST_F(QmlTypesParser, Types)
{
    QString source{R"(import QtQuick.tooling 1.2
                      Module{
                        Component { name: "QObject"}
                        Component { name: "QQmlComponent"}})"};

    parser.parse(source, imports, types, projectData);

    ASSERT_THAT(types,
                UnorderedElementsAre(IsType("QObject",
                                            Storage::ImportedType{},
                                            Storage::ImportedType{},
                                            QmlDesigner::Storage::TypeTraits::Reference,
                                            qmltypesFileSourceId),
                                     IsType("QQmlComponent",
                                            Storage::ImportedType{},
                                            Storage::ImportedType{},
                                            QmlDesigner::Storage::TypeTraits::Reference,
                                            qmltypesFileSourceId)));
}

TEST_F(QmlTypesParser, Prototype)
{
    QString source{R"(import QtQuick.tooling 1.2
                      Module{
                        Component { name: "QObject"}
                        Component { name: "QQmlComponent"
                                    prototype: "QObject"}})"};

    parser.parse(source, imports, types, projectData);

    ASSERT_THAT(types,
                UnorderedElementsAre(IsType("QObject",
                                            Storage::ImportedType{},
                                            Storage::ImportedType{},
                                            QmlDesigner::Storage::TypeTraits::Reference,
                                            qmltypesFileSourceId),
                                     IsType("QQmlComponent",
                                            Storage::ImportedType{"QObject"},
                                            Storage::ImportedType{},
                                            QmlDesigner::Storage::TypeTraits::Reference,
                                            qmltypesFileSourceId)));
}

TEST_F(QmlTypesParser, Extension)
{
    QString source{R"(import QtQuick.tooling 1.2
                      Module{
                        Component { name: "QObject"}
                        Component { name: "QQmlComponent"
                                    extension: "QObject"}})"};

    parser.parse(source, imports, types, projectData);

    ASSERT_THAT(types,
                UnorderedElementsAre(IsType("QObject",
                                            Storage::ImportedType{},
                                            Storage::ImportedType{},
                                            QmlDesigner::Storage::TypeTraits::Reference,
                                            qmltypesFileSourceId),
                                     IsType("QQmlComponent",
                                            Storage::ImportedType{},
                                            Storage::ImportedType{"QObject"},
                                            QmlDesigner::Storage::TypeTraits::Reference,
                                            qmltypesFileSourceId)));
}

TEST_F(QmlTypesParser, ExportedTypes)
{
    QString source{R"(import QtQuick.tooling 1.2
                      Module{
                        Component { name: "QObject"
                          exports: ["QML/QtObject 1.0", "QtQml/QtObject 2.1"]
                      }})"};
    ModuleId qmlModuleId = storage.moduleId("QML");
    ModuleId qtQmlModuleId = storage.moduleId("QtQml");

    parser.parse(source, imports, types, projectData);

    ASSERT_THAT(
        types,
        ElementsAre(Field(
            &Storage::Type::exportedTypes,
            UnorderedElementsAre(
                IsExportedType(qmlModuleId, "QtObject", QmlDesigner::Storage::Version{1, 0}),
                IsExportedType(qtQmlModuleId, "QtObject", QmlDesigner::Storage::Version{2, 1}),
                IsExportedType(qtQmlNativeModuleId, "QObject", QmlDesigner::Storage::Version{})))));
}

TEST_F(QmlTypesParser, Properties)
{
    QString source{R"(import QtQuick.tooling 1.2
                      Module{
                        Component { name: "QObject"
                          Property { name: "objectName"; type: "string" }
                          Property { name: "target"; type: "QObject"; isPointer: true }
                          Property { name: "progress"; type: "double"; isReadonly: true }
                          Property { name: "targets"; type: "QQuickItem"; isList: true; isReadonly: true; isPointer: true }
                      }})"};

    parser.parse(source, imports, types, projectData);

    ASSERT_THAT(
        types,
        ElementsAre(Field(
            &Storage::Type::propertyDeclarations,
            UnorderedElementsAre(
                IsPropertyDeclaration("objectName",
                                      Storage::ImportedType{"string"},
                                      QmlDesigner::Storage::PropertyDeclarationTraits::None),
                IsPropertyDeclaration("target",
                                      Storage::ImportedType{"QObject"},
                                      QmlDesigner::Storage::PropertyDeclarationTraits::IsPointer),
                IsPropertyDeclaration("progress",
                                      Storage::ImportedType{"double"},
                                      QmlDesigner::Storage::PropertyDeclarationTraits::IsReadOnly),
                IsPropertyDeclaration("targets",
                                      Storage::ImportedType{"QQuickItem"},
                                      QmlDesigner::Storage::PropertyDeclarationTraits::IsReadOnly
                                          | QmlDesigner::Storage::PropertyDeclarationTraits::IsList
                                          | QmlDesigner::Storage::PropertyDeclarationTraits::IsPointer)))));
}

TEST_F(QmlTypesParser, PropertiesWithQualifiedTypes)
{
    QString source{R"(import QtQuick.tooling 1.2
                      Module{
                        Component { name: "Qt::Vector" }
                        Component { name: "Qt::List" }
                        Component { name: "QObject"
                          Property { name: "values"; type: "Vector" }
                          Property { name: "items"; type: "List" }
                          Property { name: "values2"; type: "Qt::Vector" }
                      }})"};

    parser.parse(source, imports, types, projectData);

    ASSERT_THAT(
        types,
        Contains(
            Field(&Storage::Type::propertyDeclarations,
                  UnorderedElementsAre(
                      IsPropertyDeclaration("values",
                                            Storage::ImportedType{"Qt::Vector"},
                                            QmlDesigner::Storage::PropertyDeclarationTraits::None),
                      IsPropertyDeclaration("items",
                                            Storage::ImportedType{"Qt::List"},
                                            QmlDesigner::Storage::PropertyDeclarationTraits::None),
                      IsPropertyDeclaration("values2",
                                            Storage::ImportedType{"Qt::Vector"},
                                            QmlDesigner::Storage::PropertyDeclarationTraits::None)))));
}

TEST_F(QmlTypesParser, PropertiesWithoutType)
{
    QString source{R"(import QtQuick.tooling 1.2
                      Module{
                        Component { name: "QObject"
                          Property { name: "objectName"}
                          Property { name: "target"; type: "QObject"; isPointer: true }
                      }})"};

    parser.parse(source, imports, types, projectData);

    ASSERT_THAT(types,
                ElementsAre(Field(&Storage::Type::propertyDeclarations,
                                  UnorderedElementsAre(IsPropertyDeclaration(
                                      "target",
                                      Storage::ImportedType{"QObject"},
                                      QmlDesigner::Storage::PropertyDeclarationTraits::IsPointer)))));
}

TEST_F(QmlTypesParser, Functions)
{
    QString source{R"(import QtQuick.tooling 1.2
                      Module{
                        Component { name: "QObject"
                          Method { name: "movieUpdate" }
                          Method {
                            name: "advance"
                            Parameter { name: "frames"; type: "int" }
                            Parameter { name: "fps"; type: "double" }
                          }
                          Method {
                            name: "isImageLoading"
                            type: "bool"
                            Parameter { name: "url"; type: "QUrl" }
                          }
                          Method {
                            name: "getContext"
                            Parameter { name: "args"; type: "QQmlV4Function"; isPointer: true }
                          }
                      }})"};

    parser.parse(source, imports, types, projectData);

    ASSERT_THAT(types,
                ElementsAre(
                    Field(&Storage::Type::functionDeclarations,
                          UnorderedElementsAre(
                              AllOf(IsFunctionDeclaration("advance", ""),
                                    Field(&Storage::FunctionDeclaration::parameters,
                                          UnorderedElementsAre(IsParameter("frames", "int"),
                                                               IsParameter("fps", "double")))),
                              AllOf(IsFunctionDeclaration("isImageLoading", "bool"),
                                    Field(&Storage::FunctionDeclaration::parameters,
                                          UnorderedElementsAre(IsParameter("url", "QUrl")))),
                              AllOf(IsFunctionDeclaration("getContext", ""),
                                    Field(&Storage::FunctionDeclaration::parameters,
                                          UnorderedElementsAre(IsParameter("args", "QQmlV4Function")))),
                              AllOf(IsFunctionDeclaration("movieUpdate", ""),
                                    Field(&Storage::FunctionDeclaration::parameters, IsEmpty()))))));
}

TEST_F(QmlTypesParser, SkipJavaScriptFunctions)
{
    QString source{R"(import QtQuick.tooling 1.2
                      Module{
                        Component { name: "QObject"
                          Method {
                            name: "do"
                            isJavaScriptFunction: true
                          }
                      }})"};

    parser.parse(source, imports, types, projectData);

    ASSERT_THAT(types, ElementsAre(Field(&Storage::Type::functionDeclarations, IsEmpty())));
}

TEST_F(QmlTypesParser, FunctionsWithQualifiedTypes)
{
    QString source{R"(import QtQuick.tooling 1.2
                      Module{
                        Component { name: "Qt::Vector" }
                        Component { name: "Qt::List" }
                        Component { name: "QObject"
                          Method {
                            name: "values"
                            Parameter { name: "values"; type: "Vector" }
                            Parameter { name: "items"; type: "List" }
                            Parameter { name: "values2"; type: "Qt::Vector" }
                          }
                      }})"};

    parser.parse(source, imports, types, projectData);

    ASSERT_THAT(types,
                Contains(
                    Field(&Storage::Type::functionDeclarations,
                          UnorderedElementsAre(AllOf(
                              IsFunctionDeclaration("values", ""),
                              Field(&Storage::FunctionDeclaration::parameters,
                                    UnorderedElementsAre(IsParameter("values", "Qt::Vector"),
                                                         IsParameter("items", "Qt::List"),
                                                         IsParameter("values2", "Qt::Vector"))))))));
}

TEST_F(QmlTypesParser, Signals)
{
    QString source{R"(import QtQuick.tooling 1.2
                      Module{
                        Component { name: "QObject"
                          Method { name: "movieUpdate" }
                          Signal {
                            name: "advance"
                            Parameter { name: "frames"; type: "int" }
                            Parameter { name: "fps"; type: "double" }
                          }
                          Signal {
                            name: "isImageLoading"
                            Parameter { name: "url"; type: "QUrl" }
                          }
                          Signal {
                            name: "getContext"
                            Parameter { name: "args"; type: "QQmlV4Function"; isPointer: true }
                          }
                      }})"};

    parser.parse(source, imports, types, projectData);

    ASSERT_THAT(types,
                ElementsAre(Field(&Storage::Type::signalDeclarations,
                                  UnorderedElementsAre(
                                      AllOf(IsSignalDeclaration("advance"),
                                            Field(&Storage::SignalDeclaration::parameters,
                                                  UnorderedElementsAre(IsParameter("frames", "int"),
                                                                       IsParameter("fps", "double")))),
                                      AllOf(IsSignalDeclaration("isImageLoading"),
                                            Field(&Storage::SignalDeclaration::parameters,
                                                  UnorderedElementsAre(IsParameter("url", "QUrl")))),
                                      AllOf(IsSignalDeclaration("getContext"),
                                            Field(&Storage::SignalDeclaration::parameters,
                                                  UnorderedElementsAre(
                                                      IsParameter("args", "QQmlV4Function"))))))));
}

TEST_F(QmlTypesParser, SignalsWithQualifiedTypes)
{
    QString source{R"(import QtQuick.tooling 1.2
                      Module{
                        Component { name: "Qt::Vector" }
                        Component { name: "Qt::List" }
                        Component { name: "QObject"
                          Signal {
                            name: "values"
                            Parameter { name: "values"; type: "Vector" }
                            Parameter { name: "items"; type: "List" }
                            Parameter { name: "values2"; type: "Qt::Vector" }
                          }
                      }})"};

    parser.parse(source, imports, types, projectData);

    ASSERT_THAT(types,
                Contains(
                    Field(&Storage::Type::signalDeclarations,
                          UnorderedElementsAre(AllOf(
                              IsSignalDeclaration("values"),
                              Field(&Storage::SignalDeclaration::parameters,
                                    UnorderedElementsAre(IsParameter("values", "Qt::Vector"),
                                                         IsParameter("items", "Qt::List"),
                                                         IsParameter("values2", "Qt::Vector"))))))));
}

TEST_F(QmlTypesParser, Enumerations)
{
    QString source{R"(import QtQuick.tooling 1.2
                      Module{
                        Component { name: "QObject"
                          Enum {
                              name: "NamedColorSpace"
                              values: [
                                  "Unknown",
                                  "SRgb",
                                  "AdobeRgb",
                                  "DisplayP3",
                              ]
                          }
                          Enum {
                              name: "VerticalLayoutDirection"
                              values: ["TopToBottom", "BottomToTop"]
                          }
                      }})"};

    parser.parse(source, imports, types, projectData);

    ASSERT_THAT(types,
                Contains(
                    Field(&Storage::Type::enumerationDeclarations,
                          UnorderedElementsAre(
                              AllOf(IsEnumeration("NamedColorSpace"),
                                    Field(&Storage::EnumerationDeclaration::enumeratorDeclarations,
                                          UnorderedElementsAre(IsEnumerator("Unknown"),
                                                               IsEnumerator("SRgb"),
                                                               IsEnumerator("AdobeRgb"),
                                                               IsEnumerator("DisplayP3")))),
                              AllOf(IsEnumeration("VerticalLayoutDirection"),
                                    Field(&Storage::EnumerationDeclaration::enumeratorDeclarations,
                                          UnorderedElementsAre(IsEnumerator("TopToBottom"),
                                                               IsEnumerator("BottomToTop"))))))));
}

TEST_F(QmlTypesParser, EnumerationIsExportedAsType)
{
    QString source{R"(import QtQuick.tooling 1.2
                      Module{
                        Component { name: "QObject"
                          Enum {
                              name: "NamedColorSpace"
                              values: [
                                  "Unknown",
                                  "SRgb",
                                  "AdobeRgb",
                                  "DisplayP3",
                              ]
                          }
                          Enum {
                              name: "VerticalLayoutDirection"
                              values: ["TopToBottom", "BottomToTop"]
                          }
                          exports: ["QML/QtObject 1.0", "QtQml/QtObject 2.1"]
                      }})"};

    parser.parse(source, imports, types, projectData);

<<<<<<< HEAD
    ASSERT_THAT(types,
                UnorderedElementsAre(
                    AllOf(IsType("QObject::NamedColorSpace",
                                 Storage::ImportedType{},
                                 Storage::ImportedType{},
                                 QmlDesigner::Storage::TypeTraits::Value
                                     | QmlDesigner::Storage::TypeTraits::IsEnum,
                                 qmltypesFileSourceId),
                          Field(&Storage::Type::exportedTypes,
                                UnorderedElementsAre(IsExportedType(qtQmlNativeModuleId,
                                                                    "QObject::NamedColorSpace",
                                                                    Storage::Version{})))),
                    AllOf(IsType("QObject::VerticalLayoutDirection",
                                 Storage::ImportedType{},
                                 Storage::ImportedType{},
                                 QmlDesigner::Storage::TypeTraits::Value
                                     | QmlDesigner::Storage::TypeTraits::IsEnum,
                                 qmltypesFileSourceId),
                          Field(&Storage::Type::exportedTypes,
                                UnorderedElementsAre(
                                    IsExportedType(qtQmlNativeModuleId,
                                                   "QObject::VerticalLayoutDirection",
                                                   Storage::Version{})))),
                    _));
=======
    ASSERT_THAT(
        types,
        UnorderedElementsAre(
            AllOf(IsType("QObject::NamedColorSpace",
                         Storage::ImportedType{},
                         Storage::ImportedType{},
                         QmlDesigner::Storage::TypeTraits::Value | QmlDesigner::Storage::TypeTraits::IsEnum,
                         qmltypesFileSourceId),
                  Field(&Storage::Type::exportedTypes,
                        UnorderedElementsAre(IsExportedType(qtQmlNativeModuleId,
                                                            "QObject::NamedColorSpace",
                                                            QmlDesigner::Storage::Version{})))),
            AllOf(IsType("QObject::VerticalLayoutDirection",
                         Storage::ImportedType{},
                         Storage::ImportedType{},
                         QmlDesigner::Storage::TypeTraits::Value | QmlDesigner::Storage::TypeTraits::IsEnum,
                         qmltypesFileSourceId),
                  Field(&Storage::Type::exportedTypes,
                        UnorderedElementsAre(IsExportedType(qtQmlNativeModuleId,
                                                            "QObject::VerticalLayoutDirection",
                                                            QmlDesigner::Storage::Version{})))),
            _));
>>>>>>> df7398e2
}

TEST_F(QmlTypesParser, EnumerationIsExportedAsTypeWithAlias)
{
    QString source{R"(import QtQuick.tooling 1.2
                      Module{
                        Component { name: "QObject"
                          Enum {
                              name: "NamedColorSpaces"
                              alias: "NamedColorSpace"
                              values: [
                                  "Unknown",
                                  "SRgb",
                                  "AdobeRgb",
                                  "DisplayP3",
                              ]
                          }
                          exports: ["QML/QtObject 1.0", "QtQml/QtObject 2.1"]
                      }})"};

    parser.parse(source, imports, types, projectData);

    ASSERT_THAT(types,
                UnorderedElementsAre(
                    AllOf(IsType("QObject::NamedColorSpaces",
                                 Storage::ImportedType{},
                                 Storage::ImportedType{},
                                 QmlDesigner::Storage::TypeTraits::Value
                                     | QmlDesigner::Storage::TypeTraits::IsEnum,
                                 qmltypesFileSourceId),
                          Field(&Storage::Type::exportedTypes,
                                UnorderedElementsAre(IsExportedType(qtQmlNativeModuleId,
                                                                    "QObject::NamedColorSpace",
                                                                    QmlDesigner::Storage::Version{}),
                                                     IsExportedType(qtQmlNativeModuleId,
                                                                    "QObject::NamedColorSpaces",
                                                                    QmlDesigner::Storage::Version{})))),
                    _));
}

TEST_F(QmlTypesParser, EnumerationIsExportedAsTypeWithAliasToo)
{
    QString source{R"(import QtQuick.tooling 1.2
                      Module{
                        Component { name: "QObject"
                          Enum {
                              name: "NamedColorSpaces"
                              alias: "NamedColorSpace"
                              values: [
                                  "Unknown",
                                  "SRgb",
                                  "AdobeRgb",
                                  "DisplayP3",
                              ]
                          }
                          Enum {
                              name: "NamedColorSpace"
                              values: [
                                  "Unknown",
                                  "SRgb",
                                  "AdobeRgb",
                                  "DisplayP3",
                              ]
                          }
                          exports: ["QML/QtObject 1.0", "QtQml/QtObject 2.1"]
                      }})"};

    parser.parse(source, imports, types, projectData);

    ASSERT_THAT(types,
                UnorderedElementsAre(
                    AllOf(IsType("QObject::NamedColorSpaces",
                                 Storage::ImportedType{},
                                 Storage::ImportedType{},
                                 QmlDesigner::Storage::TypeTraits::Value
                                     | QmlDesigner::Storage::TypeTraits::IsEnum,
                                 qmltypesFileSourceId),
                          Field(&Storage::Type::exportedTypes,
                                UnorderedElementsAre(IsExportedType(qtQmlNativeModuleId,
                                                                    "QObject::NamedColorSpace",
                                                                    QmlDesigner::Storage::Version{}),
                                                     IsExportedType(qtQmlNativeModuleId,
                                                                    "QObject::NamedColorSpaces",
                                                                    QmlDesigner::Storage::Version{})))),
                    _));
}

TEST_F(QmlTypesParser, EnumerationIsReferencedByQualifiedName)
{
    QString source{R"(import QtQuick.tooling 1.2
                      Module{
                        Component { name: "QObject"
                          Property { name: "colorSpace"; type: "NamedColorSpace" }
                          Enum {
                              name: "NamedColorSpace"
                              values: [
                                  "Unknown",
                                  "SRgb",
                                  "AdobeRgb",
                                  "DisplayP3",
                              ]
                          }
                      }})"};

    parser.parse(source, imports, types, projectData);

    ASSERT_THAT(types,
                Contains(Field(&Storage::Type::propertyDeclarations,
                               ElementsAre(IsPropertyDeclaration(
                                   "colorSpace",
                                   Storage::ImportedType{"QObject::NamedColorSpace"},
                                   QmlDesigner::Storage::PropertyDeclarationTraits::None)))));
}

TEST_F(QmlTypesParser, AliasEnumerationIsReferencedByQualifiedName)
{
    QString source{R"(import QtQuick.tooling 1.2
                      Module{
                        Component { name: "QObject"
                          Property { name: "colorSpace"; type: "NamedColorSpaces" }
                          Enum {
                              name: "NamedColorSpace"
                              alias: "NamedColorSpaces"
                              values: [
                                  "Unknown",
                                  "SRgb",
                                  "AdobeRgb",
                                  "DisplayP3",
                              ]
                          }
                      }})"};

    parser.parse(source, imports, types, projectData);

    ASSERT_THAT(types,
                Contains(Field(&Storage::Type::propertyDeclarations,
                               ElementsAre(IsPropertyDeclaration(
                                   "colorSpace",
                                   Storage::ImportedType{"QObject::NamedColorSpaces"},
                                   QmlDesigner::Storage::PropertyDeclarationTraits::None)))));
}

} // namespace<|MERGE_RESOLUTION|>--- conflicted
+++ resolved
@@ -576,32 +576,6 @@
 
     parser.parse(source, imports, types, projectData);
 
-<<<<<<< HEAD
-    ASSERT_THAT(types,
-                UnorderedElementsAre(
-                    AllOf(IsType("QObject::NamedColorSpace",
-                                 Storage::ImportedType{},
-                                 Storage::ImportedType{},
-                                 QmlDesigner::Storage::TypeTraits::Value
-                                     | QmlDesigner::Storage::TypeTraits::IsEnum,
-                                 qmltypesFileSourceId),
-                          Field(&Storage::Type::exportedTypes,
-                                UnorderedElementsAre(IsExportedType(qtQmlNativeModuleId,
-                                                                    "QObject::NamedColorSpace",
-                                                                    Storage::Version{})))),
-                    AllOf(IsType("QObject::VerticalLayoutDirection",
-                                 Storage::ImportedType{},
-                                 Storage::ImportedType{},
-                                 QmlDesigner::Storage::TypeTraits::Value
-                                     | QmlDesigner::Storage::TypeTraits::IsEnum,
-                                 qmltypesFileSourceId),
-                          Field(&Storage::Type::exportedTypes,
-                                UnorderedElementsAre(
-                                    IsExportedType(qtQmlNativeModuleId,
-                                                   "QObject::VerticalLayoutDirection",
-                                                   Storage::Version{})))),
-                    _));
-=======
     ASSERT_THAT(
         types,
         UnorderedElementsAre(
@@ -624,7 +598,6 @@
                                                             "QObject::VerticalLayoutDirection",
                                                             QmlDesigner::Storage::Version{})))),
             _));
->>>>>>> df7398e2
 }
 
 TEST_F(QmlTypesParser, EnumerationIsExportedAsTypeWithAlias)
